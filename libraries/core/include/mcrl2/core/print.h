--- conflicted
+++ resolved
@@ -27,11 +27,8 @@
 #include "mcrl2/atermpp/set.h"
 #include "mcrl2/core/traverser.h"
 #include "mcrl2/core/detail/precedence.h"
-<<<<<<< HEAD
-=======
 #include "mcrl2/core/print_format.h"
 #include "mcrl2/exception.h"
->>>>>>> a907a07f
 
 namespace mcrl2
 {
@@ -39,93 +36,11 @@
 {
 
 using namespace core::detail::precedences;
-<<<<<<< HEAD
-
-/// \brief t_pp_format represents the available pretty print formats
-typedef enum { ppDefault, ppDebug, ppInternal, ppInternalDebug} t_pp_format;
-
-/// \brief Print string representation of pretty print format
-/// \param pp_format a pretty print format
-/// \return string representation of the pretty print format
-/// \throws mcrl2::runtime error if an unknown pretty print format
-///         is passed into the function.
-inline
-std::string pp_format_to_string(const t_pp_format pp_format)
-{
-  switch (pp_format)
-  {
-    case ppDefault:
-      return "default";
-    case ppDebug:
-      return "debug";
-    case ppInternal:
-      return "internal";
-    case ppInternalDebug:
-      return "internal_debug";
-    default:
-      throw mcrl2::runtime_error("Unknown pretty print format");
-  }
-}
-
-
-/** \brief Print a textual description of an ATerm representation of an
- *         mCRL2 specification or expression to an output stream.
- *  \param[in] out_stream A stream to which can be written.
- *  \param[in] part An ATerm representation of a part of an mCRL2
- *             specification or expression.
- *  \param[in] pp_format A pretty print format.
- *  \post A textual representation of part is written to out_stream using
- *        method pp_format.
-**/
-void PrintPart_CXX(std::ostream& out_stream, const ATerm part,
-                   t_pp_format pp_format = ppDefault);
-
-/** \brief Return a textual description of an ATerm representation of an
- *         mCRL2 specification or expression.
- *  \param[in] part An ATerm representation of a part of an mCRL2
- *             specification or expression.
- *  \param[in] pp_format A pretty print format.
- *  \return A textual representation of part according to method pp_format.
-**/
-std::string PrintPart_CXX(const ATerm part, t_pp_format pp_format = ppDefault);
-
-/** \brief Return a textual description of an ATerm representation of an
- *         mCRL2 specification or expression.
- *  \param[in] part An ATerm representation of a part of an mCRL2
- *             specification or expression.
- *  \param[in] pp_format A pretty print format.
- *  \return A textual representation of part according to method pp_format.
-**/
-template <typename Term>
-std::string pp(Term part, t_pp_format pp_format = ppDefault)
-{
-  return PrintPart_CXX(atermpp::aterm_traits<Term>::term(part), pp_format);
-}
-=======
->>>>>>> a907a07f
 
 /// \cond INTERNAL_DOCS
 namespace detail
 {
 
-inline
-void check_pp(const std::string& s1, const std::string& s2, const std::string& s3)
-{
-  if (s1 != s2)
-  {
-    std::clog << "<pp>   " << s1 << std::endl;
-    std::clog << "<print>" << s2 << std::endl;
-    std::clog << "<aterm>" << s3 << std::endl;
-    throw std::runtime_error("not equal");
-  }
-}
-
-#ifdef MCRL2_ENABLE_CHECK_PP
-#define MCRL2_CHECK_PP(s1, s2, s3) core::detail::check_pp(s1, s2, s3);
-#else
-#define MCRL2_CHECK_PP(s1, s2, s3)
-#endif
-
 template <typename Derived>
 struct printer: public core::traverser<Derived>
 {
@@ -136,95 +51,6 @@
     return static_cast<Derived&>(*this);
   }
 
-<<<<<<< HEAD
-
-  // using super::enter;
-  // using super::leave;
-  using super::operator();
-
-  std::ostream* m_out;
-
-  std::ostream& out()
-  {
-    return *m_out;
-  }
-
-  void print(const std::string& s)
-  {
-    out() << s;
-  }
-
-  template <typename T>
-  void print_expression(const T& x, int prec = 5)
-  {
-    bool print_parens = (precedence(x) < prec);
-    if (print_parens)
-    {
-      derived().print("(");
-    }
-    derived()(x);
-    if (print_parens)
-    {
-      derived().print(")");
-    }
-  }
-
-  template <typename T>
-  void print_unary_operation(const T& x, const std::string& op)
-  {
-    derived().print(op);
-    print_expression(x.operand(), precedence(x));
-  }
-
-  template <typename T>
-  void print_binary_operation(const T& x, const std::string& op)
-  {
-#ifdef MCRL2_DEBUG_BINARY_OPERATION
-    std::cout << "<binary>" << std::endl;
-    std::cout << "<x>" << x.to_string() << " precedence = " << precedence(x) << std::endl;
-    std::cout << "<left>" << x.left().to_string() << " precedence = " << precedence(x.left()) << std::endl;
-    std::cout << "<right>" << x.right().to_string() << " precedence = " << precedence(x.right()) << std::endl;
-#endif
-    print_expression(x.left(), is_same_different_precedence(x, x.left()) ? precedence(x) + 1 : precedence(x));
-    derived().print(op);
-    print_expression(x.right(), is_same_different_precedence(x, x.right()) ? precedence(x) + 1 : precedence(x));
-  }
-
-  template <typename Container>
-  void print_list(const Container& container,
-                  const std::string& opener = "(",
-                  const std::string& closer = ")",
-                  const std::string& separator = ", ",
-                  bool print_empty_container = false
-                 )
-  {
-    if (container.empty() && !print_empty_container)
-    {
-      return;
-    }
-    derived().print(opener);
-    for (typename Container::const_iterator i = container.begin(); i != container.end(); ++i)
-    {
-      if (i != container.begin())
-      {
-        derived().print(separator);
-      }
-      derived()(*i);
-    }
-    derived().print(closer);
-  }
-
-  template <typename T>
-  void operator()(const atermpp::term_list<T>& t)
-  {
-    print_list(t, "", "", ", ");
-  }
-
-  void operator()(const core::identifier_string& x)
-  {
-    static_cast<Derived&>(*this).enter(x);
-    static_cast<Derived&>(*this).print(std::string(x));
-=======
   // using super::enter;
   // using super::leave;
   using super::operator();
@@ -361,7 +187,6 @@
   {
     static_cast<Derived&>(*this).enter(x);
     static_cast<Derived&>(*this).print(atermpp::aterm_appl(x).to_string());
->>>>>>> a907a07f
     static_cast<Derived&>(*this).leave(x);
   }
 };
@@ -374,11 +199,7 @@
   using super::enter;
   using super::leave;
   using super::operator();
-<<<<<<< HEAD
-  
-=======
-
->>>>>>> a907a07f
+
   apply_printer(std::ostream& out)
   {
     typedef printer<apply_printer<Traverser> > Super;
@@ -396,11 +217,6 @@
 /// \brief Prints the object x to a stream.
 struct stream_printer
 {
-<<<<<<< HEAD
-  detail::apply_printer<core::detail::printer> printer(out);
-  printer(t);
-}
-=======
   template <typename T>
   void operator()(const T& x, std::ostream& out)
   {
@@ -408,7 +224,6 @@
     printer(x);
   }
 };
->>>>>>> a907a07f
 
 /// \brief Returns a string representation of the object x.
 template <typename T>
