// Author(s): Aad Mathijssen
//
// Distributed under the Boost Software License, Version 1.0.
// (See accompanying file LICENSE_1_0.txt or copy at
// http://www.boost.org/LICENSE_1_0.txt)
//
/// \file mcrl2parser.yy

//Remarks
//-------
//
//For reasons of efficiency recursive grammar rules are left-recursive if
//possible. This implies that lists are parsed from right to left. For the
//efficient use of the ATerm library parsed lists are stored in an ATermList
//in reverse order. When the lists are completely parsed they are reversed
//once.

%{

#include <stdio.h>
#include <string.h>

#include "mcrl2/aterm/aterm2.h"
#include "mcrl2/aterm/aterm_ext.h"
#include "mcrl2/utilities/logger.h"
#include "mcrl2/core/detail/struct_core.h"
#include "mcrl2/core/detail/lexer.h"
#include "mcrl2/data/standard_utility.h"
#include "mcrl2/data/function_update.h"

using namespace aterm;
<<<<<<< HEAD
=======
using namespace mcrl2::log;
>>>>>>> a907a07f
using namespace mcrl2::core;
using namespace mcrl2::core::detail;

//Global precondition: the ATerm library has been initialised

//external declarations from mcrl2lexer.ll
void mcrl2yyerror(const char *s);
int mcrl2yylex(void);
extern ATerm mcrl2_spec_tree;
extern ATermIndexedSet mcrl2_parser_protect_table;

#ifdef _MSC_VER
#define yyfalse 0
#define yytrue 1
#endif

#define YYMAXDEPTH 640000

#define safe_assign(lhs, rhs) { bool b; lhs = rhs; ATindexedSetPut(mcrl2_parser_protect_table, (ATerm) lhs, &b); }
%}

%union {
  aterm::ATerm term;
  aterm::ATermAppl appl;
  aterm::ATermList list;
};

//generate a GLR parser
%glr-parser

//more verbose and specific error messages
%error-verbose

//set name prefix
%name-prefix="mcrl2yy"

//start token
%start start

//Uncomment the line below to enable the bison debug facilities.
//To produce traces, yydebug needs to be set to 1 (see mcrl2lexer.ll)
//%debug

//terminals
//---------

%token <appl> TAG_IDENTIFIER TAG_SORT_EXPR TAG_DATA_EXPR TAG_DATA_SPEC
%token <appl> TAG_MULT_ACT TAG_PROC_EXPR TAG_PROC_SPEC TAG_PBES_SPEC
%token <appl> TAG_STATE_FRM TAG_DATA_VARS TAG_ACTION_RENAME
%token <appl> LMERGE ARROW LTE GTE CONS SNOC CONCAT EQ NEQ AND BARS IMP BINIT
%token <appl> ELSE
%token <appl> SLASH STAR PLUS MINUS EQUALS DOT COMMA COLON SEMICOLON QMARK
%token <appl> EXCLAM AT HASH BAR
%token <appl> LPAR RPAR LBRACK RBRACK LANG RANG LBRACE RBRACE
%token <appl> KWSORT KWCONS KWMAP KWVAR KWEQN KWACT KWGLOB KWPROC KWPBES KWINIT
%token <appl> KWSTRUCT BOOL POS NAT INT REAL LIST SET BAG
%token <appl> CTRUE CFALSE IF DIV MOD IN LAMBDA FORALL EXISTS WHR END
%token <appl> DELTA TAU SUM BLOCK ALLOW HIDE RENAME COMM
%token <appl> VAL MU NU DELAY YALED NIL
%token <appl> ID NUMBER

//non-terminals
//-------------

//start
%type <term> start

//sort expressions
%type <appl> sort_expr sort_expr_arrow domain_no_arrow_elt sort_expr_struct
%type <appl> struct_constructor recogniser struct_projection sort_expr_primary
%type <appl> sort_constant sort_constructor
//data expressions
%type <appl> data_expr
%type <appl> data_expr_whr id_init
%type <appl> data_expr_quant
%type <appl> data_expr_imp data_expr_imp_rhs
%type <appl> data_expr_and data_expr_and_rhs
%type <appl> data_expr_eq data_expr_eq_rhs
%type <appl> data_expr_rel
%type <appl> data_expr_cons data_expr_snoc data_expr_concat
%type <appl> data_expr_add data_expr_div data_expr_mult
%type <appl> data_expr_prefix data_expr_quant_prefix
%type <appl> data_expr_postfix
%type <appl> data_expr_primary
%type <appl> data_constant data_enumeration data_comprehension
%type <appl> data_var_decl
//data specifications
%type <appl> data_spec data_spec_elt sort_spec cons_spec map_spec
%type <appl> data_eqn_spec data_eqn_decl
//multi-actions
%type <appl> mult_act param_id
//process expressions
%type <appl> proc_expr proc_expr_choice proc_expr_sum proc_expr_merge
%type <appl> proc_expr_merge_rhs proc_expr_binit proc_expr_binit_rhs
%type <appl> proc_expr_cond proc_expr_cond_la proc_expr_seq
%type <appl> proc_expr_seq_wo_cond proc_expr_seq_rhs proc_expr_seq_rhs_wo_cond
%type <appl> proc_expr_at proc_expr_at_wo_cond proc_expr_sync
%type <appl> proc_expr_sync_wo_cond proc_expr_sync_rhs
%type <appl> proc_expr_sync_rhs_wo_cond proc_expr_primary proc_constant
%type <appl> id_assignment proc_quant ren_expr comm_expr comm_expr_lhs
%type <appl> mult_act_name
//process specifications
%type <appl> proc_spec proc_spec_elt act_spec glob_var_spec proc_eqn_spec
%type <appl> proc_eqn_decl proc_init
//state formulas
%type <appl> state_frm state_frm_quant state_frm_imp state_frm_imp_rhs
%type <appl> state_frm_and state_frm_and_rhs state_frm_prefix
%type <appl> state_frm_quant_prefix state_frm_primary
%type <appl> data_var_decl_init
%type <appl> reg_frm reg_frm_alt_naf reg_frm_alt reg_frm_seq_naf reg_frm_seq
%type <appl> reg_frm_postfix_naf reg_frm_postfix
%type <appl> reg_frm_primary_naf reg_frm_primary
%type <appl> act_frm act_frm_quant act_frm_imp act_frm_imp_rhs
%type <appl> act_frm_and act_frm_and_rhs act_frm_at act_frm_prefix
%type <appl> act_frm_quant_prefix act_frm_primary
//action rename
%type <appl> action_rename_spec action_rename_spec_elt action_rename_rule_spec
%type <appl> action_rename_rule action_rename_rule_rhs
//parameterised boolean expressions
%type <appl> pb_expr pb_expr_quant pb_expr_imp pb_expr_imp_rhs pb_expr_and
%type <appl> pb_expr_and_rhs pb_expr_not pb_expr_quant_not pb_expr_primary
//PBES's
%type <appl> pbes_spec pbes_spec_elt pb_eqn_spec pb_eqn_decl
%type <appl> fixpoint pb_init

//sort expressions
%type <list> domain_no_arrow domain_no_arrow_elts_hs struct_constructors_bs
%type <list> struct_projections_cs
//data expressions
%type <list> bag_enum_elt
%type <list> id_inits_cs data_exprs_cs bag_enum_elts_cs data_vars_decls_cs
%type <list> data_vars_decl
//data specifications
%type <list> data_spec_elts ids_cs sorts_decls_scs sorts_decl domain
%type <list> ops_decls_scs ops_decl data_eqn_sect data_eqn_decls_scs
%type <list> data_vars_decls_scs
//process expressions
%type <list> act_names_set ren_expr_set ren_exprs_cs comm_expr_set comm_exprs_cs
%type <list> mult_act_names_set mult_act_names_cs ids_bs
//multi-actions
%type <list> param_ids_bs
//process specifications
%type <list> proc_spec_elts acts_decls_scs acts_decl proc_eqn_decls_scs
//state formulas
%type <list> fixpoint_params data_var_decl_inits_cs
//action rename
%type <list> action_rename_spec_elts action_rename_rules_scs
%type <list> action_rename_rule_sect
//PBES's
%type <list> pbes_spec_elts pb_eqn_decls_scs


%%


//Start
//-----

//start
start:
  TAG_IDENTIFIER ID
    {
      safe_assign($$, (ATerm) $2);
      mcrl2_spec_tree = $$;
    }
  | TAG_SORT_EXPR sort_expr
    {
      safe_assign($$, (ATerm) $2);
      mcrl2_spec_tree = $$;
    }
  | TAG_DATA_EXPR data_expr
    {
      safe_assign($$, (ATerm) $2);
      mcrl2_spec_tree = $$;
    }
  | TAG_DATA_SPEC data_spec
    {
      safe_assign($$, (ATerm) $2);
      mcrl2_spec_tree = $$;
    }
  | TAG_MULT_ACT mult_act
    {
      safe_assign($$, (ATerm) $2);
      mcrl2_spec_tree = $$;
    }
  | TAG_PROC_EXPR proc_expr
    {
      safe_assign($$, (ATerm) $2);
      mcrl2_spec_tree = $$;
    }
  | TAG_PROC_SPEC proc_spec
    {
      safe_assign($$, (ATerm) $2);
      mcrl2_spec_tree = $$;
    }
  | TAG_STATE_FRM state_frm
    {
      safe_assign($$, (ATerm) $2);
      mcrl2_spec_tree = $$;
    }
  | TAG_ACTION_RENAME action_rename_spec
    {
      safe_assign($$, (ATerm) $2);
      mcrl2_spec_tree = $$;
    }
  | TAG_PBES_SPEC pbes_spec
    {
      safe_assign($$, (ATerm) $2);
      mcrl2_spec_tree = $$;
    }
  | TAG_DATA_VARS data_vars_decls_scs
    {
      safe_assign($$, (ATerm) $2);
      mcrl2_spec_tree = $$;
    }
  ;

//Sort expressions
//----------------

//sort expression
sort_expr:
  sort_expr_arrow
    {
      safe_assign($$, $1);
      mCRL2log(debug) << "parsed sort expression\n  " << atermpp::aterm( $$) << "" << std::endl;
    }
  ;

//arrow sort expression
sort_expr_arrow:
  sort_expr_struct
    {
      safe_assign($$, $1);
    }
  | domain_no_arrow ARROW sort_expr_arrow
    {
      safe_assign($$, gsMakeSortArrow($1, $3));
      mCRL2log(debug) << "parsed arrow sort\n  " << atermpp::aterm( $$) << "" << std::endl;
    }
  ;

//domain
domain_no_arrow:
  domain_no_arrow_elts_hs
    {
      safe_assign($$, ATreverse($1));
      mCRL2log(debug) << "parsed non-arrow domain\n  " << atermpp::aterm( $$) << "" << std::endl;
    }
  ;

//one or more domain elements, separated by hashes
domain_no_arrow_elts_hs:
  domain_no_arrow_elt
    {
      safe_assign($$, ATmakeList1((ATerm) $1));
      mCRL2log(debug) << "parsed non-arrow domain elements\n  " << atermpp::aterm( $$) << "" << std::endl;
    }
  | domain_no_arrow_elts_hs HASH domain_no_arrow_elt
    {
      safe_assign($$, ATinsert($1, (ATerm) $3));
      mCRL2log(debug) << "parsed non-arrow domain elements\n  " << atermpp::aterm( $$) << "" << std::endl;
    }
  ;

//domain element
domain_no_arrow_elt:
  sort_expr_struct
    {
      safe_assign($$, $1);
      mCRL2log(debug) << "parsed non-arrow domain element\n  " << atermpp::aterm( $$) << "" << std::endl;
    }
  ;

//structured sort
sort_expr_struct:
  sort_expr_primary
    {
      safe_assign($$, $1);
    }
  | KWSTRUCT struct_constructors_bs
    {
      safe_assign($$, gsMakeSortStruct(ATreverse($2)));
      mCRL2log(debug) << "parsed structured sort\n  " << atermpp::aterm( $$) << "" << std::endl;
    }
  ;

//one ore more structured sort constructors, separated by bars
struct_constructors_bs:
  struct_constructor
    {
      safe_assign($$, ATmakeList1((ATerm) $1));
      mCRL2log(debug) << "parsed structured sort constructors\n  " << atermpp::aterm( $$) << "" << std::endl;
    }
  | struct_constructors_bs BAR struct_constructor
    {
      safe_assign($$, ATinsert($1, (ATerm) $3));
      mCRL2log(debug) << "parsed structured sort constructors\n  " << atermpp::aterm( $$) << "" << std::endl;
    }
  ;

//structured sort constructor
struct_constructor:
  ID recogniser
    {
      safe_assign($$, gsMakeStructCons($1, ATmakeList0(), $2));
      mCRL2log(debug) << "parsed structured sort constructor\n  " << atermpp::aterm( $$) << "" << std::endl;
    }
  | ID LPAR struct_projections_cs RPAR recogniser
    {
      safe_assign($$, gsMakeStructCons($1, ATreverse($3), $5));
      mCRL2log(debug) << "parsed structured sort constructor\n  " << atermpp::aterm( $$) << "" << std::endl;
    }
  ;

//recogniser
recogniser:
  /* empty */
    {
      safe_assign($$, gsMakeNil());
      mCRL2log(debug) << "parsed recogniser\n  " << atermpp::aterm( $$) << "" << std::endl;
    }
  | QMARK ID
    {
      safe_assign($$, $2);
      mCRL2log(debug) << "parsed recogniser id\n  " << atermpp::aterm( $$) << "" << std::endl;
    }
  ;

//one or more structured sort projections, separated by comma's
struct_projections_cs:
  struct_projection
    {
      safe_assign($$, ATmakeList1((ATerm) $1));
      mCRL2log(debug) << "parsed structured sort projections\n  " << atermpp::aterm( $$) << "" << std::endl;
    }
  | struct_projections_cs COMMA struct_projection
    {
      safe_assign($$, ATinsert($1, (ATerm) $3));
      mCRL2log(debug) << "parsed structured sort projections\n  " << atermpp::aterm( $$) << "" << std::endl;
    }
  ;

//structured sort projection
struct_projection:
  sort_expr
    {
      safe_assign($$, gsMakeStructProj(gsMakeNil(), $1));
      mCRL2log(debug) << "parsed structured sort projection\n  " << atermpp::aterm( $$) << "" << std::endl;
    }
  | ID COLON sort_expr
    {
      safe_assign($$, gsMakeStructProj($1, $3));
      mCRL2log(debug) << "parsed structured sort projection\n  " << atermpp::aterm( $$) << "" << std::endl;
    }
  ;

//primary sort expression
sort_expr_primary:
  ID
    {
      safe_assign($$, gsMakeSortId($1));
      mCRL2log(debug) << "parsed primary sort\n  " << atermpp::aterm( $$) << "" << std::endl;
    }
  | sort_constant
    {
      safe_assign($$, $1);
      mCRL2log(debug) << "parsed sort constant\n  " << atermpp::aterm( $$) << "" << std::endl;
    }
  | sort_constructor
    {
      safe_assign($$, $1);
      mCRL2log(debug) << "parsed sort constructor\n  " << atermpp::aterm( $$) << "" << std::endl;
    }
  | LPAR sort_expr RPAR
    {
      safe_assign($$, $2);
    }
  ;

//sort constant
sort_constant:
  BOOL
    {
      safe_assign($$, gsMakeSortId($1));
    }
  | POS
    {
      safe_assign($$, gsMakeSortId($1));
    }
  | NAT
    {
      safe_assign($$, gsMakeSortId($1));
    }
  | INT
    {
      safe_assign($$, gsMakeSortId($1));
    }
  | REAL
    {
      safe_assign($$, gsMakeSortId($1));
    }
  ;

//sort constructor
sort_constructor:
  LIST LPAR sort_expr RPAR
    {
      safe_assign($$, mcrl2::data::sort_list::list(mcrl2::data::sort_expression($3)));
    }
  | SET LPAR sort_expr RPAR
    {
      safe_assign($$, mcrl2::data::sort_set::set_(mcrl2::data::sort_expression($3)));
    }
  | BAG LPAR sort_expr RPAR
    {
      safe_assign($$, mcrl2::data::sort_bag::bag(mcrl2::data::sort_expression($3)));
    }
  ;

//Data expressions
//----------------

//data expression
data_expr:
  data_expr_whr
    {
      safe_assign($$, $1);
      mCRL2log(debug) << "parsed data expression\n  " << atermpp::aterm( $$) << "" << std::endl;
    }
  ;

//where clause
data_expr_whr:
  data_expr_quant
    {
      safe_assign($$, $1);
    }
  | data_expr_whr WHR id_inits_cs END
    {
      safe_assign($$, gsMakeWhr($1, ATreverse($3)));
      mCRL2log(debug) << "parsed where clause\n  " << atermpp::aterm( $$) << "" << std::endl;
    }
  ;

//declaration of one or more identifier initialisations, separated by comma's
id_inits_cs:
  id_init
    {
      safe_assign($$, ATmakeList1((ATerm) $1));
      mCRL2log(debug) << "parsed identifier initialisations\n  " << atermpp::aterm( $$) << "" << std::endl;
    }
  | id_inits_cs COMMA id_init
    {
      safe_assign($$, ATinsert($1, (ATerm) $3));
      mCRL2log(debug) << "parsed identifier initialisations\n  " << atermpp::aterm( $$) << "" << std::endl;
    }
  ;

//identifier initialisation
id_init:
  ID EQUALS data_expr
    {
      safe_assign($$, gsMakeIdInit($1, $3));
      mCRL2log(debug) << "parsed identifier initialisation\n  " << atermpp::aterm( $$) << "" << std::endl;
    }
  ;

//quantifications and lambda abstraction
data_expr_quant:
  data_expr_imp
    {
      safe_assign($$, $1);
    }
  | LAMBDA data_vars_decls_cs DOT data_expr_quant
    {
      safe_assign($$, gsMakeBinder(gsMakeLambda(), $2, $4));
      mCRL2log(debug) << "parsed lambda abstraction\n  " << atermpp::aterm( $$) << "" << std::endl;
    }
  | FORALL data_vars_decls_cs DOT data_expr_quant
    {
      safe_assign($$, gsMakeBinder(gsMakeForall(), $2, $4));
      mCRL2log(debug) << "parsed quantification\n  " << atermpp::aterm( $$) << "" << std::endl;
    }
  | EXISTS data_vars_decls_cs DOT data_expr_quant
    {
      safe_assign($$, gsMakeBinder(gsMakeExists(), $2, $4));
      mCRL2log(debug) << "parsed quantification\n  " << atermpp::aterm( $$) << "" << std::endl;
    }
  ;

//one or more declarations of one or more data variables, separated by
//comma's
data_vars_decls_cs:
  data_vars_decl
    {
      safe_assign($$, $1);
      mCRL2log(debug) << "parsed data variable declarations\n  " << atermpp::aterm( $$) << "" << std::endl;
    }
  | data_vars_decls_cs COMMA data_vars_decl
    {
      safe_assign($$, ATconcat($1, $3));
      mCRL2log(debug) << "parsed data variable declarations\n  " << atermpp::aterm( $$) << "" << std::endl;
    }
  ;

//declaration of one or more data variables
data_vars_decl:
  ids_cs COLON sort_expr
    {
      safe_assign($$, ATmakeList0());
      size_t n = ATgetLength($1);
      for (size_t i = 0; i < n; i++) {
        safe_assign($$, ATinsert($$, (ATerm) gsMakeDataVarId(ATAelementAt($1, i), $3)));
      }
      mCRL2log(debug) << "parsed data variable declarations\n  " << atermpp::aterm( $$) << "" << std::endl;
    }
  ;

//implication (right associative)
data_expr_imp:
  data_expr_and
    {
      safe_assign($$, $1);
    }
  | data_expr_and IMP data_expr_imp_rhs
    {
      safe_assign($$,
        gsMakeDataAppl(gsMakeId($2), ATmakeList2((ATerm) $1, (ATerm) $3)));
      mCRL2log(debug) << "parsed implication\n  " << atermpp::aterm( $$) << "" << std::endl;
    }
  ;

//right argument of implication
data_expr_imp_rhs:
  data_expr_imp
    {
      safe_assign($$, $1);
    }
  | FORALL data_vars_decls_cs DOT data_expr_imp_rhs
    {
      safe_assign($$, gsMakeBinder(gsMakeForall(), $2, $4));
      mCRL2log(debug) << "parsed quantification\n  " << atermpp::aterm( $$) << "" << std::endl;
    }
  | EXISTS data_vars_decls_cs DOT data_expr_imp_rhs
    {
      safe_assign($$, gsMakeBinder(gsMakeExists(), $2, $4));
      mCRL2log(debug) << "parsed quantification\n  " << atermpp::aterm( $$) << "" << std::endl;
    }
  ;

//conjunction and disjunction (right associative)
data_expr_and:
  data_expr_eq
    {
      safe_assign($$, $1);
    }
  | data_expr_eq AND data_expr_and_rhs
    {
      safe_assign($$,
        gsMakeDataAppl(gsMakeId($2), ATmakeList2((ATerm) $1, (ATerm) $3)));
      mCRL2log(debug) << "parsed conjunction\n  " << atermpp::aterm( $$) << "" << std::endl;
    }
  | data_expr_eq BARS data_expr_and_rhs
    {
      safe_assign($$,
        gsMakeDataAppl(gsMakeId($2), ATmakeList2((ATerm) $1, (ATerm) $3)));
      mCRL2log(debug) << "parsed disjunction\n  " << atermpp::aterm( $$) << "" << std::endl;
    }
  ;

//right argument of conjunction and disjunction
data_expr_and_rhs:
  data_expr_and
    {
      safe_assign($$, $1);
    }
  | FORALL data_vars_decls_cs DOT data_expr_and_rhs
    {
      safe_assign($$, gsMakeBinder(gsMakeForall(), $2, $4));
      mCRL2log(debug) << "parsed quantification\n  " << atermpp::aterm( $$) << "" << std::endl;
    }
  | EXISTS data_vars_decls_cs DOT data_expr_and_rhs
    {
      safe_assign($$, gsMakeBinder(gsMakeExists(), $2, $4));
      mCRL2log(debug) << "parsed quantification\n  " << atermpp::aterm( $$) << "" << std::endl;
    }
  ;

//equality (right associative)
data_expr_eq:
  data_expr_rel
    {
      safe_assign($$, $1);
    }
  | data_expr_rel EQ data_expr_eq_rhs
    {
      safe_assign($$,
        gsMakeDataAppl(gsMakeId($2), ATmakeList2((ATerm) $1, (ATerm) $3)));
      mCRL2log(debug) << "parsed equality expression\n  " << atermpp::aterm( $$) << "" << std::endl;
    }
  | data_expr_rel NEQ data_expr_eq_rhs
    {
      safe_assign($$,
        gsMakeDataAppl(gsMakeId($2), ATmakeList2((ATerm) $1, (ATerm) $3)));
      mCRL2log(debug) << "parsed equality expression\n  " << atermpp::aterm( $$) << "" << std::endl;
    }
  ;

//right argument of equality
data_expr_eq_rhs:
  data_expr_eq
    {
      safe_assign($$, $1);
    }
  | LAMBDA data_vars_decls_cs DOT data_expr_eq_rhs
    {
      safe_assign($$, gsMakeBinder(gsMakeLambda(), $2, $4));
      mCRL2log(debug) << "parsed lambda abstraction\n  " << atermpp::aterm( $$) << "" << std::endl;
    }
  | FORALL data_vars_decls_cs DOT data_expr_eq_rhs
    {
      safe_assign($$, gsMakeBinder(gsMakeForall(), $2, $4));
      mCRL2log(debug) << "parsed quantification\n  " << atermpp::aterm( $$) << "" << std::endl;
    }
  | EXISTS data_vars_decls_cs DOT data_expr_eq_rhs
    {
      safe_assign($$, gsMakeBinder(gsMakeExists(), $2, $4));
      mCRL2log(debug) << "parsed quantification\n  " << atermpp::aterm( $$) << "" << std::endl;
    }
  ;

//relations
data_expr_rel:
  data_expr_cons
    {
      safe_assign($$, $1);
    }
  | data_expr_cons GTE data_expr_cons
    {
      safe_assign($$,
        gsMakeDataAppl(gsMakeId($2), ATmakeList2((ATerm) $1, (ATerm) $3)));
      mCRL2log(debug) << "parsed relational expression\n  " << atermpp::aterm( $$) << "" << std::endl;
    }
  | data_expr_cons LTE data_expr_cons
    {
      safe_assign($$,
        gsMakeDataAppl(gsMakeId($2), ATmakeList2((ATerm) $1, (ATerm) $3)));
      mCRL2log(debug) << "parsed relational expression\n  " << atermpp::aterm( $$) << "" << std::endl;
    }
  | data_expr_cons RANG data_expr_cons
    {
      safe_assign($$,
        gsMakeDataAppl(gsMakeId($2), ATmakeList2((ATerm) $1, (ATerm) $3)));
      mCRL2log(debug) << "parsed relational expression\n  " << atermpp::aterm( $$) << "" << std::endl;
    }
  | data_expr_cons LANG data_expr_cons
    {
      safe_assign($$,
        gsMakeDataAppl(gsMakeId($2), ATmakeList2((ATerm) $1, (ATerm) $3)));
      mCRL2log(debug) << "parsed relational expression\n  " << atermpp::aterm( $$) << "" << std::endl;
    }
  | data_expr_cons IN data_expr_cons
    {
      safe_assign($$,
        gsMakeDataAppl(gsMakeId($2), ATmakeList2((ATerm) $1, (ATerm) $3)));
      mCRL2log(debug) << "parsed relational expression\n  " << atermpp::aterm( $$) << "" << std::endl;
    }
  ;

//cons (right associative)
data_expr_cons:
  data_expr_snoc
    {
      safe_assign($$, $1);
    }
  | data_expr_add CONS data_expr_cons
    {
      safe_assign($$,
        gsMakeDataAppl(gsMakeId($2), ATmakeList2((ATerm) $1, (ATerm) $3)));
      mCRL2log(debug) << "parsed list cons expression\n  " << atermpp::aterm( $$) << "" << std::endl;
    }
  ;

//snoc (left associative)
data_expr_snoc:
  data_expr_concat
    {
      safe_assign($$, $1);
    }
  | data_expr_snoc SNOC data_expr_add
    {
      safe_assign($$,
        gsMakeDataAppl(gsMakeId($2), ATmakeList2((ATerm) $1, (ATerm) $3)));
      mCRL2log(debug) << "parsed list snoc expression\n  " << atermpp::aterm( $$) << "" << std::endl;
    }
  ;

//concatenation (left associative)
data_expr_concat:
  data_expr_add
    {
      safe_assign($$, $1);
    }
  | data_expr_concat CONCAT data_expr_add
    {
      safe_assign($$,
        gsMakeDataAppl(gsMakeId($2), ATmakeList2((ATerm) $1, (ATerm) $3)));
      mCRL2log(debug) << "parsed list concat expression\n  " << atermpp::aterm( $$) << "" << std::endl;
    }
  ;

//addition and subtraction (left associative)
data_expr_add:
  data_expr_div
    {
      safe_assign($$, $1);
    }
  | data_expr_add PLUS data_expr_div
    {
      safe_assign($$,
        gsMakeDataAppl(gsMakeId($2), ATmakeList2((ATerm) $1, (ATerm) $3)));
      mCRL2log(debug) << "parsed addition or set union\n  " << atermpp::aterm( $$) << "" << std::endl;
    }
  | data_expr_add MINUS data_expr_div
    {
      safe_assign($$,
        gsMakeDataAppl(gsMakeId($2), ATmakeList2((ATerm) $1, (ATerm) $3)));
      mCRL2log(debug) << "parsed subtraction or set difference\n  " << atermpp::aterm( $$) << "" << std::endl;
    }
  ;

//division (left associative)
data_expr_div:
  data_expr_mult
    {
      safe_assign($$, $1);
    }
  | data_expr_div DIV data_expr_mult
    {
      safe_assign($$,
        gsMakeDataAppl(gsMakeId($2), ATmakeList2((ATerm) $1, (ATerm) $3)));
      mCRL2log(debug) << "parsed div expression\n  " << atermpp::aterm( $$) << "" << std::endl;
    }
  | data_expr_div MOD data_expr_mult
    {
      safe_assign($$,
        gsMakeDataAppl(gsMakeId($2), ATmakeList2((ATerm) $1, (ATerm) $3)));
      mCRL2log(debug) << "parsed mod expression\n  " << atermpp::aterm( $$) << "" << std::endl;
    }
  | data_expr_div SLASH data_expr_mult
    {
      safe_assign($$,
        gsMakeDataAppl(gsMakeId($2), ATmakeList2((ATerm) $1, (ATerm) $3)));
      mCRL2log(debug) << "parsed division expression\n  " << atermpp::aterm( $$) << "" << std::endl;
    }
  ;

//multiplication and list at (left associative)
data_expr_mult:
  data_expr_prefix
    {
      safe_assign($$, $1);
    }
  | data_expr_mult STAR data_expr_prefix
    {
      safe_assign($$,
        gsMakeDataAppl(gsMakeId($2), ATmakeList2((ATerm) $1, (ATerm) $3)));
      mCRL2log(debug) << "parsed multiplication or set intersection\n  " << atermpp::aterm( $$) << "" << std::endl;
    }
  | data_expr_mult DOT data_expr_prefix
    {
      safe_assign($$,
        gsMakeDataAppl(gsMakeId($2), ATmakeList2((ATerm) $1, (ATerm) $3)));
      mCRL2log(debug) << "parsed list at expression\n  " << atermpp::aterm( $$) << "" << std::endl;
    }
  ;

//prefix data expression
data_expr_prefix:
  data_expr_postfix
    {
      safe_assign($$, $1);
    }
  | EXCLAM data_expr_quant_prefix
    {
      safe_assign($$, gsMakeDataAppl(gsMakeId($1), ATmakeList1((ATerm) $2)));
      mCRL2log(debug) << "parsed prefix data expression\n  " << atermpp::aterm( $$) << "" << std::endl;
    }
  | MINUS data_expr_prefix
    {
      safe_assign($$, gsMakeDataAppl(gsMakeId($1), ATmakeList1((ATerm) $2)));
      mCRL2log(debug) << "parsed prefix data expression\n  " << atermpp::aterm( $$) << "" << std::endl;
    }
  | HASH data_expr_prefix
    {
      safe_assign($$, gsMakeDataAppl(gsMakeId($1), ATmakeList1((ATerm) $2)));
      mCRL2log(debug) << "parsed prefix data expression\n  " << atermpp::aterm( $$) << "" << std::endl;
    }
  ;

//quantifier or prefix data expression
data_expr_quant_prefix:
  data_expr_prefix
    {
      safe_assign($$, $1);
    }
  | FORALL data_vars_decls_cs DOT data_expr_quant_prefix
    {
      safe_assign($$, gsMakeBinder(gsMakeForall(), $2, $4));
      mCRL2log(debug) << "parsed quantification\n  " << atermpp::aterm( $$) << "" << std::endl;
    }
  | EXISTS data_vars_decls_cs DOT data_expr_quant_prefix
    {
      safe_assign($$, gsMakeBinder(gsMakeExists(), $2, $4));
      mCRL2log(debug) << "parsed quantification\n  " << atermpp::aterm( $$) << "" << std::endl;
    }
  ;

//postfix data expression
data_expr_postfix:
  data_expr_primary
    {
      safe_assign($$, $1);
    }
  | data_expr_postfix LPAR data_exprs_cs RPAR
    {
      safe_assign($$, gsMakeDataAppl($1, ATreverse($3)));
      mCRL2log(debug) << "parsed postfix data expression (function application)\n  " << atermpp::aterm( $$) << "" << std::endl;
    }
    | data_expr_postfix LBRACK data_expr ARROW data_expr RBRACK
    {
      safe_assign($$,
        gsMakeDataAppl(gsMakeId(mcrl2::data::function_update_name()), ATmakeList3((ATerm) $1, (ATerm) $3, (ATerm) $5)));
      mCRL2log(debug) << "parsed postfix data expression (function update)\n  " << atermpp::aterm( $$) << "" << std::endl;
    } 
  ;

//one or more data expressions, separated by comma's
data_exprs_cs:
  data_expr
    {
      safe_assign($$, ATmakeList1((ATerm) $1));
      mCRL2log(debug) << "parsed data expressions\n  " << atermpp::aterm( $$) << "" << std::endl;
    }
  | data_exprs_cs COMMA data_expr
    {
      safe_assign($$, ATinsert($1, (ATerm) $3));
      mCRL2log(debug) << "parsed data expressions\n  " << atermpp::aterm( $$) << "" << std::endl;
    }
  ;

//primary data expression
data_expr_primary:
  ID
    {
      safe_assign($$, gsMakeId($1));
      mCRL2log(debug) << "parsed primary data expression\n  " << atermpp::aterm( $$) << "" << std::endl;
    }
  | data_constant
    {
      safe_assign($$, $1);
    }
  | data_enumeration
    {
      safe_assign($$, $1);
    }
  | data_comprehension
    {
      safe_assign($$, $1);
    }
  | LPAR data_expr RPAR
    {
      safe_assign($$, $2);
    }
  ;

//constant
data_constant:
  CTRUE
    {
      safe_assign($$, gsMakeId($1));
      mCRL2log(debug) << "parsed data constant\n  " << atermpp::aterm( $$) << "" << std::endl;
    }
  | CFALSE
    {
      safe_assign($$, gsMakeId($1));
      mCRL2log(debug) << "parsed data constant\n  " << atermpp::aterm( $$) << "" << std::endl;
    }
  | IF
    {
      safe_assign($$, gsMakeId($1));
      mCRL2log(debug) << "parsed data constant\n  " << atermpp::aterm( $$) << "" << std::endl;
    }
  | NUMBER
    {
      safe_assign($$, gsMakeId($1));
      mCRL2log(debug) << "parsed data constant\n  " << atermpp::aterm( $$) << "" << std::endl;
    }
  | LBRACK RBRACK
    {
      safe_assign($$, gsMakeId(mcrl2::data::sort_list::nil_name()));
      mCRL2log(debug) << "parsed data constant\n  " << atermpp::aterm( $$) << "" << std::endl;
    }
  | LBRACE RBRACE
    {
      safe_assign($$, gsMakeId(mcrl2::data::sort_set::emptyset_name()));
      mCRL2log(debug) << "parsed data constant\n  " << atermpp::aterm( $$) << "" << std::endl;
    }
  ;

//enumeration
data_enumeration:
  LBRACK data_exprs_cs RBRACK
    {
      safe_assign($$, gsMakeDataAppl(gsMakeId(mcrl2::data::sort_list::list_enumeration_name()), ATreverse($2)));
      mCRL2log(debug) << "parsed data enumeration\n  " << atermpp::aterm( $$) << "" << std::endl;
    }
  | LBRACE data_exprs_cs RBRACE
    {
      safe_assign($$, gsMakeDataAppl(gsMakeId(mcrl2::data::sort_set::set_enumeration_name()), ATreverse($2)));
      mCRL2log(debug) << "parsed data enumeration\n  " << atermpp::aterm( $$) << "" << std::endl;
    }
  | LBRACE bag_enum_elts_cs RBRACE
    {
      safe_assign($$, gsMakeDataAppl(gsMakeId(mcrl2::data::sort_bag::bag_enumeration_name()), ATreverse($2)));
      mCRL2log(debug) << "parsed data enumeration\n  " << atermpp::aterm( $$) << "" << std::endl;
    }
  ;

//one or more bag enumeration elements, separated by comma's
bag_enum_elts_cs:
  bag_enum_elt
    {
      safe_assign($$, $1);
      mCRL2log(debug) << "parsed bag enumeration elements\n  " << atermpp::aterm( $$) << "" << std::endl;
    }
  | bag_enum_elts_cs COMMA bag_enum_elt
    {
      safe_assign($$, ATconcat($3, $1));
      mCRL2log(debug) << "parsed bag enumeration elements\n  " << atermpp::aterm( $$) << "" << std::endl;
    }
  ;

//bag enumeration element
bag_enum_elt:
  data_expr COLON data_expr
    {
      safe_assign($$, ATmakeList2((ATerm) $3, (ATerm) $1));
      mCRL2log(debug) << "parsed bag enumeration element\n  " << atermpp::aterm( $$) << "" << std::endl;
    }
  ;

//comprehension
data_comprehension:
  LBRACE data_var_decl BAR data_expr RBRACE
    {
      safe_assign($$, gsMakeBinder(gsMakeSetBagComp(), ATmakeList1((ATerm) $2), $4));
      mCRL2log(debug) << "parsed data comprehension\n  " << atermpp::aterm( $$) << "" << std::endl;
    }
  ;

//declaration of a data variable
data_var_decl:
  ID COLON sort_expr
    {
      safe_assign($$, gsMakeDataVarId($1, $3));
      mCRL2log(debug) << "parsed data variable declaration\n  " << atermpp::aterm( $$) << "" << std::endl;
    }
  ;

//Data specifications
//-------------------

//data specification
data_spec:
  data_spec_elts
    {
      safe_assign($$, gsDataSpecEltsToSpec(ATreverse($1)));
      mCRL2log(debug) << "parsed data specification\n  " << atermpp::aterm( $$) << "" << std::endl;
    }
  ;

//data specification elements
data_spec_elts:
  data_spec_elt
    {
      safe_assign($$, ATmakeList1((ATerm) $1));
      mCRL2log(debug) << "parsed data specification elements\n  " << atermpp::aterm( $$) << "" << std::endl;
    }
   | data_spec_elts data_spec_elt
    {
      safe_assign($$, ATinsert($1, (ATerm) $2));
      mCRL2log(debug) << "parsed data specification elements\n  " << atermpp::aterm( $$) << "" << std::endl;
    }
   ;

//data specification element
data_spec_elt:
  sort_spec
    {
      safe_assign($$, $1);
      mCRL2log(debug) << "parsed data specification element\n  " << atermpp::aterm( $$) << "" << std::endl;
    }
  | cons_spec
    {
      safe_assign($$, $1);
      mCRL2log(debug) << "parsed data specification element\n  " << atermpp::aterm( $$) << "" << std::endl;
    }
  | map_spec
    {
      safe_assign($$, $1);
      mCRL2log(debug) << "parsed data specification element\n  " << atermpp::aterm( $$) << "" << std::endl;
    }
  | data_eqn_spec
    {
      safe_assign($$, $1);
      mCRL2log(debug) << "parsed data specification element\n  " << atermpp::aterm( $$) << "" << std::endl;
    }
  ;

//sort specification
sort_spec:
  KWSORT sorts_decls_scs
    {
      safe_assign($$, gsMakeSortSpec($2));
      mCRL2log(debug) << "parsed sort specification\n  " << atermpp::aterm( $$) << "" << std::endl;
    }
  ;

//declaration of one or more sorts, separated by semicolons
sorts_decls_scs:
  sorts_decl SEMICOLON
    {
      safe_assign($$, $1);
      mCRL2log(debug) << "parsed sort declarations\n  " << atermpp::aterm( $$) << "" << std::endl;
    }
  | sorts_decls_scs sorts_decl SEMICOLON
    {
      safe_assign($$, ATconcat($1, $2));
      mCRL2log(debug) << "parsed sort declarations\n  " << atermpp::aterm( $$) << "" << std::endl;
    }
  ;

//declaration of one or more sorts
sorts_decl:
  ids_cs
    {
      safe_assign($$, ATmakeList0());
      size_t n = ATgetLength($1);
      for (size_t i = 0; i < n; i++) {
        safe_assign($$, ATinsert($$, (ATerm) gsMakeSortId(ATAelementAt($1, i))));
      }
      mCRL2log(debug) << "parsed standard sort declarations\n  " << atermpp::aterm( $$) << "" << std::endl;
    }
  | ID EQUALS sort_expr
    {
      safe_assign($$, ATmakeList1((ATerm) gsMakeSortRef($1, $3)));
      mCRL2log(debug) << "parsed reference sort declarations\n  " << atermpp::aterm( $$) << "" << std::endl;
    }
  ;

//one or more identifiers, separated by comma's
ids_cs:
  ID
    {
      safe_assign($$, ATmakeList1((ATerm) $1));
      mCRL2log(debug) << "parsed id's\n  " << atermpp::aterm( $$) << "" << std::endl;
    }
  | ids_cs COMMA ID
    {
      safe_assign($$, ATinsert($1, (ATerm) $3));
      mCRL2log(debug) << "parsed id's\n  " << atermpp::aterm( $$) << "" << std::endl;
    }
  ;

//domain
domain:
  domain_no_arrow
    {
      safe_assign($$, $1);
      mCRL2log(debug) << "parsed domain\n  " << atermpp::aterm( $$) << "" << std::endl;
    }
  | domain_no_arrow ARROW sort_expr
    {
      safe_assign($$, ATmakeList1((ATerm) gsMakeSortArrow($1, $3)));
      mCRL2log(debug) << "parsed domain\n  " << atermpp::aterm( $$) << "" << std::endl;
    }
  ;

//constructor operation specification
cons_spec:
  KWCONS ops_decls_scs
    {
      safe_assign($$, gsMakeConsSpec($2));
      mCRL2log(debug) << "parsed constructor operation specification\n  " << atermpp::aterm( $$) << "" << std::endl;
    }
  ;

//operation specification
map_spec:
  KWMAP ops_decls_scs
    {
      safe_assign($$, gsMakeMapSpec($2));
      mCRL2log(debug) << "parsed operation specification\n  " << atermpp::aterm( $$) << "" << std::endl;
    }
  ;

//one or more declarations of one or more operations of the same sort,
//separated by semicolons
ops_decls_scs:
  ops_decl SEMICOLON
    {
      safe_assign($$, $1);
      mCRL2log(debug) << "parsed operation declarations\n  " << atermpp::aterm( $$) << "" << std::endl;
    }
  | ops_decls_scs ops_decl SEMICOLON
    {
      safe_assign($$, ATconcat($1, $2));
      mCRL2log(debug) << "parsed operation declarations\n  " << atermpp::aterm( $$) << "" << std::endl;
    }
  ;

//declaration of one or more operations of the same sort
ops_decl:
  ids_cs COLON sort_expr
    {
      safe_assign($$, ATmakeList0());
      size_t n = ATgetLength($1);
      for (size_t i = 0; i < n; i++) {
        safe_assign($$, ATinsert($$, (ATerm) gsMakeOpId(ATAelementAt($1, i), $3)));
      }
      mCRL2log(debug) << "parsed operation declarations\n  " << atermpp::aterm( $$) << "" << std::endl;
    }
  ;

//data equation specification
data_eqn_spec:
  data_eqn_sect
    {
      safe_assign($$, gsMakeDataEqnSpec($1));
      mCRL2log(debug) << "parsed data equation specification\n  " << atermpp::aterm( $$) << "" << std::endl;
    }
  ;

//data equation section
data_eqn_sect:
  KWEQN data_eqn_decls_scs
    {
      safe_assign($$, ATreverse($2));
      mCRL2log(debug) << "parsed data equation section\n  " << atermpp::aterm( $$) << "" << std::endl;
    }
  | KWVAR data_vars_decls_scs KWEQN data_eqn_decls_scs
    {
      safe_assign($$, ATmakeList0());
      size_t n = ATgetLength($4);
      for (size_t i = 0; i < n; i++) {
        ATermAppl DataEqn = ATAelementAt($4, i);
        safe_assign($$,
          ATinsert($$, (ATerm) gsMakeDataEqn($2, ATAgetArgument(DataEqn, 1),
            ATAgetArgument(DataEqn, 2), ATAgetArgument(DataEqn, 3))));
      }
      mCRL2log(debug) << "parsed data equation section\n  " << atermpp::aterm( $$) << "" << std::endl;
    }
  ;

//declaration of one or more data equations, separated by semicolons
data_eqn_decls_scs:
  data_eqn_decl SEMICOLON
    {
      safe_assign($$, ATmakeList1((ATerm) $1));
      mCRL2log(debug) << "parsed data equation declarations\n  " << atermpp::aterm( $$) << "" << std::endl;
    }
  | data_eqn_decls_scs data_eqn_decl SEMICOLON
    {
      safe_assign($$, ATinsert($1, (ATerm) $2));
      mCRL2log(debug) << "parsed equation declarations\n  " << atermpp::aterm( $$) << "" << std::endl;
    }
  ;

//data equation declaration
data_eqn_decl:
  data_expr EQUALS data_expr
    {
      safe_assign($$, gsMakeDataEqn(ATmakeList0(), mcrl2::data::sort_bool::true_(), $1, $3));
      mCRL2log(debug) << "parsed data equation declaration\n  " << atermpp::aterm( $$) << "" << std::endl;
    }
  | data_expr ARROW data_expr EQUALS data_expr
    {
      safe_assign($$, gsMakeDataEqn(ATmakeList0(), $1, $3, $5));
      mCRL2log(debug) << "parsed data equation declaration\n  " << atermpp::aterm( $$) << "" << std::endl;
    }
  ;

//one or more declarations of one or more data variables,
//separated by semicolons
data_vars_decls_scs:
  data_vars_decl SEMICOLON
    {
      safe_assign($$, $1);
      mCRL2log(debug) << "parsed data variable declarations\n  " << atermpp::aterm( $$) << "" << std::endl;
    }
  | data_vars_decls_scs data_vars_decl SEMICOLON
    {
      safe_assign($$, ATconcat($1, $2));
      mCRL2log(debug) << "parsed data variable declarations\n  " << atermpp::aterm( $$) << "" << std::endl;
    }
  ;

//Multi-actions
//-------------

//multi-action
mult_act:
  param_ids_bs
    {
      safe_assign($$, gsMakeMultAct(ATreverse($1)));
      mCRL2log(debug) << "parsed multi-action\n  " << atermpp::aterm( $$) << "" << std::endl;
    }
  | TAU
    {
      safe_assign($$, gsMakeMultAct(ATmakeList0()));
      mCRL2log(debug) << "parsed multi-action\n  " << atermpp::aterm( $$) << "" << std::endl;
    }
  ;

//one or more parameterised id's, separated by bars
param_ids_bs:
  param_id
    {
      safe_assign($$, ATmakeList1((ATerm) $1));
      mCRL2log(debug) << "parsed parameterised id's\n  " << atermpp::aterm( $$) << "" << std::endl;
    }
  | param_ids_bs BAR param_id
    {
      safe_assign($$, ATinsert($1, (ATerm) $3));
      mCRL2log(debug) << "parsed parameterised id's\n  " << atermpp::aterm( $$) << "" << std::endl;
    }
  ;

//parameterised id
param_id:
  ID
    {
      safe_assign($$, gsMakeParamId($1, ATmakeList0()));
      mCRL2log(debug) << "parsed action or process\n  " << atermpp::aterm( $$) << "" << std::endl;
    }
  | ID LPAR data_exprs_cs RPAR
    {
      safe_assign($$, gsMakeParamId($1, ATreverse($3)));
      mCRL2log(debug) << "parsed action or process\n  " << atermpp::aterm( $$) << "" << std::endl;
    }
  ;

//Process expressions
//-------------------

//process expression
proc_expr:
  proc_expr_choice
    {
      safe_assign($$, $1);
      mCRL2log(debug) << "parsed process expression\n  " << atermpp::aterm( $$) << "" << std::endl;
    }
  ;

//choice (right associative)
proc_expr_choice:
  proc_expr_sum
    {
      safe_assign($$, $1);
    }
  | proc_expr_sum PLUS proc_expr_choice
    {
      safe_assign($$, gsMakeChoice($1, $3));
      mCRL2log(debug) << "parsed choice expression\n  " << atermpp::aterm( $$) << "" << std::endl;
    }
  ;

//summation
proc_expr_sum:
  proc_expr_merge
    {
      safe_assign($$, $1);
    }
  | SUM data_vars_decls_cs DOT proc_expr_sum
    {
      safe_assign($$, gsMakeSum($2, $4));
      mCRL2log(debug) << "parsed summation\n  " << atermpp::aterm( $$) << "" << std::endl;
    }
  ;

//merge and left merge (right associative)
proc_expr_merge:
  proc_expr_binit
    {
      safe_assign($$, $1);
    }
  | proc_expr_binit BARS proc_expr_merge_rhs
    {
      safe_assign($$, gsMakeMerge($1, $3));
      mCRL2log(debug) << "parsed merge expression\n  " << atermpp::aterm( $$) << "" << std::endl;
    }
  | proc_expr_binit LMERGE proc_expr_merge_rhs
    {
      safe_assign($$, gsMakeLMerge($1, $3));
      mCRL2log(debug) << "parsed left merge expression\n  " << atermpp::aterm( $$) << "" << std::endl;
    }
  ;

//right argument of merge
proc_expr_merge_rhs:
  proc_expr_merge
    {
      safe_assign($$, $1);
    }
  | SUM data_vars_decls_cs DOT proc_expr_merge_rhs
    {
      safe_assign($$, gsMakeSum($2, $4));
      mCRL2log(debug) << "parsed summation\n  " << atermpp::aterm( $$) << "" << std::endl;
    }
  ;

//bounded initialisation (left associative)
proc_expr_binit:
  proc_expr_cond
    {
      safe_assign($$, $1);
    }
  | proc_expr_binit BINIT proc_expr_binit_rhs
    {
      safe_assign($$, gsMakeBInit($1, $3));
      mCRL2log(debug) << "parsed bounded initialisation expression\n  " << atermpp::aterm( $$) << "" << std::endl;
    }
  ;

//right argument of bounded initialisation
proc_expr_binit_rhs:
  proc_expr_cond
    {
      safe_assign($$, $1);
    }
  | SUM data_vars_decls_cs DOT proc_expr_binit_rhs
    {
      safe_assign($$, gsMakeSum($2, $4));
      mCRL2log(debug) << "parsed summation\n  " << atermpp::aterm( $$) << "" << std::endl;
    }
  ;

//conditional
proc_expr_cond:
  proc_expr_seq
    {
      safe_assign($$, $1);
    }
  | data_expr_prefix ARROW proc_expr_cond_la
    {
      safe_assign($$, gsMakeIfThen($1, $3));
      mCRL2log(debug) << "parsed conditional expression\n  " << atermpp::aterm( $$) << "" << std::endl;
    }
  | data_expr_prefix ARROW proc_expr_seq_rhs_wo_cond ELSE proc_expr_cond_la
    {
      safe_assign($$, gsMakeIfThenElse($1, $3, $5));
      mCRL2log(debug) << "parsed conditional expression\n  " << atermpp::aterm( $$) << "" << std::endl;
    }
  ;

//last argument of conditional
proc_expr_cond_la:
  proc_expr_cond
    {
      safe_assign($$, $1);
    }
  | SUM data_vars_decls_cs DOT proc_expr_cond_la
    {
      safe_assign($$, gsMakeSum($2, $4));
      mCRL2log(debug) << "parsed summation\n  " << atermpp::aterm( $$) << "" << std::endl;
    }
  ;

//sequential composition (right associative)
proc_expr_seq:
  proc_expr_at
    {
      safe_assign($$, $1);
    }
  | proc_expr_at DOT proc_expr_seq_rhs
    {
      safe_assign($$, gsMakeSeq($1, $3));
      mCRL2log(debug) << "parsed sequential expression\n  " << atermpp::aterm( $$) << "" << std::endl;
    }
  ;

//sequential composition not mentioning conditional
proc_expr_seq_wo_cond:
  proc_expr_at_wo_cond
    {
      safe_assign($$, $1);
    }
  | proc_expr_at DOT proc_expr_seq_rhs_wo_cond
    {
      safe_assign($$, gsMakeSeq($1, $3));
      mCRL2log(debug) << "parsed sequential expression\n  " << atermpp::aterm( $$) << "" << std::endl;
    }
  ;

//right argument of sequential composition
proc_expr_seq_rhs:
  proc_expr_seq
    {
      safe_assign($$, $1);
    }
  | SUM data_vars_decls_cs DOT proc_expr_seq_rhs
    {
      safe_assign($$, gsMakeSum($2, $4));
      mCRL2log(debug) << "parsed summation\n  " << atermpp::aterm( $$) << "" << std::endl;
    }
  | data_expr_prefix ARROW proc_expr_seq_rhs
    {
      safe_assign($$, gsMakeIfThen($1, $3));
      mCRL2log(debug) << "parsed conditional expression\n  " << atermpp::aterm( $$) << "" << std::endl;
    }
  | data_expr_prefix ARROW proc_expr_seq_rhs_wo_cond ELSE proc_expr_seq_rhs
    {
      safe_assign($$, gsMakeIfThenElse($1, $3, $5));
      mCRL2log(debug) << "parsed conditional expression\n  " << atermpp::aterm( $$) << "" << std::endl;
    }
  ;

//right argument of sequential composition not mentioning conditional
proc_expr_seq_rhs_wo_cond:
  proc_expr_seq_wo_cond
    {
      safe_assign($$, $1);
    }
  | SUM data_vars_decls_cs DOT proc_expr_seq_rhs_wo_cond
    {
      safe_assign($$, gsMakeSum($2, $4));
      mCRL2log(debug) << "parsed summation\n  " << atermpp::aterm( $$) << "" << std::endl;
    }
  ;

//timed expression
proc_expr_at:
  proc_expr_sync
    {
      safe_assign($$, $1);
    }
  | proc_expr_at AT data_expr_prefix
    {
      safe_assign($$, gsMakeAtTime($1, $3));
      mCRL2log(debug) << "parsed at time expression\n  " << atermpp::aterm( $$) << "" << std::endl;
    }
  ;

//timed expression not mentioning conditional
proc_expr_at_wo_cond:
  proc_expr_sync_wo_cond
    {
      safe_assign($$, $1);
    }
  | proc_expr_at_wo_cond AT data_expr_prefix
    {
      safe_assign($$, gsMakeAtTime($1, $3));
      mCRL2log(debug) << "parsed at time expression\n  " << atermpp::aterm( $$) << "" << std::endl;
    }
  ;

//synchronisation (right associative)
proc_expr_sync:
  proc_expr_primary
    {
      safe_assign($$, $1);
    }
  | proc_expr_primary BAR proc_expr_sync_rhs
    {
      safe_assign($$, gsMakeSync($1, $3));
      mCRL2log(debug) << "parsed sync expression\n  " << atermpp::aterm( $$) << "" << std::endl;
    }
  ;

//synchronisation (right associative)
proc_expr_sync_wo_cond:
  proc_expr_primary
    {
      safe_assign($$, $1);
    }
  | proc_expr_primary BAR proc_expr_sync_rhs_wo_cond
    {
      safe_assign($$, gsMakeSync($1, $3));
      mCRL2log(debug) << "parsed sync expression\n  " << atermpp::aterm( $$) << "" << std::endl;
    }
  ;

//right argument of synchronisation
proc_expr_sync_rhs:
  proc_expr_sync
    {
      safe_assign($$, $1);
    }
  | SUM data_vars_decls_cs DOT proc_expr_sync_rhs
    {
      safe_assign($$, gsMakeSum($2, $4));
      mCRL2log(debug) << "parsed summation\n  " << atermpp::aterm( $$) << "" << std::endl;
    }
  | data_expr_prefix ARROW proc_expr_sync_rhs
    {
      safe_assign($$, gsMakeIfThen($1, $3));
      mCRL2log(debug) << "parsed conditional expression\n  " << atermpp::aterm( $$) << "" << std::endl;
    }
  | data_expr_prefix ARROW proc_expr_sync_rhs_wo_cond ELSE proc_expr_sync_rhs
    {
      safe_assign($$, gsMakeIfThenElse($1, $3, $5));
      mCRL2log(debug) << "parsed conditional expression\n  " << atermpp::aterm( $$) << "" << std::endl;
    }
  ;

//right argument of synchronisation
proc_expr_sync_rhs_wo_cond:
  proc_expr_sync_wo_cond
    {
      safe_assign($$, $1);
    }
  | SUM data_vars_decls_cs DOT proc_expr_sync_rhs_wo_cond
    {
      safe_assign($$, gsMakeSum($2, $4));
      mCRL2log(debug) << "parsed summation\n  " << atermpp::aterm( $$) << "" << std::endl;
    }
  ;

//primary process expression
proc_expr_primary:
  proc_constant
    {
      safe_assign($$, $1);
    }
  | param_id
    {
      safe_assign($$, $1);
    }
  | id_assignment
    {
      //mcrl2yyerror("process assignments are not yet supported");
      // YYABORT
      safe_assign($$, $1);
    }
  | proc_quant
    {
      safe_assign($$, $1);
    }
  | LPAR proc_expr RPAR
    {
      safe_assign($$, $2);
    }
  ;

//process constant
proc_constant:
  DELTA
    {
      safe_assign($$, gsMakeDelta());
      mCRL2log(debug) << "parsed process constant\n  " << atermpp::aterm( $$) << "" << std::endl;
    }
  | TAU
    {
      safe_assign($$, gsMakeTau());
      mCRL2log(debug) << "parsed process constant\n  " << atermpp::aterm( $$) << "" << std::endl;
    }
  ;

//identifier assignment
id_assignment:
  ID LPAR RPAR
    {
      safe_assign($$, gsMakeIdAssignment($1, ATmakeList0()));
      mCRL2log(debug) << "parsed identifier assignment\n  " << atermpp::aterm( $$) << "" << std::endl;
    }
  | ID LPAR id_inits_cs RPAR
    {
      safe_assign($$, gsMakeIdAssignment($1, ATreverse($3)));
      mCRL2log(debug) << "parsed identifier assignment\n  " << atermpp::aterm( $$) << "" << std::endl;
    }
  ;

//process quantification
proc_quant:
  BLOCK LPAR act_names_set COMMA proc_expr RPAR
    {
      safe_assign($$, gsMakeBlock($3, $5));
      mCRL2log(debug) << "parsed process quantification\n  " << atermpp::aterm( $$) << "" << std::endl;
    }
  | HIDE LPAR act_names_set COMMA proc_expr RPAR
    {
      safe_assign($$, gsMakeHide($3, $5));
      mCRL2log(debug) << "parsed process quantification\n  " << atermpp::aterm( $$) << "" << std::endl;
    }
  | RENAME LPAR ren_expr_set COMMA proc_expr RPAR
    {
      safe_assign($$, gsMakeRename($3, $5));
      mCRL2log(debug) << "parsed process quantification\n  " << atermpp::aterm( $$) << "" << std::endl;
    }
  | COMM LPAR comm_expr_set COMMA proc_expr RPAR
    {
      safe_assign($$, gsMakeComm($3, $5));
      mCRL2log(debug) << "parsed process quantification\n  " << atermpp::aterm( $$) << "" << std::endl;
    }
  | ALLOW LPAR mult_act_names_set COMMA proc_expr RPAR
    {
      safe_assign($$, gsMakeAllow($3, $5));
      mCRL2log(debug) << "parsed process quantification\n  " << atermpp::aterm( $$) << "" << std::endl;
    }
  ;

//set of action names
act_names_set:
  LBRACE RBRACE
    {
      safe_assign($$, ATmakeList0());
      mCRL2log(debug) << "parsed action name set\n  " << atermpp::aterm( $$) << "" << std::endl;
    }
  | LBRACE ids_cs RBRACE
    {
      safe_assign($$, ATreverse($2));
      mCRL2log(debug) << "parsed action name set\n  " << atermpp::aterm( $$) << "" << std::endl;
    }
  ;

//set of renaming expressions
ren_expr_set:
  LBRACE RBRACE
    {
      safe_assign($$, ATmakeList0());
      mCRL2log(debug) << "parsed renaming expression set\n  " << atermpp::aterm( $$) << "" << std::endl;
    }
  | LBRACE ren_exprs_cs RBRACE
    {
      safe_assign($$, ATreverse($2));
      mCRL2log(debug) << "parsed renaming expression set\n  " << atermpp::aterm( $$) << "" << std::endl;
    }
  ;

//one or more renaming expressions, separated by comma's
ren_exprs_cs:
  ren_expr
    {
      safe_assign($$, ATmakeList1((ATerm) $1));
      mCRL2log(debug) << "parsed renaming expressions\n  " << atermpp::aterm( $$) << "" << std::endl;
    }
  | ren_exprs_cs COMMA ren_expr
    {
      safe_assign($$, ATinsert($1, (ATerm) $3));
      mCRL2log(debug) << "parsed renaming expressions\n  " << atermpp::aterm( $$) << "" << std::endl;
    }
  ;

//renaming expression
ren_expr:
  ID ARROW ID
    {
      safe_assign($$, gsMakeRenameExpr($1, $3));
      mCRL2log(debug) << "parsed renaming expression\n  " << atermpp::aterm( $$) << "" << std::endl;
    }
  ;

//set of communication expressions
comm_expr_set:
  LBRACE RBRACE
    {
      safe_assign($$, ATmakeList0());
      mCRL2log(debug) << "parsed communication expression set\n  " << atermpp::aterm( $$) << "" << std::endl;
    }
  | LBRACE comm_exprs_cs RBRACE
    {
      safe_assign($$, ATreverse($2));
      mCRL2log(debug) << "parsed communication expression set\n  " << atermpp::aterm( $$) << "" << std::endl;
    }
  ;

//one or more communication expressions, separated by comma's
comm_exprs_cs:
  comm_expr
    {
      safe_assign($$, ATmakeList1((ATerm) $1));
      mCRL2log(debug) << "parsed communication expressions\n  " << atermpp::aterm( $$) << "" << std::endl;
    }
  | comm_exprs_cs COMMA comm_expr
    {
      safe_assign($$, ATinsert($1, (ATerm) $3));
      mCRL2log(debug) << "parsed communication expressions\n  " << atermpp::aterm( $$) << "" << std::endl;
    }
  ;

//communication expression
comm_expr:
  comm_expr_lhs
    {
      safe_assign($$, gsMakeCommExpr($1, gsMakeNil()));
      mCRL2log(debug) << "parsed communication expression\n  " << atermpp::aterm( $$) << "" << std::endl;
    }
  | comm_expr_lhs ARROW TAU
    {
      safe_assign($$, gsMakeCommExpr($1, gsMakeNil()));
      mCRL2log(debug) << "parsed communication expression\n  " << atermpp::aterm( $$) << "" << std::endl;
    }
  | comm_expr_lhs ARROW ID
    {
      safe_assign($$, gsMakeCommExpr($1, $3));
      mCRL2log(debug) << "parsed communication expression\n  " << atermpp::aterm( $$) << "" << std::endl;
    }
  ;

//left-hand side of a communication expression
comm_expr_lhs:
  ID BAR ids_bs
    {
      safe_assign($$, gsMakeMultActName(ATinsert(ATreverse($3), (ATerm) $1)));
      mCRL2log(debug) << "parsed left-hand side of communication expression\n  " << atermpp::aterm( $$) << "" << std::endl;
    }
  ;

//one or more id's, separated by bars
ids_bs:
  ID
    {
      safe_assign($$, ATmakeList1((ATerm) $1));
      mCRL2log(debug) << "parsed id's\n  " << atermpp::aterm( $$) << "" << std::endl;
    }
  | ids_bs BAR ID
    {
      safe_assign($$, ATinsert($1, (ATerm) $3));
      mCRL2log(debug) << "parsed id's\n  " << atermpp::aterm( $$) << "" << std::endl;
    }
  ;

//set of multi action names
mult_act_names_set:
  LBRACE RBRACE
    {
      safe_assign($$, ATmakeList0());
      mCRL2log(debug) << "parsed multi action name set\n  " << atermpp::aterm( $$) << "" << std::endl;
    }
  | LBRACE mult_act_names_cs RBRACE
    {
      safe_assign($$, ATreverse($2));
      mCRL2log(debug) << "parsed multi action name set\n  " << atermpp::aterm( $$) << "" << std::endl;
    }
  ;

//one or more multi action names, separated by comma's
mult_act_names_cs:
  mult_act_name
    {
      safe_assign($$, ATmakeList1((ATerm) $1));
      mCRL2log(debug) << "parsed multi action names\n  " << atermpp::aterm( $$) << "" << std::endl;
    }
  | mult_act_names_cs COMMA mult_act_name
    {
      safe_assign($$, ATinsert($1, (ATerm) $3));
      mCRL2log(debug) << "parsed multi action names\n  " << atermpp::aterm( $$) << "" << std::endl;
    }
  ;

//multi action name
mult_act_name:
  ids_bs
    {
      safe_assign($$, gsMakeMultActName(ATreverse($1)));
      mCRL2log(debug) << "parsed multi action name\n  " << atermpp::aterm( $$) << "" << std::endl;
    }
  ;

//Process specifications
//----------------------

//process specification
proc_spec:
  proc_spec_elts
    {
      safe_assign($$, gsProcSpecEltsToSpec(ATreverse($1)));
      mCRL2log(debug) << "parsed process specification\n  " << atermpp::aterm( $$) << "" << std::endl;
    }
  ;

//process specification elements
proc_spec_elts:
  proc_spec_elt
    {
      safe_assign($$, ATmakeList1((ATerm) $1));
      mCRL2log(debug) << "parsed process specification elements\n  " << atermpp::aterm( $$) << "" << std::endl;
    }
   | proc_spec_elts proc_spec_elt
    {
      safe_assign($$, ATinsert($1, (ATerm) $2));
      mCRL2log(debug) << "parsed process specification elements\n  " << atermpp::aterm( $$) << "" << std::endl;
    }
   ;

//process specification element
proc_spec_elt:
  data_spec_elt
    {
      safe_assign($$, $1);
      mCRL2log(debug) << "parsed process specification element\n  " << atermpp::aterm( $$) << "" << std::endl;
    }
  | act_spec
    {
      safe_assign($$, $1);
      mCRL2log(debug) << "parsed process specification element\n  " << atermpp::aterm( $$) << "" << std::endl;
    }
  | glob_var_spec
    {
      safe_assign($$, $1);
      mCRL2log(debug) << "parsed process specification element\n  " << atermpp::aterm( $$) << "" << std::endl;
    }
  | proc_eqn_spec
    {
      safe_assign($$, $1);
      mCRL2log(debug) << "parsed process specification element\n  " << atermpp::aterm( $$) << "" << std::endl;
    }
  | proc_init
    {
      safe_assign($$, $1);
      mCRL2log(debug) << "parsed process specification element\n  " << atermpp::aterm( $$) << "" << std::endl;
    }
  ;

//action specification
act_spec:
  KWACT acts_decls_scs
    {
      safe_assign($$, gsMakeActSpec($2));
      mCRL2log(debug) << "parsed action specification\n  " << atermpp::aterm( $$) << "" << std::endl;
    }
  ;

//one or more declarations of one or more actions, separated by semicolons
acts_decls_scs:
  acts_decl SEMICOLON
    {
      safe_assign($$, $1);
      mCRL2log(debug) << "parsed action declarations\n  " << atermpp::aterm( $$) << "" << std::endl;
    }
  | acts_decls_scs acts_decl SEMICOLON
    {
      safe_assign($$, ATconcat($1, $2));
      mCRL2log(debug) << "parsed action declarations\n  " << atermpp::aterm( $$) << "" << std::endl;
    }
  ;

//declaration of one or more actions
acts_decl:
  ids_cs
    {
      safe_assign($$, ATmakeList0());
      size_t n = ATgetLength($1);
      for (size_t i = 0; i < n; i++) {
        safe_assign($$,
          ATinsert($$, (ATerm) gsMakeActId(ATAelementAt($1, i), ATmakeList0())));
      }
      mCRL2log(debug) << "parsed action declarations\n  " << atermpp::aterm( $$) << "" << std::endl;
    }
  | ids_cs COLON domain
    {
      safe_assign($$, ATmakeList0());
      size_t n = ATgetLength($1);
      for (size_t i = 0; i < n; i++) {
        safe_assign($$, ATinsert($$, (ATerm) gsMakeActId(ATAelementAt($1, i), $3)));
      }
      mCRL2log(debug) << "parsed action declarations\n  " << atermpp::aterm( $$) << "" << std::endl;
    }
  ;

//global variable specification
glob_var_spec:
  KWGLOB data_vars_decls_scs
    {
      safe_assign($$, gsMakeGlobVarSpec($2));
      mCRL2log(debug) << "parsed global variables\n  " << atermpp::aterm( $$) << "" << std::endl;
    }
  ;

//process equation specification
proc_eqn_spec:
  KWPROC proc_eqn_decls_scs
    {
      safe_assign($$, gsMakeProcEqnSpec(ATreverse($2)));
      mCRL2log(debug) << "parsed process equation specification\n  " << atermpp::aterm( $$) << "" << std::endl;
    }
  ;

//one or more process equation declarations, separated by semicolons
proc_eqn_decls_scs:
  proc_eqn_decl SEMICOLON
    {
      safe_assign($$, ATmakeList1((ATerm) $1));
      mCRL2log(debug) << "parsed process equation declarations\n  " << atermpp::aterm( $$) << "" << std::endl;
    }
  | proc_eqn_decls_scs proc_eqn_decl SEMICOLON
    {
      safe_assign($$, ATinsert($1, (ATerm) $2));
      mCRL2log(debug) << "parsed process equation declarations\n  " << atermpp::aterm( $$) << "" << std::endl;
    }
  ;

//process equation declaration
proc_eqn_decl:
  ID EQUALS proc_expr
    {
      safe_assign($$, gsMakeProcEqn(
        gsMakeProcVarId($1, ATmakeList0()), ATmakeList0(), $3));
      mCRL2log(debug) << "parsed process equation declaration\n  " << atermpp::aterm( $$) << "" << std::endl;
    }
  | ID LPAR data_vars_decls_cs RPAR EQUALS proc_expr
    {
      ATermList SortExprs = ATmakeList0();
      size_t n = ATgetLength($3);
      for (size_t i = 0; i < n; i++) {
        SortExprs = ATinsert(SortExprs, ATgetArgument(ATAelementAt($3, i), 1));
      }
      safe_assign($$, gsMakeProcEqn(
        gsMakeProcVarId($1, ATreverse(SortExprs)), $3, $6));
      mCRL2log(debug) << "parsed process equation declaration\n  " << atermpp::aterm( $$) << "" << std::endl;
    }
  ;

//process initialisation
proc_init:
  KWINIT proc_expr SEMICOLON
    {
      safe_assign($$, gsMakeProcessInit($2));
      mCRL2log(debug) << "parsed initialisation\n  " << atermpp::aterm( $$) << "" << std::endl;
    }
  ;

//State formulas
//--------------

//state formula
state_frm:
  state_frm_quant
    {
      safe_assign($$, $1);
      mCRL2log(debug) << "parsed state formula\n  " << atermpp::aterm( $$) << "" << std::endl;
    }
  ;

//quantification
state_frm_quant:
  state_frm_imp
    {
      safe_assign($$, $1);
    }
  | FORALL data_vars_decls_cs DOT state_frm_quant
    {
      safe_assign($$, gsMakeStateForall($2, $4));
      mCRL2log(debug) << "parsed quantification\n  " << atermpp::aterm( $$) << "" << std::endl;
    }
  | EXISTS data_vars_decls_cs DOT state_frm_quant
    {
      safe_assign($$, gsMakeStateExists($2, $4));
      mCRL2log(debug) << "parsed quantification\n  " << atermpp::aterm( $$) << "" << std::endl;
    }
  | NU ID fixpoint_params DOT state_frm_quant
    {
      safe_assign($$, gsMakeStateNu($2, $3, $5));
      mCRL2log(debug) << "parsed quantification\n  " << atermpp::aterm( $$) << "" << std::endl;
    }
  | MU ID fixpoint_params DOT state_frm_quant
    {
      safe_assign($$, gsMakeStateMu($2, $3, $5));
      mCRL2log(debug) << "parsed quantification\n  " << atermpp::aterm( $$) << "" << std::endl;
    }
  ;

//parameters of a fixpoint variable declaration
fixpoint_params:
  /* empty */
    {
      safe_assign($$, ATmakeList0());
      mCRL2log(debug) << "parsed fixpoint parameters\n  " << atermpp::aterm( $$) << "" << std::endl;
    }
  | LPAR data_var_decl_inits_cs RPAR
    {
      safe_assign($$, ATreverse($2));
      mCRL2log(debug) << "parsed fixpoint parameters\n  " << atermpp::aterm( $$) << "" << std::endl;
    }
  ;

//one or more declarations of a data variable with an
//initialisation, separated by comma's
data_var_decl_inits_cs:
  data_var_decl_init
    {
      safe_assign($$, ATmakeList1((ATerm) $1));
      mCRL2log(debug) << "parsed data variable declaration and initialisations\n  " << atermpp::aterm( $$) << "" << std::endl;
    }
  | data_var_decl_inits_cs COMMA data_var_decl_init
    {
      safe_assign($$, ATinsert($1, (ATerm) $3));
      mCRL2log(debug) << "parsed data variable declaration and initialisations\n  " << atermpp::aterm( $$) << "" << std::endl;
    }
  ;

//data variable declaration and initialisation
data_var_decl_init:
  ID COLON sort_expr EQUALS data_expr
    {
      safe_assign($$, gsMakeDataVarIdInit(gsMakeDataVarId($1, $3), $5));
      mCRL2log(debug) << "parsed data variable declaration and initialisation\n  " << atermpp::aterm( $$) << "" << std::endl;
    }
  ;

//implication (right associative)
state_frm_imp:
  state_frm_and
    {
      safe_assign($$, $1);
    }
  | state_frm_and IMP state_frm_imp_rhs
    {
      safe_assign($$, gsMakeStateImp($1, $3));
      mCRL2log(debug) << "parsed implication\n  " << atermpp::aterm( $$) << "" << std::endl;
    }
  ;

//right argument of implication
state_frm_imp_rhs:
  state_frm_imp
    {
      safe_assign($$, $1);
    }
  | FORALL data_vars_decls_cs DOT state_frm_imp_rhs
    {
      safe_assign($$, gsMakeStateForall($2, $4));
      mCRL2log(debug) << "parsed quantification\n  " << atermpp::aterm( $$) << "" << std::endl;
    }
  | EXISTS data_vars_decls_cs DOT state_frm_imp_rhs
    {
      safe_assign($$, gsMakeStateExists($2, $4));
      mCRL2log(debug) << "parsed quantification\n  " << atermpp::aterm( $$) << "" << std::endl;
    }
  | NU ID fixpoint_params DOT state_frm_imp_rhs
    {
      safe_assign($$, gsMakeStateNu($2, $3, $5));
      mCRL2log(debug) << "parsed quantification\n  " << atermpp::aterm( $$) << "" << std::endl;
    }
  | MU ID fixpoint_params DOT state_frm_imp_rhs
    {
      safe_assign($$, gsMakeStateMu($2, $3, $5));
      mCRL2log(debug) << "parsed quantification\n  " << atermpp::aterm( $$) << "" << std::endl;
    }
  ;

//conjunction and disjunction (right associative)
state_frm_and:
  state_frm_prefix
    {
      safe_assign($$, $1);
    }
  | state_frm_prefix AND state_frm_and_rhs
    {
      safe_assign($$, gsMakeStateAnd($1, $3));
      mCRL2log(debug) << "parsed conjunction\n  " << atermpp::aterm( $$) << "" << std::endl;
    }
  | state_frm_prefix BARS state_frm_and_rhs
    {
      safe_assign($$, gsMakeStateOr($1, $3));
      mCRL2log(debug) << "parsed disjunction\n  " << atermpp::aterm( $$) << "" << std::endl;
    }
  ;

//right argument of conjunction and disjunction
state_frm_and_rhs:
  state_frm_and
    {
      safe_assign($$, $1);
    }
  | FORALL data_vars_decls_cs DOT state_frm_and_rhs
    {
      safe_assign($$, gsMakeStateForall($2, $4));
      mCRL2log(debug) << "parsed quantification\n  " << atermpp::aterm( $$) << "" << std::endl;
    }
  | EXISTS data_vars_decls_cs DOT state_frm_and_rhs
    {
      safe_assign($$, gsMakeStateExists($2, $4));
      mCRL2log(debug) << "parsed quantification\n  " << atermpp::aterm( $$) << "" << std::endl;
    }
  | NU ID fixpoint_params DOT state_frm_and_rhs
    {
      safe_assign($$, gsMakeStateNu($2, $3, $5));
      mCRL2log(debug) << "parsed quantification\n  " << atermpp::aterm( $$) << "" << std::endl;
    }
  | MU ID fixpoint_params DOT state_frm_and_rhs
    {
      safe_assign($$, gsMakeStateMu($2, $3, $5));
      mCRL2log(debug) << "parsed quantification\n  " << atermpp::aterm( $$) << "" << std::endl;
    }
  ;

//prefix state formula
state_frm_prefix:
  state_frm_primary
    {
      safe_assign($$, $1);
    }
  | EXCLAM state_frm_quant_prefix
    {
      safe_assign($$, gsMakeStateNot($2));
      mCRL2log(debug) << "parsed prefix state formula\n  " << atermpp::aterm( $$) << "" << std::endl;
    }
  | LBRACK reg_frm RBRACK state_frm_quant_prefix
    {
      safe_assign($$, gsMakeStateMust($2, $4));
      mCRL2log(debug) << "parsed prefix state formula\n  " << atermpp::aterm( $$) << "" << std::endl;
    }
  | LANG reg_frm RANG state_frm_quant_prefix
    {
      safe_assign($$, gsMakeStateMay($2, $4));
      mCRL2log(debug) << "parsed prefix state formula\n  " << atermpp::aterm( $$) << "" << std::endl;
    }
  | YALED AT data_expr_prefix
    {
      safe_assign($$, gsMakeStateYaledTimed($3));
      mCRL2log(debug) << "parsed prefix state formula\n  " << atermpp::aterm( $$) << "" << std::endl;
    }
  | DELAY AT data_expr_prefix
    {
      safe_assign($$, gsMakeStateDelayTimed($3));
      mCRL2log(debug) << "parsed prefix state formula\n  " << atermpp::aterm( $$) << "" << std::endl;
    }
  ;

//quantifier or prefix state formula
state_frm_quant_prefix:
  state_frm_prefix
    {
      safe_assign($$, $1);
    }
  | FORALL data_vars_decls_cs DOT state_frm_quant_prefix
    {
      safe_assign($$, gsMakeStateForall($2, $4));
      mCRL2log(debug) << "parsed quantification\n  " << atermpp::aterm( $$) << "" << std::endl;
    }
  | EXISTS data_vars_decls_cs DOT state_frm_quant_prefix
    {
      safe_assign($$, gsMakeStateExists($2, $4));
      mCRL2log(debug) << "parsed quantification\n  " << atermpp::aterm( $$) << "" << std::endl;
    }
  | NU ID fixpoint_params DOT state_frm_quant_prefix
    {
      safe_assign($$, gsMakeStateNu($2, $3, $5));
      mCRL2log(debug) << "parsed quantification\n  " << atermpp::aterm( $$) << "" << std::endl;
    }
  | MU ID fixpoint_params DOT state_frm_quant_prefix
    {
      safe_assign($$, gsMakeStateMu($2, $3, $5));
      mCRL2log(debug) << "parsed quantification\n  " << atermpp::aterm( $$) << "" << std::endl;
    }
  ;

//primary state formula
state_frm_primary:
  VAL LPAR data_expr RPAR
    {
      safe_assign($$, $3);
      mCRL2log(debug) << "parsed primary state formula\n  " << atermpp::aterm( $$) << "" << std::endl;
    }
  | param_id
    {
      safe_assign($$, gsMakeStateVar(ATAgetArgument($1, 0), ATLgetArgument($1, 1)));
      mCRL2log(debug) << "parsed primary state formula\n  " << atermpp::aterm( $$) << "" << std::endl;
    }
  | CTRUE
    {
      safe_assign($$, gsMakeStateTrue());
      mCRL2log(debug) << "parsed primary state formula\n  " << atermpp::aterm( $$) << "" << std::endl;
    }
  | CFALSE
    {
      safe_assign($$, gsMakeStateFalse());
      mCRL2log(debug) << "parsed primary state formula\n  " << atermpp::aterm( $$) << "" << std::endl;
    }
  | YALED
    {
      safe_assign($$, gsMakeStateYaled());
      mCRL2log(debug) << "parsed primary state formula\n  " << atermpp::aterm( $$) << "" << std::endl;
    }
  | DELAY
    {
      safe_assign($$, gsMakeStateDelay());
      mCRL2log(debug) << "parsed primary state formula\n  " << atermpp::aterm( $$) << "" << std::endl;
    }
  | LPAR state_frm RPAR
    {
      safe_assign($$, $2);
    }
  ;

//regular formula
reg_frm:
  act_frm
    {
      safe_assign($$, $1);
      mCRL2log(debug) << "parsed regular formula\n  " << atermpp::aterm( $$) << "" << std::endl;
    }
  | reg_frm_alt_naf
    {
      safe_assign($$, $1);
      mCRL2log(debug) << "parsed regular formula\n  " << atermpp::aterm( $$) << "" << std::endl;
    }
  ;

//alternative composition, no action formula at top level (right associative)
reg_frm_alt_naf:
  reg_frm_seq_naf
    {
      safe_assign($$, $1);
    }
  | reg_frm_seq PLUS reg_frm_alt
    {
      safe_assign($$, gsMakeRegAlt($1, $3));
      mCRL2log(debug) << "parsed alternative composition\n  " << atermpp::aterm( $$) << "" << std::endl;
    }
  ;

//alternative composition (right assoiciative)
reg_frm_alt:
  reg_frm_seq
    {
      safe_assign($$, $1);
    }
  | reg_frm_seq PLUS reg_frm_alt
    {
      safe_assign($$, gsMakeRegAlt($1, $3));
      mCRL2log(debug) << "parsed alternative composition\n  " << atermpp::aterm( $$) << "" << std::endl;
    }
  ;

//sequential composition, no action formula at top level (right associative)
reg_frm_seq_naf:
  reg_frm_postfix_naf
    {
      safe_assign($$, $1);
    }
  | reg_frm_postfix DOT reg_frm_seq
    {
      safe_assign($$, gsMakeRegSeq($1, $3));
      mCRL2log(debug) << "parsed sequential composition\n  " << atermpp::aterm( $$) << "" << std::endl;
    }
  ;

//sequential composition (right associative)
reg_frm_seq:
  reg_frm_postfix
    {
      safe_assign($$, $1);
    }
  | reg_frm_postfix DOT reg_frm_seq
    {
      safe_assign($$, gsMakeRegSeq($1, $3));
      mCRL2log(debug) << "parsed sequential composition\n  " << atermpp::aterm( $$) << "" << std::endl;
    }
  ;

//postfix regular formula, no action formula at top level
reg_frm_postfix_naf:
  reg_frm_primary_naf
    {
      safe_assign($$, $1);
    }
  | reg_frm_postfix STAR
    {
      safe_assign($$, gsMakeRegTransOrNil($1));
      mCRL2log(debug) << "parsed postfix regular formula\n  " << atermpp::aterm( $$) << "" << std::endl;
    }
  | reg_frm_postfix PLUS
    {
      safe_assign($$, gsMakeRegTrans($1));
      mCRL2log(debug) << "parsed postfix regular formula\n  " << atermpp::aterm( $$) << "" << std::endl;
    }
  ;

//postfix regular formula
reg_frm_postfix:
  reg_frm_primary
    {
      safe_assign($$, $1);
    }
  | reg_frm_postfix STAR
    {
      safe_assign($$, gsMakeRegTransOrNil($1));
      mCRL2log(debug) << "parsed postfix regular formula\n  " << atermpp::aterm( $$) << "" << std::endl;
    }
  | reg_frm_postfix PLUS
    {
      safe_assign($$, gsMakeRegTrans($1));
      mCRL2log(debug) << "parsed postfix regular formula\n  " << atermpp::aterm( $$) << "" << std::endl;
    }
  ;

//primary regular formula, no action formula at top level
reg_frm_primary_naf:
  NIL
    {
      safe_assign($$, gsMakeRegNil());
      mCRL2log(debug) << "parsed primary regular formula\n  " << atermpp::aterm( $$) << "" << std::endl;
    }
  | LPAR reg_frm_alt_naf RPAR
    {
      safe_assign($$, $2);
    }
  ;

//primary regular formula
reg_frm_primary:
  act_frm
    {
      safe_assign($$, $1);
      mCRL2log(debug) << "parsed regular formula\n  " << atermpp::aterm( $$) << "" << std::endl;
    }
  | NIL
    {
      safe_assign($$, gsMakeRegNil());
      mCRL2log(debug) << "parsed primary regular formula\n  " << atermpp::aterm( $$) << "" << std::endl;
    }
  | LPAR reg_frm_alt_naf RPAR
    {
      safe_assign($$, $2);
    }
  ;

//action formula
act_frm:
  act_frm_quant
    {
      safe_assign($$, $1);
      mCRL2log(debug) << "parsed action formula\n  " << atermpp::aterm( $$) << "" << std::endl;
    }
  ;

//quantification
act_frm_quant:
  act_frm_imp
    {
      safe_assign($$, $1);
    }
  | FORALL data_vars_decls_cs DOT act_frm_quant
    {
      safe_assign($$, gsMakeActForall($2, $4));
      mCRL2log(debug) << "parsed quantification\n  " << atermpp::aterm( $$) << "" << std::endl;
    }
  | EXISTS data_vars_decls_cs DOT act_frm_quant
    {
      safe_assign($$, gsMakeActExists($2, $4));
      mCRL2log(debug) << "parsed quantification\n  " << atermpp::aterm( $$) << "" << std::endl;
    }
  ;

//implication (right associative)
act_frm_imp:
  act_frm_and
    {
      safe_assign($$, $1);
    }
  | act_frm_and IMP act_frm_imp_rhs
    {
      safe_assign($$, gsMakeActImp($1, $3));
      mCRL2log(debug) << "parsed implication\n  " << atermpp::aterm( $$) << "" << std::endl;
    }
  ;

//right argument of implication
act_frm_imp_rhs:
  act_frm_imp
    {
      safe_assign($$, $1);
    }
  | FORALL data_vars_decls_cs DOT act_frm_imp_rhs
    {
      safe_assign($$, gsMakeActForall($2, $4));
      mCRL2log(debug) << "parsed quantification\n  " << atermpp::aterm( $$) << "" << std::endl;
    }
  | EXISTS data_vars_decls_cs DOT act_frm_imp_rhs
    {
      safe_assign($$, gsMakeActExists($2, $4));
      mCRL2log(debug) << "parsed quantification\n  " << atermpp::aterm( $$) << "" << std::endl;
    }
  ;

//conjunction and disjunction (right associative)
act_frm_and:
  act_frm_at
    {
      safe_assign($$, $1);
    }
  | act_frm_prefix AND act_frm_and_rhs
    {
      safe_assign($$, gsMakeActAnd($1, $3));
      mCRL2log(debug) << "parsed conjunction\n  " << atermpp::aterm( $$) << "" << std::endl;
    }
  | act_frm_prefix BARS act_frm_and_rhs
    {
      safe_assign($$, gsMakeActOr($1, $3));
      mCRL2log(debug) << "parsed disjunction\n  " << atermpp::aterm( $$) << "" << std::endl;
    }
  ;

//right argument of conjunction and disjunction
act_frm_and_rhs:
  act_frm_and
    {
      safe_assign($$, $1);
    }
  | FORALL data_vars_decls_cs DOT act_frm_and_rhs
    {
      safe_assign($$, gsMakeActForall($2, $4));
      mCRL2log(debug) << "parsed quantification\n  " << atermpp::aterm( $$) << "" << std::endl;
    }
  | EXISTS data_vars_decls_cs DOT act_frm_and_rhs
    {
      safe_assign($$, gsMakeActExists($2, $4));
      mCRL2log(debug) << "parsed quantification\n  " << atermpp::aterm( $$) << "" << std::endl;
    }
  ;

//at (left associative)
act_frm_at:
  act_frm_prefix
    {
      safe_assign($$, $1);
    }
  | act_frm_at AT data_expr_prefix
    {
      safe_assign($$, gsMakeActAt($1, $3));
      mCRL2log(debug) << "parsed conjunction\n  " << atermpp::aterm( $$) << "" << std::endl;
    }
  ;

//prefix action formula
act_frm_prefix:
  act_frm_primary
    {
      safe_assign($$, $1);
    }
  | EXCLAM act_frm_quant_prefix
    {
      safe_assign($$, gsMakeActNot($2));
      mCRL2log(debug) << "parsed prefix action formula\n  " << atermpp::aterm( $$) << "" << std::endl;
    }
  ;

//quantifier or prefix action formula
act_frm_quant_prefix:
  act_frm_prefix
    {
      safe_assign($$, $1);
    }
  | FORALL data_vars_decls_cs DOT act_frm_quant_prefix
    {
      safe_assign($$, gsMakeActForall($2, $4));
      mCRL2log(debug) << "parsed quantification\n  " << atermpp::aterm( $$) << "" << std::endl;
    }
  | EXISTS data_vars_decls_cs DOT act_frm_quant_prefix
    {
      safe_assign($$, gsMakeActExists($2, $4));
      mCRL2log(debug) << "parsed quantification\n  " << atermpp::aterm( $$) << "" << std::endl;
    }
  ;

//primary action formula
act_frm_primary:
  mult_act
    {
      safe_assign($$, $1);
      mCRL2log(debug) << "parsed primary action formula\n  " << atermpp::aterm( $$) << "" << std::endl;
    }
  | VAL LPAR data_expr RPAR
    {
      safe_assign($$, $3);
      mCRL2log(debug) << "parsed primary action formula\n  " << atermpp::aterm( $$) << "" << std::endl;
    }
  | CTRUE
    {
      safe_assign($$, gsMakeActTrue());
      mCRL2log(debug) << "parsed primary action formula\n  " << atermpp::aterm( $$) << "" << std::endl;
    }
  | CFALSE
    {
      safe_assign($$, gsMakeActFalse());
      mCRL2log(debug) << "parsed primary action formula\n  " << atermpp::aterm( $$) << "" << std::endl;
    }
  | LPAR act_frm RPAR
    {
      safe_assign($$, $2);
    }
  ;

//Action rename specifications
//----------------------------

//action rename specification
action_rename_spec:
  action_rename_spec_elts
    {
      safe_assign($$, gsActionRenameEltsToActionRename(ATreverse($1)));
      mCRL2log(debug) << "parsed action rename specification\n  " << atermpp::aterm( $$) << "" << std::endl;
    }
  ;

//action rename specification elements
action_rename_spec_elts:
  action_rename_spec_elt
    {
      safe_assign($$, ATmakeList1((ATerm) $1));
      mCRL2log(debug) << "parsed action rename specification element\n  " << atermpp::aterm( $$) << "" << std::endl;
    }
   | action_rename_spec_elts action_rename_spec_elt
    {
      safe_assign($$, ATinsert($1, (ATerm) $2));
      mCRL2log(debug) << "parsed action rename specification element\n  " << atermpp::aterm( $$) << "" << std::endl;
    }
   ;

//action rename specification element
action_rename_spec_elt:
  data_spec_elt
    {
      safe_assign($$, $1);
      mCRL2log(debug) << "parsed action rename specification element\n  " << atermpp::aterm( $$) << "" << std::endl;
    }
  | act_spec
    {
      safe_assign($$, $1);
      mCRL2log(debug) << "parsed action rename specification element\n  " << atermpp::aterm( $$) << "" << std::endl;
    }
  | action_rename_rule_spec
    {
      safe_assign($$, $1);
      mCRL2log(debug) << "parsed action rename specification element\n  " << atermpp::aterm( $$) << "" << std::endl;
    }
  ;

//action rename rule_specification
action_rename_rule_spec:
  action_rename_rule_sect
    {
      safe_assign($$, gsMakeActionRenameRules($1));
      mCRL2log(debug) << "parsed action rename specification\n  " << atermpp::aterm( $$) << "" << std::endl;
    }
  ;

//var section before action rename rules
action_rename_rule_sect:
  RENAME action_rename_rules_scs
    {
      safe_assign($$, $2);
      mCRL2log(debug) << "parsed action rename rule section\n  " << atermpp::aterm( $$) << "" << std::endl;
    }
  | KWVAR data_vars_decls_scs RENAME action_rename_rules_scs
    {
      safe_assign($$, ATmakeList0());
      size_t n = ATgetLength($4);
      for (size_t i = 0; i < n; i++) {
        ATermAppl ActionRenameRule = ATAelementAt($4, i);
  safe_assign($$, ATinsert($$,
          (ATerm) gsMakeActionRenameRule($2,
            ATAgetArgument(ActionRenameRule, 1),
            ATAgetArgument(ActionRenameRule, 2),
            ATAgetArgument(ActionRenameRule, 3))));
      }
      mCRL2log(debug) << "parsed action rename rule section\n  " << atermpp::aterm( $$) << "" << std::endl;
    }


//action rename rules comma separated
action_rename_rules_scs:
  action_rename_rule SEMICOLON
    {
      safe_assign($$, ATmakeList1((ATerm) $1));
      mCRL2log(debug) << "parsed action rename rules\n  " << atermpp::aterm( $$) << "" << std::endl;
    }
  | action_rename_rules_scs action_rename_rule SEMICOLON
    {
      safe_assign($$, ATinsert($1, (ATerm) $2));
      mCRL2log(debug) << "parsed action rename rules\n  " << atermpp::aterm( $$) << "" << std::endl;
    }
  ;

//action rename rule
action_rename_rule:
  data_expr ARROW param_id IMP action_rename_rule_rhs
    {
      safe_assign($$, gsMakeActionRenameRule(ATmakeList0(), $1, $3, $5));
      mCRL2log(debug) << "parsed action rename rule\n " << atermpp::aterm( $$) << "" << std::endl;
    }
  | param_id IMP action_rename_rule_rhs
    {
      safe_assign($$, gsMakeActionRenameRule(ATmakeList0(), mcrl2::data::sort_bool::true_(), $1, $3));
      mCRL2log(debug) << "parsed action rename rule\n " << atermpp::aterm( $$) << "" << std::endl;
    }
  ;

//right-hand side of an action rename rule
action_rename_rule_rhs:
  param_id
    {
      safe_assign($$, $1);
      mCRL2log(debug) << "parsed right-hand-side of an action rename rule\n " << atermpp::aterm( $$) << "" << std::endl;
    }
  | proc_constant
    {
      safe_assign($$, $1);
      mCRL2log(debug) << "parsed right-hand-side of an action rename rule\n " << atermpp::aterm( $$) << "" << std::endl;
    }
  ;

//Parameterised boolean expressions
//---------------------------------

//parameterised boolean expression
pb_expr:
  pb_expr_quant
    {
      safe_assign($$, $1);
      mCRL2log(debug) << "parsed parameterised boolean expression\n  " << atermpp::aterm( $$) << "" << std::endl;
    }
  ;

//quantification
pb_expr_quant:
  pb_expr_imp
    {
      safe_assign($$, $1);
    }
  | FORALL data_vars_decls_cs DOT pb_expr_quant
    {
      safe_assign($$, gsMakePBESForall($2, $4));
      mCRL2log(debug) << "parsed quantification\n  " << atermpp::aterm( $$) << "" << std::endl;
    }
  | EXISTS data_vars_decls_cs DOT pb_expr_quant
    {
      safe_assign($$, gsMakePBESExists($2, $4));
      mCRL2log(debug) << "parsed quantification\n  " << atermpp::aterm( $$) << "" << std::endl;
    }
  ;

//implication (right associative)
pb_expr_imp:
  pb_expr_and
    {
      safe_assign($$, $1);
    }
  | pb_expr_and IMP pb_expr_imp_rhs
    {
      safe_assign($$, gsMakePBESImp($1, $3));
      mCRL2log(debug) << "parsed implication\n  " << atermpp::aterm( $$) << "" << std::endl;
    }
  ;

//right argument of implication
pb_expr_imp_rhs:
  pb_expr_imp
    {
      safe_assign($$, $1);
    }
  | FORALL data_vars_decls_cs DOT pb_expr_imp_rhs
    {
      safe_assign($$, gsMakePBESForall($2, $4));
      mCRL2log(debug) << "parsed quantification\n  " << atermpp::aterm( $$) << "" << std::endl;
    }
  | EXISTS data_vars_decls_cs DOT pb_expr_imp_rhs
    {
      safe_assign($$, gsMakePBESExists($2, $4));
      mCRL2log(debug) << "parsed quantification\n  " << atermpp::aterm( $$) << "" << std::endl;
    }
  ;

//conjunction and disjunction (right associative)
pb_expr_and:
  pb_expr_not
    {
      safe_assign($$, $1);
    }
  | pb_expr_not AND pb_expr_and_rhs
    {
      safe_assign($$, gsMakePBESAnd($1, $3));
      mCRL2log(debug) << "parsed conjunction\n  " << atermpp::aterm( $$) << "" << std::endl;
    }
  | pb_expr_not BARS pb_expr_and_rhs
    {
      safe_assign($$, gsMakePBESOr($1, $3));
      mCRL2log(debug) << "parsed disjunction\n  " << atermpp::aterm( $$) << "" << std::endl;
    }
  ;

//right argument of conjunction and disjunction
pb_expr_and_rhs:
  pb_expr_and
    {
      safe_assign($$, $1);
    }
  | FORALL data_vars_decls_cs DOT pb_expr_and_rhs
    {
      safe_assign($$, gsMakePBESForall($2, $4));
      mCRL2log(debug) << "parsed quantification\n  " << atermpp::aterm( $$) << "" << std::endl;
    }
  | EXISTS data_vars_decls_cs DOT pb_expr_and_rhs
    {
      safe_assign($$, gsMakePBESExists($2, $4));
      mCRL2log(debug) << "parsed quantification\n  " << atermpp::aterm( $$) << "" << std::endl;
    }
  ;

//negation
pb_expr_not:
  pb_expr_primary
    {
      safe_assign($$, $1);
    }
  | EXCLAM pb_expr_quant_not
    {
      safe_assign($$, gsMakePBESNot($2));
      mCRL2log(debug) << "parsed negation\n  " << atermpp::aterm( $$) << "" << std::endl;
    }
  ;

//quantifier or not
pb_expr_quant_not:
  pb_expr_not
    {
      safe_assign($$, $1);
    }
  | FORALL data_vars_decls_cs DOT pb_expr_quant_not
    {
      safe_assign($$, gsMakePBESForall($2, $4));
      mCRL2log(debug) << "parsed quantification\n  " << atermpp::aterm( $$) << "" << std::endl;
    }
  | EXISTS data_vars_decls_cs DOT pb_expr_quant_not
    {
      safe_assign($$, gsMakePBESExists($2, $4));
      mCRL2log(debug) << "parsed quantification\n  " << atermpp::aterm( $$) << "" << std::endl;
    }
  ;

//primary expression
pb_expr_primary:
  VAL LPAR data_expr RPAR
    {
      safe_assign($$, $3);
      mCRL2log(debug) << "parsed primary expression\n  " << atermpp::aterm( $$) << "" << std::endl;
    }
  | param_id
    {
      safe_assign($$, gsMakePropVarInst(ATAgetArgument($1, 0), ATLgetArgument($1, 1)));
      mCRL2log(debug) << "parsed primary expression\n  " << atermpp::aterm( $$) << "" << std::endl;
    }
  | CTRUE
    {
      safe_assign($$, gsMakePBESTrue());
      mCRL2log(debug) << "parsed primary expression\n  " << atermpp::aterm( $$) << "" << std::endl;
    }
  | CFALSE
    {
      safe_assign($$, gsMakePBESFalse());
      mCRL2log(debug) << "parsed primary expression\n  " << atermpp::aterm( $$) << "" << std::endl;
    }
  | LPAR pb_expr RPAR
    {
      safe_assign($$, $2);
    }
  ;


//PBES's
//------

//PBES specification
pbes_spec:
  pbes_spec_elts
    {
      safe_assign($$, gsPBESSpecEltsToSpec(ATreverse($1)));
      mCRL2log(debug) << "parsed PBES specification\n  " << atermpp::aterm( $$) << "" << std::endl;
    }
  ;

//PBES specification elements
pbes_spec_elts:
  pbes_spec_elt
    {
      safe_assign($$, ATmakeList1((ATerm) $1));
      mCRL2log(debug) << "parsed PBES specification elements\n  " << atermpp::aterm( $$) << "" << std::endl;
    }
   | pbes_spec_elts pbes_spec_elt
    {
      safe_assign($$, ATinsert($1, (ATerm) $2));
      mCRL2log(debug) << "parsed PBES specification elements\n  " << atermpp::aterm( $$) << "" << std::endl;
    }
   ;

//PBES specification element
pbes_spec_elt:
  data_spec_elt
    {
      safe_assign($$, $1);
     mCRL2log(debug) << "parsed PBES specification element\n  " << atermpp::aterm( $$) << "" << std::endl;
    }
  | glob_var_spec
    {
      safe_assign($$, $1);
      mCRL2log(debug) << "parsed PBES specification element\n  " << atermpp::aterm( $$) << "" << std::endl;
    }
  | pb_eqn_spec
    {
      safe_assign($$, $1);
      mCRL2log(debug) << "parsed PBES specification element\n  " << atermpp::aterm( $$) << "" << std::endl;
    }
  | pb_init
    {
      safe_assign($$, $1);
      mCRL2log(debug) << "parsed PBES specification element\n  " << atermpp::aterm( $$) << "" << std::endl;
    }
  ;

//parameterised boolean equation specification
pb_eqn_spec:
  KWPBES pb_eqn_decls_scs
    {
      safe_assign($$, gsMakePBEqnSpec(ATreverse($2)));
      mCRL2log(debug) << "parsed parameterised boolean equation specification\n  " << atermpp::aterm( $$) << "" << std::endl;
    }
  ;

//one or more parameterised boolean equation declarations, separated by semicolons
pb_eqn_decls_scs:
  pb_eqn_decl SEMICOLON
    {
      safe_assign($$, ATmakeList1((ATerm) $1));
      mCRL2log(debug) << "parsed parameterised boolean equation declarations\n  " << atermpp::aterm( $$) << "" << std::endl;
    }
  | pb_eqn_decls_scs pb_eqn_decl SEMICOLON
    {
      safe_assign($$, ATinsert($1, (ATerm) $2));
      mCRL2log(debug) << "parsed parameterised boolean equation declarations\n  " << atermpp::aterm( $$) << "" << std::endl;
    }
  ;

//parameterised boolean equation declaration
pb_eqn_decl:
  fixpoint ID EQUALS pb_expr
    {
      safe_assign($$,
        gsMakePBEqn($1, gsMakePropVarDecl($2, ATmakeList0()), $4));
      mCRL2log(debug) << "parsed parameterised boolean equation declaration\n  " << atermpp::aterm( $$) << "" << std::endl;
    }
  | fixpoint ID LPAR data_vars_decls_cs RPAR EQUALS pb_expr
    {
      safe_assign($$,
        gsMakePBEqn($1, gsMakePropVarDecl($2, $4), $7));
      mCRL2log(debug) << "parsed parameterised boolean equation declaration\n  " << atermpp::aterm( $$) << "" << std::endl;
    }
  ;

//fixpoint
fixpoint:
  MU
    {
      safe_assign($$, gsMakeMu());
      mCRL2log(debug) << "parsed fixpoint\n  " << atermpp::aterm( $$) << "" << std::endl;
    }
  | NU
    {
      safe_assign($$, gsMakeNu());
      mCRL2log(debug) << "parsed fixpoint\n  " << atermpp::aterm( $$) << "" << std::endl;
    }
  ;

//parameterised boolean initialisation
pb_init:
  KWINIT param_id SEMICOLON
    {
      safe_assign($$,
        gsMakePBInit(gsMakePropVarInst(ATAgetArgument($2, 0), ATLgetArgument($2, 1))));
      mCRL2log(debug) << "parsed initialisation\n  " << atermpp::aterm( $$) << "" << std::endl;
    }
  ;

%%

//Uncomment the lines below to enable the use of SIZE_MAX
//#define __STDC_LIMIT_MACROS 1
//#include <stdint.h>

//Uncomment the line below to enable the use of std::cerr, std::cout and std::endl;
//#include <iostream><|MERGE_RESOLUTION|>--- conflicted
+++ resolved
@@ -29,10 +29,7 @@
 #include "mcrl2/data/function_update.h"
 
 using namespace aterm;
-<<<<<<< HEAD
-=======
 using namespace mcrl2::log;
->>>>>>> a907a07f
 using namespace mcrl2::core;
 using namespace mcrl2::core::detail;
 
