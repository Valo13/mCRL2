// Author(s): Wieger Wesselink
// Copyright: see the accompanying file COPYING or copy at
// https://svn.win.tue.nl/trac/MCRL2/browser/trunk/COPYING
//
// Distributed under the Boost Software License, Version 1.0.
// (See accompanying file LICENSE_1_0.txt or copy at
// http://www.boost.org/LICENSE_1_0.txt)
//
/// \file mcrl2/core/dparser.cpp
/// \brief add your file description here.

#include <d.h>
#include <dparse.h>
#include "mcrl2/core/detail/dparser_functions.h"
#include "mcrl2/core/dparser.h"
#include "mcrl2/utilities/exception.h"
#include "mcrl2/utilities/logger.h"
#include <parse.h>
#include <iomanip>
#include <iostream>
#include <locale>
#include <set>
#include <sstream>
#include <stdexcept>
#include <string>
#include <vector>

extern "C"
{
  extern D_ParserTables parser_tables_mcrl2;
}

namespace mcrl2 {

namespace core {

std::string parse_node::add_context(const std::string& message) const
{
  return detail::add_context(&node->start_loc, message);
}

int parse_node::symbol() const
{
  return node->symbol;
}

int parse_node::child_count() const
{
  return d_get_number_of_children(node);
}

// 0 <= i < child_count()
parse_node parse_node::child(int i) const
{
  return parse_node(d_get_child(node, i));
}

parse_node parse_node::find_in_tree(int symbol) const
{
  return parse_node(d_find_in_tree(node, symbol));
}

std::string parse_node::string() const
{
  return std::string(node->start_loc.s, node->end - node->start_loc.s);
}

std::string parse_node::tree() const
{
  if (child_count() < 2)
    return this->string();
  std::stringstream result;
  result << "(" << child(0).tree();
  for (int i = 1; i < child_count(); ++i)
    result << " " << child(i).tree();
  result << ")";
  return result.str();
}

int parse_node::column() const
{
  return node->start_loc.col;
}

int parse_node::line() const
{
  return node->start_loc.line;
}

std::string parse_node::pathname() const
{
  return std::string(node->start_loc.pathname);
}

// Prints a tree of
std::string parser_table::tree(const core::parse_node& node) const
{
  std::stringstream result;
  result << symbol_name(node) << "(";
  if (node.child_count() == 0)
    result << '"' << node.string() << '"';
  else
    result << tree(node.child(0));
  for (int i = 1; i < node.child_count(); ++i)
    result << " " << tree(node.child(i));
  result << ")";
  return result.str();
}

// Returns the number of symbols in the table
unsigned int parser_table::symbol_count() const
{
  return m_table.nsymbols;
}

// Returns the name of the i-th symbol
std::string parser_table::symbol_name(unsigned int i) const
{
  if (i >= m_table.nsymbols)
  {
    print();
    std::ostringstream out;
    out << "parser_table::symbol_name: index " << i << " out of bounds!";
    throw std::runtime_error(out.str());
  }
  const char* name = m_table.symbols[i].name;
  if (!name)
  {
    return "";
  }
  return std::string(name);
}

std::string parser_table::symbol_name(const parse_node& node) const
{
  return symbol_name(node.symbol());
}

// Returns the 'start symbol' of the i-th symbol
int parser_table::start_symbol(unsigned int i) const
{
  return m_table.symbols[i].start_symbol;
}

// Returns true if the i-th symbol is of type D_SYMBOL_NTERM
bool parser_table::is_term_symbol(unsigned int i) const
{
  return m_table.symbols[i].kind == D_SYMBOL_NTERM;
}

unsigned int parser_table::start_symbol_index(const std::string& name) const
{
  for (unsigned int i = 0; i < symbol_count(); i++)
  {
    if (is_term_symbol(i) && symbol_name(i) == name)
    {
      return start_symbol(i);
    }
  }
  throw mcrl2::runtime_error("unknown start symbol '" + name + "'");
  return 0;
}

void parser_table::print() const
{
  std::clog << "--------------------" << std::endl;
  std::clog << "-   symbol table   -" << std::endl;
  std::clog << "--------------------" << std::endl;
  for (unsigned int i = 0; i < symbol_count(); i++)
  {
    std::clog << std::setw(3) << i << " " << symbol_name(i) << std::endl;
  }
  std::clog << "--------------------" << std::endl;
}

parser::parser(D_ParserTables& tables, D_AmbiguityFn ambiguity_fn, D_SyntaxErrorFn syntax_error_fn, std::size_t max_error_message_count)
  : m_table(tables)
{
  detail::set_dparser_max_error_message_count(max_error_message_count);
  m_parser = new_D_Parser(&tables, 0);
  m_parser->initial_globals = this;
  m_parser->save_parse_tree = 1;
  m_parser->initial_scope = nullptr;
  m_parser->dont_use_greediness_for_disambiguation = 1;
  m_parser->dont_use_height_for_disambiguation = 1;
  if (ambiguity_fn)
  {
    m_parser->ambiguity_fn = ambiguity_fn;
  }
  if (syntax_error_fn)
  {
    m_parser->syntax_error_fn = syntax_error_fn;
  }
}

parser::~parser()
{
  free_D_Parser(m_parser);
}

const parser_table& parser::symbol_table() const
{
  return m_table;
}

unsigned int parser::start_symbol_index(const std::string& name) const
{
  return m_table.start_symbol_index(name);
}

/// \brief Parses a string. N.B. The user is responsible for destruction of the returned
/// value by calling destroy_parse_node!!!
parse_node parser::parse(const std::string& text, unsigned int start_symbol_index, bool partial_parses)
{
  detail::reset_dparser_error_message_count();
  m_parser->start_state = start_symbol_index;
  m_parser->partial_parses = partial_parses ? 1 : 0;
  D_ParseNode* result = dparse(m_parser, const_cast<char*>(text.c_str()), static_cast<int>(text.size()));
  if (!result || m_parser->syntax_errors)
  {
    throw mcrl2::runtime_error("syntax error");
  }
  return parse_node(result);
}

void parser::print_symbol_table() const
{
  m_table.print();
}

std::string parser::indent(unsigned int count) const
{
  return std::string(count, ' ');
}

std::string parser::truncate(const std::string& s, unsigned int max_size) const
{
  std::string result = s.substr(0, max_size);

  // truncate at newline
  std::string::size_type pos = result.find('\n');
  if (pos != std::string::npos)
  {
    result = result.substr(0, pos);
  }

  return result;
}

void parser::print_tree(const parse_node& node, unsigned int level) const
{
  if (node)
  {
    std::string symbol = m_table.symbol_name(node.symbol());
    std::string prefix = indent(2 * level);
    std::cout << prefix << "--- " << symbol << " \"" << truncate(node.string()) << "\"" << std::endl;
    for (int i = 0; i <= node.child_count(); i++)
    {
      print_tree(node.child(i), level + 1);
    }
  }
}

void parser::destroy_parse_node(const parse_node& node)
{
  free_D_ParseNode(m_parser, node.node);
}

/// \brief Callback function for nodes in the parse tree
void parser::announce(D_ParseNode& node_ref)
{
  parse_node node(&node_ref);
  std::cout << "parsed " << m_table.symbol_name(node.symbol()) << " " << node.string() << std::endl;
}

namespace detail {

std::string add_context(const d_loc_t* loc, const std::string& message)
{
  std::stringstream s;
  s << "Line " << loc->line << ", column " << loc->col << ": "
    << message << std::endl;
  char* beg = loc->s - loc->col;
  char* end = loc->s;
  while (*end != '\0' && *end != '\n' && *end != '\r')
  {
    ++end;
  }
  std::string line(beg, end);
  s << "  " << line << std::endl;
  for (int i = 0; i < loc->col + 2; ++i)
  {
    s << ' ';
  }
  s << '^';
  return s.str();
}

<<<<<<< HEAD
=======
inline
bool is_all_of_type(D_ParseNode* nodes[], int n, const char* type, const core::parser_table& table)
{
  for (int i = 0; i < n; i++)
  {
    core::parse_node node(nodes[i]);
    if (table.symbol_name(node) != type)
    {
      return false;
    }
  }
  return true;
}

inline
void print_ambiguous_nodes(D_ParseNode* nodes[], int n, const char* type, const core::parser_table& table)
{
  mCRL2log(log::verbose, "parser") << "--- " << type << " ambiguity" << std::endl;
  for (int i = 0; i < n; ++i)
  {
    core::parse_node vi(nodes[i]);
    // mCRL2log(log::verbose, "parser") << vi.tree() << " " << table.tree(vi) << std::endl;
    mCRL2log(log::verbose, "parser") << "ALT " << table.tree(vi) << std::endl;
  }
}

inline
void print_chosen_node(D_ParseNode* node, const core::parser_table& table)
{
  core::parse_node vi(node);
  mCRL2log(log::verbose, "parser") << "CHOOSE " << table.tree(vi) << std::endl;
}

>>>>>>> 32255caf
/// \brief Function for resolving parser ambiguities.
D_ParseNode* ambiguity_fn(struct D_Parser * /*p*/, int n, struct D_ParseNode **v)
{
  core::parser_table table(parser_tables_mcrl2);

  // resolve PbesExpr ambiguities
  if (is_all_of_type(v, n, "PbesExpr", table))
  {
    D_ParseNode* result = nullptr;
    for (int i = 0; i < n; i++)
    {
      core::parse_node node(v[i]);
      if (table.symbol_name(node.child(0)) == "Id")
      {
        return v[i];
      }
      else if (table.symbol_name(node.child(0)) != "DataExpr")
      {
        result = v[i];
      }
    }
    if (result)
    {
      return result;
    }
    return v[0];
  }

  // resolve ActFrm ambiguities
  if (is_all_of_type(v, n, "ActFrm", table))
  {
//print_ambiguous_nodes(v, n, "ActFrm", table);
    D_ParseNode* result = nullptr;
    for (int i = 0; i < n; i++)
    {
      core::parse_node node(v[i]);
      if (table.symbol_name(node.child(0)) == "MultAct")
      {
//print_chosen_node(v[i], table);
        return v[i];
      }
      else if (table.symbol_name(node.child(0)) != "DataExpr")
      {
        result = v[i];
      }
    }
    if (result)
    {
//print_chosen_node(result, table);
      return result;
    }
//print_chosen_node(v[0], table);
    return v[0];
  }

  // resolve StateFrm ambiguities
  if (is_all_of_type(v, n, "StateFrm", table))
  {
//print_ambiguous_nodes(v, n, "StateFrm", table);
    D_ParseNode* result = nullptr;
    for (int i = 0; i < n; i++)
    {
      core::parse_node node(v[i]);
      if (table.symbol_name(node.child(0)) == "Id")
      {
//print_chosen_node(v[i], table);
        return v[i];
      }
      else if (table.symbol_name(node.child(0)) != "DataExpr")
      {
        result = v[i];
      }
    }
    if (result)
    {
//print_chosen_node(result, table);
      return result;
    }
//print_chosen_node(v[0], table);
    return v[0];
  }

  // resolve RegFrm ambiguities
  if (is_all_of_type(v, n, "RegFrm", table))
  {
//print_ambiguous_nodes(v, n, "RegFrm", table);
    for (int i = 0; i < n; i++)
    {
      core::parse_node node(v[i]);
      if (table.symbol_name(node.child(0)) == "RegFrm" || table.symbol_name(node.child(0)) == "(")
      {
//print_chosen_node(v[i], table);
        return v[i];
      }
    }
  }

  // If we reach this point, then the ambiguity is unresolved. We print all
  // ambiguities on the debug output, then throw an exception.
  for (int i = 0; i < n; ++i)
  {
    core::parse_node vi(v[i]);
    mCRL2log(log::verbose, "parser") << "Ambiguity: " << vi.tree() << std::endl;
    mCRL2log(log::debug, "parser") << "Ambiguity: " << table.tree(vi) << std::endl;
  }
  throw mcrl2::runtime_error("Unresolved ambiguity.");
}

<<<<<<< HEAD
void log_location(struct D_Parser *ap)
=======
static void log_location(struct D_Parser *ap)
>>>>>>> 32255caf
{
  // We recover information about the last parsed node by casting D_Parser to Parser, which
  // is the structure that the dparser library internally uses to keep its administration in.
  std::string after;
  SNode *s = ((Parser*)ap)->snode_hash.last_all;
<<<<<<< HEAD
  ZNode *z = s != NULL ? s->zns.v[0] : NULL;
  while (z != NULL && z->pn->parse_node.start_loc.s == z->pn->parse_node.end)
  {
    z = (z->sns.v && z->sns.v[0]->zns.v) ? z->sns.v[0]->zns.v[0] : NULL;
=======
  ZNode *z = s != nullptr ? s->zns.v[0] : nullptr;
  while (z != nullptr && z->pn->parse_node.start_loc.s == z->pn->parse_node.end)
  {
    z = (z->sns.v && z->sns.v[0]->zns.v) ? z->sns.v[0]->zns.v[0] : nullptr;
>>>>>>> 32255caf
  }
  if (z && z->pn->parse_node.start_loc.s != z->pn->parse_node.end)
  {
    after = std::string(z->pn->parse_node.start_loc.s, z->pn->parse_node.end);
  }

  std::string message = "syntax error";
  if (!after.empty())
  {
    message = message + " after '" + after + "'";
  }
  mCRL2log(log::error, "parser") << add_context(&ap->loc, message) << std::endl;
}

void syntax_error_fn(struct D_Parser *ap)
{
  core::detail::increment_dparser_error_message_count();
  if (core::detail::get_dparser_error_message_count() > core::detail::get_dparser_max_error_message_count())
  {
    return;
  }
  log_location(ap);
<<<<<<< HEAD
  if (ap->loc.s == 0)
=======
  if (ap->loc.s == nullptr)
>>>>>>> 32255caf
  {
    mCRL2log(log::error, "parser") << "Unexpected end of input." << std::endl;
  }
  else
  {
    // Dive into the internals of dparser to recover some extra diagnostics.
    Parser* p = (Parser*)ap;
    if (p->pnode_hash.all && p->pnode_hash.all->latest)
    {
      core::parse_node n(&p->pnode_hash.all->latest->parse_node);
      D_Symbol &s = p->t->symbols[n.symbol()];
      if (s.kind == D_SYMBOL_INTERNAL)
      {
        /* DParser stores production rules in order: search for the corresponding nonterminal. */
        int parentsym = n.symbol() - 1;
        while (p->t->symbols[parentsym].kind == D_SYMBOL_INTERNAL)
          --parentsym;
        s = p->t->symbols[parentsym];
      }

      switch (s.kind)
      {
      case D_SYMBOL_STRING:
      case D_SYMBOL_TOKEN:
        {
          std::locale loc;
          mCRL2log(log::error, "parser") << "Unexpected "
                                         << (std::isalpha(n.string()[0], loc) ? "keyword " : "")
                                         << "'" << n.string() << "'" << std::endl;
        }
        break;
      case D_SYMBOL_NTERM:
        mCRL2log(log::error, "parser") << "Unexpected " << s.name << " '" << n.string() << "'" << std::endl;
        break;
      default:
        // TODO: check if we can give more sensible output in the remaining cases.
        break;
      }
    }
  }
}

} // namespace detail

void parser::custom_parse_error(const std::string& message) const
{
  core::detail::increment_dparser_error_message_count();
  if (core::detail::get_dparser_error_message_count() > core::detail::get_dparser_max_error_message_count())
  {
    return;
  }
  detail::log_location(m_parser);
  mCRL2log(log::error, "parser") << message << std::endl;
}

} // namespace core

} // namespace mcrl2
<|MERGE_RESOLUTION|>--- conflicted
+++ resolved
@@ -296,8 +296,6 @@
   return s.str();
 }
 
-<<<<<<< HEAD
-=======
 inline
 bool is_all_of_type(D_ParseNode* nodes[], int n, const char* type, const core::parser_table& table)
 {
@@ -331,7 +329,6 @@
   mCRL2log(log::verbose, "parser") << "CHOOSE " << table.tree(vi) << std::endl;
 }
 
->>>>>>> 32255caf
 /// \brief Function for resolving parser ambiguities.
 D_ParseNode* ambiguity_fn(struct D_Parser * /*p*/, int n, struct D_ParseNode **v)
 {
@@ -440,27 +437,16 @@
   throw mcrl2::runtime_error("Unresolved ambiguity.");
 }
 
-<<<<<<< HEAD
-void log_location(struct D_Parser *ap)
-=======
 static void log_location(struct D_Parser *ap)
->>>>>>> 32255caf
 {
   // We recover information about the last parsed node by casting D_Parser to Parser, which
   // is the structure that the dparser library internally uses to keep its administration in.
   std::string after;
   SNode *s = ((Parser*)ap)->snode_hash.last_all;
-<<<<<<< HEAD
-  ZNode *z = s != NULL ? s->zns.v[0] : NULL;
-  while (z != NULL && z->pn->parse_node.start_loc.s == z->pn->parse_node.end)
-  {
-    z = (z->sns.v && z->sns.v[0]->zns.v) ? z->sns.v[0]->zns.v[0] : NULL;
-=======
   ZNode *z = s != nullptr ? s->zns.v[0] : nullptr;
   while (z != nullptr && z->pn->parse_node.start_loc.s == z->pn->parse_node.end)
   {
     z = (z->sns.v && z->sns.v[0]->zns.v) ? z->sns.v[0]->zns.v[0] : nullptr;
->>>>>>> 32255caf
   }
   if (z && z->pn->parse_node.start_loc.s != z->pn->parse_node.end)
   {
@@ -483,11 +469,7 @@
     return;
   }
   log_location(ap);
-<<<<<<< HEAD
-  if (ap->loc.s == 0)
-=======
   if (ap->loc.s == nullptr)
->>>>>>> 32255caf
   {
     mCRL2log(log::error, "parser") << "Unexpected end of input." << std::endl;
   }
