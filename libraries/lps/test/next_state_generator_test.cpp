// Author(s): Wieger Wesselink
// Copyright: see the accompanying file COPYING or copy at
// https://svn.win.tue.nl/trac/MCRL2/browser/trunk/COPYING
//
// Distributed under the Boost Software License, Version 1.0.
// (See accompanying file LICENSE_1_0.txt or copy at
// http://www.boost.org/LICENSE_1_0.txt)
//
/// \file next_state_generator_test.cpp
/// \brief Test for next_state_generator class.

#include <queue>
#include <boost/test/included/unit_test_framework.hpp>
#include "mcrl2/data/rewriter.h"
#include "mcrl2/lps/next_state_generator.h"
#include "mcrl2/lps/parse.h"
#include "mcrl2/lps/state.h"

#include "test_specifications.h"

using namespace mcrl2;
using namespace mcrl2::data;
using namespace mcrl2::data::detail;
using namespace mcrl2::lps;
using namespace mcrl2::lps::detail;

void test_initial_state_successors(const specification& lps_spec)
{
  data::rewriter rewriter(lps_spec.data());
  next_state_generator generator(lps_spec, rewriter);
  next_state_generator::substitution_t sigma;

  for (next_state_generator::iterator it = generator.begin(generator.initial_state(), &sigma); it != generator.end(); it++)
  {
    std::cout << lps::pp(it->state()) << std::endl;
  }
}

void test_next_state_generator(const specification& lps_spec, size_t expected_states, size_t expected_transitions, size_t expected_transition_labels, bool enumeration_caching, bool summand_pruning, bool per_summand)
{
  data::rewriter rewriter(lps_spec.data());
  next_state_generator generator(lps_spec, rewriter, enumeration_caching, summand_pruning);
  next_state_generator::substitution_t sigma;

  state initial_state = generator.initial_state();

  std::set<state> visited;
  std::set<state> seen;
  std::set<multi_action> transition_labels;
  size_t transitions = 0;

  std::queue<state, std::deque<state> > q;
  q.push(initial_state);
  seen.insert(initial_state);

  while (!q.empty())
  {
    visited.insert(q.front());

    if (per_summand)
    {
      for (size_t i = 0; i < lps_spec.process().action_summands().size(); ++i)
      {
        for (next_state_generator::iterator it = generator.begin(q.front(), &sigma, i); it != generator.end(); it++)
        {
          transition_labels.insert(it->action());
          ++transitions;
          if (seen.find(it->state()) == seen.end())
          {
            q.push(it->state());
            seen.insert(it->state());
          }
        }
      }
    }
    else
    {
      for (next_state_generator::iterator it = generator.begin(q.front(), &sigma); it != generator.end(); it++)
      {
        transition_labels.insert(it->action());
        ++transitions;
        if (seen.find(it->state()) == seen.end())
        {
          q.push(it->state());
          seen.insert(it->state());
        }
      }
    }
    q.pop();
  }

  BOOST_CHECK(seen.size() == visited.size());
  BOOST_CHECK(seen.size() == expected_states);
  BOOST_CHECK(transitions == expected_transitions);
  BOOST_CHECK(transition_labels.size() == expected_transition_labels);
}

BOOST_AUTO_TEST_CASE(single_state_test)
{
  std::string text(
    "act  a;\n"
    "proc P(s3: Pos) =\n"
    "       (s3 == 1) ->\n"
    "        a .\n"
    "        P(s3 = 2)\n"
    "     + delta;\n"
    "init P(1);\n"
  );

  specification spec = parse_linear_process_specification(text);
  test_initial_state_successors(spec);
  // Test all 2**3 possible feature flags
  for (size_t i = 0; i < 8; i++)
  {
    test_next_state_generator(spec, 2, 1, 1, i & 1, i & 2, i & 4);
  }
}

BOOST_AUTO_TEST_CASE(test_abp)
{
  specification spec = parse_linear_process_specification(LINEAR_ABP);

  test_initial_state_successors(spec);
  // Test all 2**3 possible feature flags
  for (size_t i = 0; i < 8; i++)
  {
    test_next_state_generator(spec, 74, 92, 19, i & 1, i & 2, i & 4);
  }
}

BOOST_AUTO_TEST_CASE(test_non_true_condition)
<<<<<<< HEAD
{
  std::string text(
    "map  b: Bool;\n"
    "act  a;\n"
    "proc P(s3: Pos) =\n"
    "       (s3 == 1 && b) ->\n"
    "         a .\n"
    "         P(s3 = 2)\n"
    "     + delta;\n"
    "init P(1);\n"
  );
  specification spec = parse_linear_process_specification(text);
  for (size_t i = 0; i < 8; i++)
  {
    // The respective sizes do not matter here, since we should get an exception in the nextstate
    // generator.
    BOOST_CHECK_THROW(test_next_state_generator(spec, 0, 0, 0, i&1, i&2, i&4), mcrl2::runtime_error);
  }

}

boost::unit_test::test_suite* init_unit_test_suite(int argc, char* argv[])
=======
>>>>>>> 1c0f9828
{
  std::string text(
    "map  b: Bool;\n"
    "act  a;\n"
    "proc P(s3: Pos) =\n"
    "       (s3 == 1 && b) ->\n"
    "         a .\n"
    "         P(s3 = 2)\n"
    "     + delta;\n"
    "init P(1);\n"
  );
  specification spec = parse_linear_process_specification(text);
  for (size_t i = 0; i < 8; i++)
  {
    // The respective sizes do not matter here, since we should get an exception in the nextstate
    // generator.
    BOOST_CHECK_THROW(test_next_state_generator(spec, 0, 0, 0, i&1, i&2, i&4), mcrl2::runtime_error);
  }

}

boost::unit_test::test_suite* init_unit_test_suite(int argc, char* argv[])
{
  return 0;
}<|MERGE_RESOLUTION|>--- conflicted
+++ resolved
@@ -129,31 +129,6 @@
 }
 
 BOOST_AUTO_TEST_CASE(test_non_true_condition)
-<<<<<<< HEAD
-{
-  std::string text(
-    "map  b: Bool;\n"
-    "act  a;\n"
-    "proc P(s3: Pos) =\n"
-    "       (s3 == 1 && b) ->\n"
-    "         a .\n"
-    "         P(s3 = 2)\n"
-    "     + delta;\n"
-    "init P(1);\n"
-  );
-  specification spec = parse_linear_process_specification(text);
-  for (size_t i = 0; i < 8; i++)
-  {
-    // The respective sizes do not matter here, since we should get an exception in the nextstate
-    // generator.
-    BOOST_CHECK_THROW(test_next_state_generator(spec, 0, 0, 0, i&1, i&2, i&4), mcrl2::runtime_error);
-  }
-
-}
-
-boost::unit_test::test_suite* init_unit_test_suite(int argc, char* argv[])
-=======
->>>>>>> 1c0f9828
 {
   std::string text(
     "map  b: Bool;\n"
