// Author(s): Jan Friso Groote, Wieger Wesselink
// Copyright: see the accompanying file COPYING or copy at
// https://svn.win.tue.nl/trac/MCRL2/browser/trunk/COPYING
//
// Distributed under the Boost Software License, Version 1.0.
// (See accompanying file LICENSE_1_0.txt or copy at
// http://www.boost.org/LICENSE_1_0.txt)
//
/// \file mcrl2/lps/action_rename.h
/// \brief Action rename specifications.

#ifndef MCRL2_LPS_ACTION_RENAME_H
#define MCRL2_LPS_ACTION_RENAME_H

#include "mcrl2/exception.h"
#include "mcrl2/core/detail/struct_core.h"
#include "mcrl2/core/parse.h"
#include "mcrl2/core/typecheck.h"
#include "mcrl2/core/messaging.h"
#include "mcrl2/lps/specification.h"
#include "mcrl2/data/replace.h"
#include "mcrl2/data/find.h"
#include "mcrl2/data/rewriter.h"
#include "mcrl2/atermpp/vector.h"
#include "mcrl2/data/data_expression.h"
#include "mcrl2/data/data_specification.h"
#include "mcrl2/data/postfix_identifier_generator.h"
#include "mcrl2/lps/normalize_sorts.h"
#include "mcrl2/lps/translate_user_notation.h"
#include "mcrl2/lps/replace.h"
#include "mcrl2/lps/find.h"

// //Action rename rules
// <ActionRenameRules>
//                ::= ActionRenameRules(<ActionRenameRule>*)
//
// //Action rename rule
// <ActionRenameRule>
//                ::= ActionRenameRule(<DataVarId>*, <DataExprOrNil>,
//                      <ParamIdOrAction>, <ActionRenameRuleRHS>)
//
// //Right-hand side of an action rename rule
// <ActionRenameRuleRHS>
//                ::= <ParamId>                                             [- tc]
//                  | <Action>                                              [+ tc]
//                  | Delta
//                  | Tau
//
// //Action rename action_rename_specification
// <ActionRenameSpec>
//                ::= ActionRenameSpec(<DataSpec>, <ActSpec>, <ActionRenameRules>)

namespace mcrl2
{

namespace lps
{

/// \brief Right hand side of an action rename rule
class action_rename_rule_rhs
{
    action m_act;
    bool m_is_delta;
    bool m_is_tau;

  public:
    /// \brief Constructor.
    action_rename_rule_rhs()
      : m_act(),
        m_is_delta(false),
        m_is_tau(false)
    { }

    /// \brief Constructor.
    /// \param t A term
    action_rename_rule_rhs(atermpp::aterm_appl t)
      : m_act(core::detail::gsIsDelta(t)||core::detail::gsIsTau(t)?action():t),
        m_is_delta(core::detail::gsIsDelta(t)),
        m_is_tau(core::detail::gsIsTau(t))
    {
      assert(core::detail::check_rule_ActionRenameRuleRHS(t));
    }

    /// \brief Returns true if the right hand side is equal to delta.
    /// \return True if the right hand side is equal to delta.
    bool is_delta() const
    {
      return m_is_delta;
    }

    /// \brief Returns true if the right hand side is equal to tau.
    /// \return True if the right hand side is equal to tau.
    bool is_tau() const
    {
      return m_is_tau;
    }

    /// \brief Returns the action.
    /// \pre The right hand side must be an action
    /// \return The action.
    action act() const
    {
      return m_act;
    }

    /// \brief Protects the aterms in this class
    void protect()
    {
      m_act.protect();
    }

    /// \brief Unprotects the aterms in this class
    void unprotect()
    {
      m_act.unprotect();
    }

    /// \brief Marks the aterms in this class
    void mark()
    {
      m_act.mark();
    }
};

//                ::= ActionRenameRule(<DataVarId>*, <DataExprOrNil>,
//                      <ParamIdOrAction>, <ActionRenameRuleRHS>)

/// \brief Action rename rule
class action_rename_rule
{
  protected:
    /// \brief The data variables of the rule
    data::variable_list m_variables;

    /// \brief The condition of the rule
    data::data_expression    m_condition;

    /// \brief The left hand side of the rule
    action                   m_lhs;

    /// \brief right hand side of the rule
    action_rename_rule_rhs   m_rhs;

  public:
    /// \brief Constructor.
    action_rename_rule()
    { }

    /// \brief Constructor.
    /// \param t A term
    action_rename_rule(atermpp::aterm_appl t)
    {
      assert(core::detail::check_rule_ActionRenameRule(t));
      atermpp::aterm_appl::iterator i = t.begin();
      m_variables       = atermpp::aterm_list(*i++);
      m_condition       = atermpp::aterm_appl(*i++);
      m_lhs             = atermpp::aterm_appl(*i++);
      m_rhs             = atermpp::aterm_appl(*i);
    }

    /// \brief Constructor.
    /// \param t A term
    action_rename_rule(const data::variable_list    variables,
                       const data::data_expression  condition,
                       const action                 lhs,
                       const action_rename_rule_rhs rhs)
      : m_variables(variables), m_condition(condition), m_lhs(lhs), m_rhs(rhs)
    {
    }

    /// \brief Returns the variables of the rule.
    /// \return The variables of the rule.
    data::variable_list variables() const
    {
      return m_variables;
    }

    /// \brief Returns the condition of the rule.
    /// \return The condition of the rule.
    data::data_expression condition() const
    {
      return m_condition;
    }

    /// \brief Returns the left hand side of the rule.
    /// \return The left hand side of the rule.
    action lhs() const
    {
      return m_lhs;
    }

    /// \brief Returns the right hand side of the rule.
    /// \return The right hand side of the rule.
    action_rename_rule_rhs rhs() const
    {
      return m_rhs;
    }
    //
    /// \brief Protects the aterms in this class
    void protect()
    {
      m_variables.protect();
      m_condition.protect();
      m_lhs.protect();
      m_rhs.protect();
    }

    /// \brief Unprotects the aterms in this class
    void unprotect()
    {
      m_variables.unprotect();
      m_condition.unprotect();
      m_lhs.unprotect();
      m_rhs.unprotect();
    }

    /// \brief Marks the aterms in this class
    void mark()
    {
      m_variables.mark();
      m_condition.mark();
      m_lhs.mark();
      m_rhs.mark();
    }
};

/// \brief Read-only singly linked list of action rename rules
// typedef atermpp::term_list<action_rename_rule> action_rename_rule_list;

/// \brief Action rename specification
class action_rename_specification
{
  protected:

    /// \brief The data specification of the action rename specification
    data::data_specification m_data;

    /// \brief The action labels of the action rename specification
    action_label_list        m_action_labels;

    /// \brief The action rename rules of the action rename specification
    atermpp::vector <action_rename_rule>  m_rules;

  public:
    /// \brief Constructor.
    action_rename_specification()
    { }

    /// \brief Constructor.
    /// \param t A term
    action_rename_specification(atermpp::aterm_appl t)
    {
      assert(core::detail::check_rule_ActionRenameSpec(t));
      atermpp::aterm_appl::iterator i = t.begin();
      m_data            = atermpp::aterm_appl(*i++);
      m_action_labels   = atermpp::aterm_appl(*i++)(0);

      atermpp::aterm_list rules_list = atermpp::aterm_appl(*i)(0);
      for (atermpp::aterm_list::const_iterator i=rules_list.begin(); i!=rules_list.end(); ++i)
      {
        m_rules.push_back(action_rename_rule(*i));
      }
    }

    /// \brief Constructor.
    /// \param data A data specification
    /// \param action_labels A sequence of action labels
    /// \param rules A sequence of action rename rules
    action_rename_specification(
      const data::data_specification& data,
      const action_label_list action_labels,
      const atermpp::vector <action_rename_rule> &rules)
      :
      m_data(data),
      m_action_labels(action_labels),
      m_rules(rules)
    {
      /* m_term = reinterpret_cast<ATerm>(
      core::detail::gsMakeActionRenameSpec(
        data::detail::data_specification_to_aterm_data_spec(data),
        core::detail::gsMakeActSpec(action_labels),
        core::detail::gsMakeActionRenameRules(rules)
      )
      ); */
    }

    /// \brief Returns the data action_rename_specification.
    /// \return The data action_rename_specification.
    data::data_specification data() const
    {
      return m_data;
    }

    /// \brief Returns the sequence of action labels
    /// \return A sequence of action labels containing all action
    /// labels occurring in the action_rename_specification (but it can have more).
    action_label_list action_labels() const
    {
      return m_action_labels;
    }

    /// \brief Returns the action rename rules.
    /// \return The action rename rules.
    atermpp::vector <action_rename_rule> rules() const
    {
      return m_rules;
    }

    /// \brief Indicates whether the action_rename_specification is well typed.
    /// \return Always returns true.
    bool is_well_typed() const
    {
      return true;
    }
    /// \brief Protects the aterms in this class
    void protect()
    {
      // m_data.protect();
      m_action_labels.protect();
    }

    /// \brief Unprotects the aterms in this class
    void unprotect()
    {
      // m_data.unprotect();
      m_action_labels.unprotect();
    }

    /// \brief Marks the aterms in this class
    void mark()
    {
      // m_data.mark();
      m_action_labels.mark();
    }
};

}
}

/// \cond INTERNAL_DOCS
namespace atermpp
{
template<>
struct aterm_traits<mcrl2::lps::action_rename_rule_rhs>
{
  typedef ATermAppl aterm_type;
  static void protect(mcrl2::lps::action_rename_rule_rhs t)
  {
    t.act().protect();
  }
  static void unprotect(mcrl2::lps::action_rename_rule_rhs t)
  {
    t.act().unprotect();
  }
  static void mark(mcrl2::lps::action_rename_rule_rhs t)
  {
    t.act().mark();
  }
  //static ATerm term(mcrl2::lps::action_rename_rule_rhs t)     { return t.term(); }
  //static ATerm* ptr(mcrl2::lps::action_rename_rule_rhs& t)    { return &t.term(); }
};

template<>
struct aterm_traits<mcrl2::lps::action_rename_rule>
{
  typedef ATermAppl aterm_type;
  static void protect(mcrl2::lps::action_rename_rule t)
  {
    t.protect();
  }
  static void unprotect(mcrl2::lps::action_rename_rule t)
  {
    t.unprotect();
  }
  static void mark(mcrl2::lps::action_rename_rule t)
  {
    t.mark();
  }
  //static ATerm term(mcrl2::lps::action_rename_rule t)     { return t.term(); }
  //static ATerm* ptr(mcrl2::lps::action_rename_rule& t)    { return &t.term(); }
};

template<>
struct aterm_traits<mcrl2::lps:: action_rename_specification>
{
  typedef ATermAppl aterm_type;
  static void protect(mcrl2::lps::action_rename_specification t)
  {
    t.protect();
  }
  static void unprotect(mcrl2::lps::action_rename_specification t)
  {
    t.unprotect();
  }
  static void mark(mcrl2::lps::action_rename_specification t)
  {
    t.mark();
  }
  //static ATerm term(mcrl2::lps::action_rename_specification t)     { return t.term(); }
  //static ATerm* ptr(mcrl2::lps::action_rename_specification& t)    { return &t.term(); }
};
} // namespace atermpp
/// \endcond

namespace mcrl2
{

namespace lps
{

/// \cond INTERNAL_DOCS
namespace detail
{
/// \brief Reads an action rename specification from a stream
/// \param from An input stream
/// \return A term in an undocumented format
inline
ATermAppl parse_action_rename_specification(std::istream& from)
{
  ATermAppl result = core::parse_action_rename_spec(from);
  if (result == NULL)
  {
    throw runtime_error("parse error");
  }
  return result;
}

/// \brief Type checks an action rename specification
/// \param ar_spec A term
/// \param spec A term
/// \return A term in an undocumented format
inline
ATermAppl type_check_action_rename_specification(ATermAppl ar_spec, ATermAppl spec)
{
  ATermAppl result = core::type_check_action_rename_spec(ar_spec, spec);
  if (result == NULL)
  {
    throw runtime_error("type check error");
  }
  return result;
}

/// \brief Renames variables
/// \param rcond A data expression
/// \param rleft An action
/// \param rright An action
/// \param generator A generator for fresh identifiers
template <typename IdentifierGenerator>
void rename_renamerule_variables(data::data_expression& rcond, lps::action& rleft, lps::action& rright, IdentifierGenerator& generator)
{
  atermpp::map< data::variable, data::variable > renamings;

  std::set< data::variable > new_vars = data::find_variables(rleft.arguments());

  for (std::set< data::variable >::const_iterator i = new_vars.begin(); i != new_vars.end(); ++i)
  {
    mcrl2::core::identifier_string new_name = generator(i->name());

    if (new_name != i->name())
    {
      renamings[*i] = data::variable(new_name, i->sort());
    }
  }

  rcond = data::replace_free_variables(rcond, mcrl2::data::make_map_substitution(renamings));
  rleft = lps::replace_free_variables(rleft, mcrl2::data::make_map_substitution(renamings));
  rright = lps::replace_free_variables(rright, mcrl2::data::make_map_substitution(renamings));
}

action translate_user_notation_and_normalise_sorts_action(
  const action &a,
  data::data_specification& data_spec)
{
  return lps::normalize_sorts(lps::translate_user_notation(a),data_spec);
}

action_rename_rule_rhs translate_user_notation_and_normalise_sorts_action_rename_rule_rhs(
  const action_rename_rule_rhs& arr,
  data::data_specification& data_spec)
{
  if (arr.is_delta() || arr.is_tau())
  {
    return arr;
  }

  return translate_user_notation_and_normalise_sorts_action(arr.act(),data_spec);
}


action_rename_specification translate_user_notation_and_normalise_sorts_action_rename_spec(const action_rename_specification& ars)
{
  data::data_specification data_spec=ars.data();
  data_spec.declare_data_specification_to_be_type_checked();
  const action_label_list al=lps::normalize_sorts(ars.action_labels(),data_spec);

  atermpp::vector<action_rename_rule> l(ars.rules());
  for (atermpp::vector<action_rename_rule>::iterator i=l.begin();
       i!=l.end(); ++i)
  {
<<<<<<< HEAD
    //std::istringstream in(text);
    ATermAppl result = detail::parse_action_rename_specification(in);
    lps::specification copy_specification(spec);
    /* copy_specification.data() = mcrl2::data::remove_all_system_defined(spec.data()); */
    ATermAppl lps_spec = specification_to_aterm(copy_specification);
    result           = detail::type_check_action_rename_specification(result, lps_spec);
    result           = data::detail::internal_format_conversion_term(result,spec.data());
    return action_rename_specification(result);
=======
    *i = action_rename_rule(data::normalize_sorts(i->variables(),data_spec),
                            data::normalize_sorts(data::translate_user_notation(i->condition()),data_spec),
                            translate_user_notation_and_normalise_sorts_action(i->lhs(),data_spec),
                            translate_user_notation_and_normalise_sorts_action_rename_rule_rhs(i->rhs(),data_spec));
>>>>>>> c1964886
  }

  return action_rename_specification(data_spec,al,l);
}


} // namespace detail
/// \endcond

/// \brief Parses an action rename specification.
/// Parses an acion rename specification.
/// If the action rename specification contains data types that are not
/// present in the data specification of \p spec they are added to it.
/// \param in An input stream
/// \param spec A linear process specification
/// \return An action rename specification
inline
action_rename_specification parse_action_rename_specification(
  std::istream& in,
  lps::specification const& spec)
{
  ATermAppl result = detail::parse_action_rename_specification(in);
  // lps::specification copy_specification(spec);
  /* copy_specification.data() = mcrl2::data::remove_all_system_defined(spec.data()); */
  ATermAppl lps_spec = specification_to_aterm(spec);
  result           = detail::type_check_action_rename_specification(result, lps_spec);
  action_rename_specification result_act(result);
  return detail::translate_user_notation_and_normalise_sorts_action_rename_spec(result_act);
}


/// \brief  Rename the actions in a linear specification using a given action_rename_spec
/// \details The actions in a linear specification are renamed according to a given
///         action rename specification.
///         Note that the rules are applied in the order they appear in the specification.
///         This yield quite elaborate conditions in the resulting lps, as a latter rule
///         can only be applied if an earlier rule is not applicable. Note also that
///         there is always a default summand, where the action is not renamed. Using
///         sum elimination and rewriting a substantial reduction of the conditions that
///         are generated can be obtained, often allowing many summands to be removed.
/// \param  action_rename_spec The action_rename_specification to be used.
/// \param  lps_old_spec The input linear specification.
/// \return The lps_old_spec where all actions have been renamed according
///         to action_rename_spec.
lps::specification action_rename(
  const action_rename_specification& action_rename_spec,
  const lps::specification& lps_old_spec)
{
  using namespace mcrl2::core;
  using namespace mcrl2::data;
  using namespace mcrl2::lps;
  using namespace std;

  const atermpp::vector <action_rename_rule> rename_rules = action_rename_spec.rules();
  action_summand_vector lps_old_action_summands = lps_old_spec.process().action_summands();
  deadlock_summand_vector lps_deadlock_summands = lps_old_spec.process().deadlock_summands();
  action_list lps_new_actions;

  data::postfix_identifier_generator generator("");
  generator.add_identifiers(lps::find_identifiers(lps_old_spec));

  //go through the rename rules of the rename file
  if (gsDebug)
  {
    std::cerr << "Rename rules found: " << rename_rules.size() << "\n";
  }
  for (atermpp::vector <action_rename_rule>::const_iterator i = rename_rules.begin(); i != rename_rules.end(); ++i)
  {
    action_summand_vector lps_new_action_summands;

    data_expression rule_condition = i->condition();
    action rule_old_action =  i->lhs();
    action rule_new_action;
    action_rename_rule_rhs new_element = i->rhs();

    rule_new_action =  new_element.act();
    const bool to_tau = new_element.is_tau();
    const bool to_delta = new_element.is_delta();

    // Check here that the arguments of the rule_old_action only consist
    // of uniquely occurring variables or closed terms. Furthermore, check that the variables
    // in rule_new_action and in rule_condition are a subset of those in
    // rule_old_action. This check ought to be done in the static checking
    // part of the renaming rules, but as yet it has nog been done. Ultimately
    // this check should be moved there.

    // first check that the arguments of rule_old_action are variables or closed
    // terms.

    for (data_expression_list::iterator
         rule_old_argument_i = rule_old_action.arguments().begin();
         rule_old_argument_i != rule_old_action.arguments().end();
         rule_old_argument_i++)
    {
      if (!is_variable(*rule_old_argument_i) &&
          (!(data::find_variables(*rule_old_argument_i).empty())))
      {
        throw mcrl2::runtime_error("The arguments of the lhs " + core::pp(rule_old_action) +
                                   " are not variables or closed expressions");
      }
    }

    // Check whether the variables in rhs are included in the lefthandside.
    std::set < variable > variables_in_old_rule = lps::find_free_variables(rule_old_action);
    std::set < variable > variables_in_new_rule = lps::find_free_variables(rule_new_action);

    if (!includes(variables_in_old_rule.begin(),variables_in_old_rule.end(),
                  variables_in_new_rule.begin(),variables_in_new_rule.end()))
    {
      throw mcrl2::runtime_error("There are variables occurring in rhs " + core::pp(rule_new_action) +
                                 " of a rename rule not occurring in lhs " + core::pp(rule_old_action));
    }

    // Check whether the variables in condition are included in the lefthandside.
    std::set < variable > variables_in_condition = data::find_free_variables(rule_condition);
    if (!includes(variables_in_old_rule.begin(),variables_in_old_rule.end(),
                  variables_in_condition.begin(),variables_in_condition.end()))
    {
      throw mcrl2::runtime_error("There are variables occurring in the condition " + core::pp(rule_condition) +
                                 " of a rename rule not occurring in lhs " + core::pp(rule_old_action));
    }

    // check for double occurrences of variables in the lhs. Note that variables_in_old_rule
    // is empty at the end.
    for (data_expression_list::iterator i=rule_old_action.arguments().begin() ;
         i!=rule_old_action.arguments().end() ; i++)
    {
      if (is_variable(*i))
      {
        if (variables_in_old_rule.find(*i)==variables_in_old_rule.end())
        {
          throw mcrl2::runtime_error("Variable " + core::pp(*i) + " occurs more than once in lhs " +
                                     core::pp(rule_old_action) + " of an action rename rule");
        }
        else
        {
          variables_in_old_rule.erase(*i);
        }
      }
    }
    assert(variables_in_old_rule.empty());


    //go through the summands of the old lps
    if (gsDebug)
    {
      std::cerr << "Action summands found: " << lps_old_action_summands.size() << "\n";
    }
    for (action_summand_vector::const_iterator losi = lps_old_action_summands.begin();
         losi != lps_old_action_summands.end(); ++losi)
    {
      action_summand lps_old_action_summand = *losi;
      action_list lps_old_actions = lps_old_action_summand.multi_action().actions();

      /* For each individual action in the multi-action, for which the
         rename rule applies, two new summands must be made, namely one
         where the rule does not match with the parameters of the action,
         and one where it actually does. This means that for a multiaction
         with k summands 2^k new summands can result. */

      atermpp::vector < variable_list >
      lps_new_sum_vars(1,lps_old_action_summand.summation_variables());
      atermpp::vector < data_expression >
      lps_new_condition(1,lps_old_action_summand.condition());
      atermpp::vector < action_list >
      lps_new_actions(1,action_list());
      std::vector < bool > lps_new_actions_is_delta(1,false);

      if (gsDebug)
      {
        std::cerr << "Actions in summand found: " << lps_old_actions.size() << "\n";
      }
      for (action_list::iterator loai = lps_old_actions.begin();
           loai != lps_old_actions.end(); loai++)
      {
        action lps_old_action = *loai;

        if (equal_signatures(lps_old_action, rule_old_action))
        {
          if (gsDebug)
          {
            std::cerr << "Renaming action " << core::pp(rule_old_action) << "\n";
          }

          //rename all previously used variables
          data_expression renamed_rule_condition=rule_condition;
          action renamed_rule_old_action=rule_old_action;
          action renamed_rule_new_action=rule_new_action;
          detail::rename_renamerule_variables(renamed_rule_condition, renamed_rule_old_action, renamed_rule_new_action, generator);

          //go through the arguments of the action
          data_expression_list::iterator
          lps_old_argument_i = lps_old_action.arguments().begin();
          data_expression new_equalities_condition=sort_bool::true_();
          for (data_expression_list::iterator
               rule_old_argument_i = renamed_rule_old_action.arguments().begin();
               rule_old_argument_i != renamed_rule_old_action.arguments().end();
               rule_old_argument_i++)
          {
            if (is_variable(*rule_old_argument_i))
            {
              new_equalities_condition=lazy::and_(new_equalities_condition,
                                                  data::equal_to(*rule_old_argument_i, *lps_old_argument_i));
            }
            else
            {
              assert((data::find_variables(*rule_old_argument_i).empty())); // the argument must be closed,
              // which is checked above.
              renamed_rule_condition=
                lazy::and_(renamed_rule_condition,
                           data::equal_to(*rule_old_argument_i, *lps_old_argument_i));
            }
            lps_old_argument_i++;
          }

          /* insert the new equality condition in all the newly generated summands */
          for (atermpp::vector < data_expression > :: iterator i=lps_new_condition.begin() ;
               i!=lps_new_condition.end() ; i++)
          {
            *i=lazy::and_(*i,new_equalities_condition);
          }

          /* insert the new sum variables in all the newly generated summands */
          std::set<variable> new_vars = find_variables(renamed_rule_old_action);
          for (std::set<variable>::iterator sdvi = new_vars.begin();
               sdvi != new_vars.end(); sdvi++)
          {
            for (atermpp::vector < variable_list > :: iterator i=lps_new_sum_vars.begin() ;
                 i!=lps_new_sum_vars.end() ; i++)
            {
              *i = push_front(*i, *sdvi);
            }
          }

          if (renamed_rule_condition==sort_bool::true_())
          {
            if (to_delta)
            {
              std::vector < bool >::iterator i_is_delta=lps_new_actions_is_delta.begin();
              for (atermpp::vector < action_list > :: iterator
                   i=lps_new_actions.begin() ;
                   i!=lps_new_actions.end() ; ++i,++i_is_delta)
              {
                *i=action_list(); /* the action becomes delta */
                *i_is_delta=true;
              }
            }
            else if (!to_tau)
            {
              std::vector < bool >::iterator i_is_delta=lps_new_actions_is_delta.begin();
              for (atermpp::vector < action_list > :: iterator i=lps_new_actions.begin() ;
                   i!=lps_new_actions.end() ; ++i,++i_is_delta)
              {
                if (!*i_is_delta) // the action is not delta
                {
                  *i=push_front(*i,renamed_rule_new_action);
                  *i_is_delta=false;
                }
              }
            }
          }
          else if (renamed_rule_condition==sort_bool::false_())
          {
            std::vector < bool >::iterator i_is_delta=lps_new_actions_is_delta.begin();
            for (atermpp::vector < action_list > :: iterator i=lps_new_actions.begin() ;
                 i!=lps_new_actions.end() ; ++i,++i_is_delta)
            {
              if (!*i_is_delta) // The action does not equal delta.
              {
                *i=push_front(*i,lps_old_action);
                *i_is_delta=false;
              }
            }

          }
          else
          {
            /* Duplicate summands, one where the renaming is applied, and one where it is not
               applied. */

            atermpp::vector < action_list > lps_new_actions_temp(lps_new_actions);
            std::vector < bool > lps_new_actions_is_delta_temp(lps_new_actions_is_delta);

            if (!to_tau) // if the new element is tau, we do not insert it in the multi-action.
            {
              std::vector < bool >::iterator i_is_delta=lps_new_actions_is_delta.begin();
              for (atermpp::vector < action_list > :: iterator
                   i=lps_new_actions.begin() ;
                   i!=lps_new_actions.end() ; ++i,++i_is_delta)
              {
                if (to_delta)
                {
                  *i=action_list();
                  *i_is_delta=true;
                }
                else
                {
                  *i=push_front(*i,renamed_rule_new_action);
                  *i_is_delta=false;
                }
              }
            }

            std::vector < bool >::iterator i_is_delta=lps_new_actions_is_delta_temp.begin();
            for (atermpp::vector < action_list > :: iterator
                 i=lps_new_actions_temp.begin() ;
                 i!=lps_new_actions_temp.end() ; ++i,++i_is_delta)
            {
              if (!*i_is_delta) // The element is not equal to delta
              {
                *i=push_front(*i,lps_old_action);
                *i_is_delta=false;
              }
            }

            lps_new_actions.insert(lps_new_actions.end(),
                                   lps_new_actions_temp.begin(),
                                   lps_new_actions_temp.end());
            lps_new_actions_is_delta.insert(lps_new_actions_is_delta.end(),
                                            lps_new_actions_is_delta_temp.begin(),
                                            lps_new_actions_is_delta_temp.end());


            /* lps_new_condition_temp will contain the conditions in conjunction with
               the negated new_condition. It will be concatenated to lps_new_condition,
               in which the terms will be conjoined with the non-negated new_condition */

            atermpp::vector < data_expression > lps_new_condition_temp(lps_new_condition);

            for (atermpp::vector < data_expression > :: iterator i=lps_new_condition.begin() ;
                 i!=lps_new_condition.end() ; i++)
            {
              *i=lazy::and_(*i,renamed_rule_condition);
            }

            for (atermpp::vector < data_expression > :: iterator i=lps_new_condition_temp.begin() ;
                 i!=lps_new_condition_temp.end() ; i++)
            {
              *i=lazy::and_(*i,sort_bool::not_(renamed_rule_condition));
            }

            lps_new_condition.insert(lps_new_condition.end(),
                                     lps_new_condition_temp.begin(),
                                     lps_new_condition_temp.end());

            atermpp::vector < variable_list > lps_new_sum_vars_temp(lps_new_sum_vars);
            lps_new_sum_vars.insert(lps_new_sum_vars.end(),
                                    lps_new_sum_vars_temp.begin(),
                                    lps_new_sum_vars_temp.end());
          }

        }//end if(equal_signatures(...))
        else
        {
          std::vector < bool >::iterator i_is_delta=lps_new_actions_is_delta.begin();
          for (atermpp::vector < action_list > :: iterator i=lps_new_actions.begin() ;
               i!=lps_new_actions.end() ; ++i,++i_is_delta)
          {
            *i = push_front(*i, lps_old_action);
          }
        }
        if (gsDebug)
        {
          std::cerr << "Action done\n";
        }

      } //end of action list iterator

      /* Add the summands to lps_new_action_summands or to the deadlock summands*/

      atermpp::vector < action_list > :: iterator i_act=lps_new_actions.begin();
      std::vector < bool > :: iterator i_act_is_delta=lps_new_actions_is_delta.begin();
      atermpp::vector < variable_list > :: iterator i_sumvars=lps_new_sum_vars.begin();
      for (atermpp::vector < data_expression > :: iterator i_cond=lps_new_condition.begin() ;
           i_cond!=lps_new_condition.end() ; i_cond++)
      {
        //create a summand for the new lps
        if (*i_act_is_delta)
        {
          // Create a deadlock summand.
          const deadlock_summand d(*i_sumvars,
                                   *i_cond,
                                   deadlock(lps_old_action_summand.multi_action().time()));
          lps_deadlock_summands.push_back(d);
        }
        else
        {
          // create an action summand.
          action_summand lps_new_summand(*i_sumvars,
                                         *i_cond,
                                         multi_action(reverse(*i_act), lps_old_action_summand.multi_action().time()),
                                         lps_old_action_summand.assignments());
          lps_new_action_summands.push_back(lps_new_summand);
        }
        i_act++;
        i_sumvars++;
      }
    } // end of summand list iterator
    lps_old_action_summands = lps_new_action_summands;
  } //end of rename rule iterator

  if (gsDebug)
  {
    std::cerr << "Simplifying the result...\n";
  }

  linear_process new_process(lps_old_spec.process().process_parameters(),
                             lps_deadlock_summands,
                             lps_old_action_summands);

  // add action_rename_spec.action_labels to action_rename_spec.action_labels without adding duplates.
  action_label_list all=action_rename_spec.action_labels();
  for (action_label_list::const_iterator i=lps_old_spec.action_labels().begin();
       i!=lps_old_spec.action_labels().end(); ++i)
  {
    if (find(action_rename_spec.action_labels().begin(),
             action_rename_spec.action_labels().end(),*i)==action_rename_spec.action_labels().end())
    {
      // Not found;
      all=push_front(all,*i);
    }
  }
  specification lps_new_spec = specification(
                                 lps_old_spec.data(),
                                 all,
                                 lps_old_spec.global_variables(),
                                 new_process,
                                 lps_old_spec.initial_process());

  if (gsDebug)
  {
    std::cerr << "New lps complete\n";
  }
  return lps_new_spec;
} //end of rename(...)

} // namespace lps

} // namespace mcrl2


#endif // MCRL2_LPS_ACTION_RENAME_H<|MERGE_RESOLUTION|>--- conflicted
+++ resolved
@@ -497,21 +497,10 @@
   for (atermpp::vector<action_rename_rule>::iterator i=l.begin();
        i!=l.end(); ++i)
   {
-<<<<<<< HEAD
-    //std::istringstream in(text);
-    ATermAppl result = detail::parse_action_rename_specification(in);
-    lps::specification copy_specification(spec);
-    /* copy_specification.data() = mcrl2::data::remove_all_system_defined(spec.data()); */
-    ATermAppl lps_spec = specification_to_aterm(copy_specification);
-    result           = detail::type_check_action_rename_specification(result, lps_spec);
-    result           = data::detail::internal_format_conversion_term(result,spec.data());
-    return action_rename_specification(result);
-=======
     *i = action_rename_rule(data::normalize_sorts(i->variables(),data_spec),
                             data::normalize_sorts(data::translate_user_notation(i->condition()),data_spec),
                             translate_user_notation_and_normalise_sorts_action(i->lhs(),data_spec),
                             translate_user_notation_and_normalise_sorts_action_rename_rule_rhs(i->rhs(),data_spec));
->>>>>>> c1964886
   }
 
   return action_rename_specification(data_spec,al,l);
