// Author(s): Wieger Wesselink
// Copyright: see the accompanying file COPYING or copy at
// https://svn.win.tue.nl/trac/MCRL2/browser/trunk/COPYING
//
// Distributed under the Boost Software License, Version 1.0.
// (See accompanying file LICENSE_1_0.txt or copy at
// http://www.boost.org/LICENSE_1_0.txt)
//
/// \file mcrl2/lps/summand.h
/// \brief The class summand.

#ifndef MCRL2_LPS_SUMMAND_H
#define MCRL2_LPS_SUMMAND_H

#include <string>
#include <cassert>
#include <algorithm>
#include <iterator>
#include <boost/iterator/transform_iterator.hpp>
#include "mcrl2/atermpp/aterm.h"
#include "mcrl2/atermpp/aterm_list.h"
#include "mcrl2/atermpp/algorithm.h"
#include "mcrl2/atermpp/utility.h"
#include "mcrl2/new_data/data.h"
#include "mcrl2/new_data/utility.h"
#include "mcrl2/new_data/real.h"
#include "mcrl2/new_data/bool.h"
#include "mcrl2/new_data/detail/assignment_functional.h"
#include "mcrl2/new_data/assignment_list_substitution.h"
#include "mcrl2/new_data/detail/sequence_algorithm.h"
#include "mcrl2/lps/action.h"
#include "mcrl2/lps/deadlock.h"
#include "mcrl2/lps/multi_action.h"
#include "mcrl2/lps/detail/action_utility.h"

namespace mcrl2 {

namespace lps {

/// \brief LPS summand.
// <LinearProcessSummand>   ::= LinearProcessSummand(<DataVarId>*, <DataExpr>, <MultActOrDelta>,
//                    <DataExprOrNil>, <Assignment>*)
//<MultActOrDelta>
//               ::= <MultAct>
//                 | Delta
// <MultAct>      ::= MultAct(<ParamId>*)                                   (- tc)
//                  | MultAct(<Action>*)                                    (+ tc)
class summand: public atermpp::aterm_appl
{
  protected:
    /// \brief The summation variables of the summand
<<<<<<< HEAD
    data::data_variable_list m_summation_variables;

    /// \brief The condition of the summand
    data::data_expression m_condition;
=======
    new_data::variable_list m_summation_variables;

    /// \brief The condition of the summand
    new_data::data_expression m_condition;
>>>>>>> 3fb7bde6

    /// \brief If m_delta is true the summand is a delta summand
    bool m_delta;

    /// \brief The actions of the summand
    action_list m_actions;

<<<<<<< HEAD
    /// \brief The time of the summand. If <tt>m_time == data::data_expression()</tt>
    /// the summand has no time.
    data::data_expression m_time;

    /// \brief The assignments of the summand. These assignments are an encoding of
    /// the 'next states' of the summand.
    data::data_assignment_list m_assignments;
=======
    /// \brief The time of the summand. If <tt>m_time == new_data::data_expression()</tt>
    /// the summand has no time.
    new_data::data_expression m_time;

    /// \brief The assignments of the summand. These assignments are an encoding of
    /// the 'next states' of the summand.
    new_data::assignment_list m_assignments;
>>>>>>> 3fb7bde6

  public:
    /// \brief Returns the multi-action of this summand.
    /// \pre The summand is no deadlock summand.
    lps::multi_action multi_action() const
    {
      return lps::multi_action(m_actions, m_time);
    }

    /// \brief Returns the deadlock of this summand.
    /// \pre The summand is a deadlock summand.
    lps::deadlock deadlock() const
    {
      return lps::deadlock(m_time);
    }

    /// \brief Constructor.
    summand()
      : atermpp::aterm_appl(mcrl2::core::detail::constructLinearProcessSummand())
    {}

    /// \brief Constructor.
    /// \param t A term
    summand(atermpp::aterm_appl t)
     : atermpp::aterm_appl(t)
    {
      assert(core::detail::check_rule_LinearProcessSummand(m_term));
      atermpp::aterm_appl::iterator i = t.begin();

      m_summation_variables = *i++;
      m_condition           = new_data::data_expression(*i++);
      atermpp::aterm_appl x          = *i++;
      m_delta = core::detail::gsIsDelta(x);
      if (!m_delta)
      {
        assert(core::detail::gsIsMultAct(x));
        m_actions = action_list(x.argument(0));
      }
      m_time                = new_data::data_expression(*i++);
      m_assignments = *i;
    }

    /// \brief Constructor.
    /// Constructs an untimed summand.
    /// \deprecated
<<<<<<< HEAD
    summand(data::data_variable_list   summation_variables,
            data::data_expression      condition,
            bool                       delta,
            action_list                actions,
            data::data_assignment_list assignments
           )
      : atermpp::aterm_appl(core::detail::gsMakeLinearProcessSummand(summation_variables,
=======
    summand(new_data::variable_list   summation_variables,
            new_data::data_expression      condition,
            bool                 delta,
            action_list          actions,
            new_data::assignment_list assignments
           )
      : atermpp::aterm_appl(core::detail::gsMakeLinearProcessSummand(
               summation_variables,
>>>>>>> 3fb7bde6
               condition,
               (delta ? core::detail::gsMakeDelta() : core::detail::gsMakeMultAct(actions)),
               core::detail::gsMakeNil(),
               assignments)
        ),
        m_summation_variables(summation_variables),
        m_condition          (condition),
        m_delta              (delta),
        m_actions            (actions),
        m_time               (new_data::data_expression(core::detail::gsMakeNil())),
        m_assignments        (assignments)
    {}

    /// \brief Constructor.
    /// Constructs a timed summand.
    /// \deprecated
<<<<<<< HEAD
    summand(data::data_variable_list   summation_variables,
            data::data_expression      condition,
            bool                       delta,
            action_list                actions,
            data::data_expression      time,
            data::data_assignment_list assignments
           )
      : atermpp::aterm_appl(core::detail::gsMakeLinearProcessSummand(summation_variables,
=======
    summand(new_data::variable_list   summation_variables,
            new_data::data_expression condition,
            bool                      delta,
            action_list               actions,
            new_data::data_expression time,
            new_data::assignment_list assignments
           )
      : atermpp::aterm_appl(core::detail::gsMakeLinearProcessSummand(
               summation_variables,
>>>>>>> 3fb7bde6
               condition,
               (delta ? core::detail::gsMakeDelta() : core::detail::gsMakeMultAct(actions)),
               time,
               assignments)
        ),
        m_summation_variables(summation_variables),
        m_condition          (condition),
        m_delta              (delta),
        m_actions            (actions),
        m_time               (time),
        m_assignments        (assignments)
    {}

    /// \brief Constructor.
    /// Constructs a multi action summand.
<<<<<<< HEAD
    summand(data::data_variable_list   summation_variables,
            data::data_expression      condition,
            const lps::multi_action&   a,
            data::data_assignment_list assignments
           )
      : atermpp::aterm_appl(core::detail::gsMakeLinearProcessSummand(summation_variables,
=======
    summand(new_data::variable_list   summation_variables,
            new_data::data_expression      condition,
            const lps::multi_action&   a,
            new_data::assignment_list assignments
           )
      : atermpp::aterm_appl(core::detail::gsMakeLinearProcessSummand(
               summation_variables,
>>>>>>> 3fb7bde6
               condition,
               core::detail::gsMakeMultAct(a.actions()),
               a.time(),
               assignments)
        ),
        m_summation_variables(summation_variables),
        m_condition          (condition),
        m_delta              (false),
        m_actions            (a.actions()),
<<<<<<< HEAD
  m_time               (a.time()),
=======
        m_time               (a.time()),
>>>>>>> 3fb7bde6
        m_assignments        (assignments)
    {}

    /// \brief Constructor.
    /// Constructs a deadlock summand.
<<<<<<< HEAD
    summand(data::data_variable_list   summation_variables,
            data::data_expression      condition,
            const lps::deadlock&       d
           )
      : atermpp::aterm_appl(core::detail::gsMakeLinearProcessSummand(summation_variables,
               condition,
               core::detail::gsMakeDelta(),
               d.time(),
               data::data_assignment_list())
=======
    summand(new_data::variable_list   summation_variables,
            new_data::data_expression      condition,
            const lps::deadlock&       d
           )
      : atermpp::aterm_appl(core::detail::gsMakeLinearProcessSummand(
               summation_variables,
               condition,
               core::detail::gsMakeDelta(),
               d.time(),
               atermpp::term_list< new_data::assignment >())
>>>>>>> 3fb7bde6
        ),
        m_summation_variables(summation_variables),
        m_condition          (condition),
        m_delta              (true),
        m_time               (d.time())
    {}

    /// \brief Returns the sequence of summation variables.
    /// \return The sequence of summation variables.
<<<<<<< HEAD
    data::data_variable_list summation_variables() const
=======
    new_data::variable_list summation_variables() const
>>>>>>> 3fb7bde6
    {
      return m_summation_variables;
    }

    /// \brief Returns true if the multi-action corresponding to this summand is equal to delta.
    /// \return True if the multi-action corresponding to this summand is equal to delta.
    bool is_delta() const
    {
      return m_delta;
    }

    /// \brief Returns true if the multi-action corresponding to this summand is equal to tau.
    /// \return True if the multi-action corresponding to this summand is equal to tau.
    bool is_tau() const
    {
      // return !is_delta() && actions().size() == 1 && core::detail::gsIsTau(actions().front());

      /*
      // Written by Luc Engelen; no idea what it does.
      ATermAppl v_multi_action_or_delta = ATAgetArgument(*this, 2);
      if (gsIsMultAct(v_multi_action_or_delta)) {
        return ATisEmpty(ATLgetArgument(v_multi_action_or_delta, 0));
      } else {
        return false;
      }
      */
      return !is_delta() && actions().empty();
    }

    /// \brief Returns true if time is available.
    /// \return True if time is available.
    bool has_time() const
    {
      return !new_data::is_nil(m_time);
    }

    /// \brief Returns the condition expression.
    /// \return The condition expression.
<<<<<<< HEAD
    data::data_expression condition() const
=======
    new_data::data_expression const& condition() const
>>>>>>> 3fb7bde6
    {
      return m_condition;
    }

    /// \brief Returns the sequence of actions. Returns an empty list if is_delta() holds.
    /// \return The sequence of actions. Returns an empty list if is_delta() holds.
    /// \deprecated
    action_list actions() const
    {
      return m_actions;
    }

    /// \brief Returns the time.
    /// \return The time.
    /// \deprecated
<<<<<<< HEAD
    data::data_expression time() const
=======
    new_data::data_expression const& time() const
>>>>>>> 3fb7bde6
    {
      return m_time;
    }

    /// \brief Returns the sequence of assignments.
    /// \return The sequence of assignments.
<<<<<<< HEAD
    data::data_assignment_list assignments() const
=======
    new_data::assignment_list const& assignments() const
>>>>>>> 3fb7bde6
    {
      return m_assignments;
    }

    /// \brief Returns the next state corresponding to this summand.
    /// \details The next state is constructed out of the assignments in
    /// this summand, by substituting the assignments to the list of
    /// variables that are an argument of this function. In general this
    /// argument is the list with the process parameters of this process.
    /// \param process_parameters A sequence of data variables
    /// \return A symbolic representation of the next states
<<<<<<< HEAD
    data::data_expression_list next_state(const data::data_variable_list& process_parameters) const
    {
      const data::data_expression_list pp((atermpp::aterm)process_parameters);
      return pp.substitute(data::assignment_list_substitution(assignments()));
    }

    /// \brief Applies a low level substitution function to this term and returns the result.
    /// \param f A
    /// The function <tt>f</tt> must supply the method <tt>aterm operator()(aterm)</tt>.
    /// This function is applied to all <tt>aterm</tt> noded appearing in this term.
    /// \deprecated
    /// \return The substitution result.
    template <typename Substitution>
    summand substitute(Substitution f) const
    {
      action_list actions;
      data::data_expression condition = m_condition.substitute(f);
      if (!m_delta)
      {
        actions = m_actions.substitute(f);
      }
      data::data_expression time = m_time.substitute(f);

      return summand(m_summation_variables, condition, m_delta, actions, time, m_assignments);
    }
=======
    new_data::data_expression_list next_state(const new_data::variable_list& process_parameters) const
    {
      new_data::data_expression_vector result;

      substitute(new_data::assignment_list_substitution(assignments()),
                        process_parameters, std::inserter(result, result.end()));

      return new_data::make_data_expression_list(result);
    }

    /// \brief Applies a low level substitution function to this term and returns the result.
    /// \param f A
    /// The function <tt>f</tt> must supply the method <tt>aterm operator()(aterm)</tt>.
    /// This function is applied to all <tt>aterm</tt> noded appearing in this term.
    /// \deprecated
    /// \return The substitution result.
//    template <typename Substitution>
//    summand substitute(Substitution f) const
//    {
//      action_list actions;
//      new_data::data_expression condition = substitute(f, m_condition);
//      if (!m_delta)
//      {
//        actions = substitute(f, m_actions);
//      }
//      new_data::data_expression time = substitute(f, m_time);
//
//      return summand(m_summation_variables, condition, m_delta, actions, time, m_assignments);
//    }
>>>>>>> 3fb7bde6

    /// \brief Checks if the summand is well typed
    /// \return Returns true if
    /// <ul>
    /// <li>the data assignments are well typed</li>
    /// <li>the (optional) time has sort Real</li>
    /// <li>the condition has sort Bool</li>
    /// <li>the summation variables have unique names</li>
    //  <li>the left hand sides of the data assignments are unique</li>
    /// </ul>
    bool is_well_typed() const
    {
      using namespace std::rel_ops; // for definition of operator!= in terms of operator==

      // check 1)
      for (new_data::assignment_list::const_iterator i = m_assignments.begin(); i != m_assignments.end(); ++i)
      {
        if (!i->is_well_typed())
          return false;
      }

      // check 2)
      if (has_time() && !new_data::sort_real_::is_real_(m_time.sort()))
      {
        std::cerr << "summand::is_well_typed() failed: time " << mcrl2::core::pp(m_time) << " doesn't have type real." << std::endl;
        return false;
      }

      // check 3)
      if (!new_data::sort_bool_::is_bool_(m_condition.sort()))
      {
        std::cerr << "summand::is_well_typed() failed: condition " << mcrl2::core::pp(m_condition) << " doesn't have type bool." << std::endl;
        return false;
      }

      // check 4)
      if (!mcrl2::new_data::detail::unique_names(m_summation_variables))
      {
        std::cerr << "summand::is_well_typed() failed: summation variables " << pp(m_summation_variables) << " don't have unique names." << std::endl;
        return false;
      }

      // check 5)
      if (sequence_contains_duplicates(
               boost::make_transform_iterator(m_assignments.begin(), new_data::detail::assignment_lhs()),
               boost::make_transform_iterator(m_assignments.end()  , new_data::detail::assignment_lhs())
              )
         )
      {
        std::cerr << "summand::is_well_typed() failed: data assignments " << pp(m_assignments) << " don't have unique left hand sides." << std::endl;
        return false;
      }

      return true;
    }
};

/// \brief Sets the summation variables of s and returns the result
/// \param s A linear process summand
/// \param summation_variables A sequence of data variables
/// \return The updated summand
inline
summand set_summation_variables(summand s, new_data::variable_list summation_variables)
{
  return summand(summation_variables,
                     s.condition          (),
                     s.is_delta           (),
                     s.actions            (),
                     s.time               (),
                     s.assignments        ()
                    );
}

/// \brief Sets the condition of s and returns the result
/// \param s A linear process summand
/// \param condition A data expression
/// \return The updated summand
inline
summand set_condition(summand s, new_data::data_expression condition)
{
  return summand(s.summation_variables(),
                 condition,
                 s.is_delta           (),
                 s.actions            (),
                 s.time               (),
                 s.assignments        ()
                );
}

/// \brief Sets the actions of s to delta and returns the result
/// \param s A linear process summand
/// \return The updated summand
inline
summand set_delta(summand s)
{
  return summand(s.summation_variables(),
                 s.condition          (),
                 false,
                 s.actions            (),
                 s.time               (),
                 s.assignments        ()
                );
}

/// \brief Sets the actions of s and returns the result
/// \param s A linear process summand
/// \param actions A sequence of actions
/// \return The updated summand
inline
summand set_actions(summand s, action_list actions)
{
  return summand(s.summation_variables(),
                 s.condition          (),
                 s.is_delta           (),
                 actions,
                 s.time               (),
                 s.assignments        ()
                );
}

/// \brief Sets the time of s and returns the result
/// \param s A linear process summand
/// \param time A data expression
/// \return The updated summand
inline
summand set_time(summand s, new_data::data_expression time)
{
  return summand(s.summation_variables(),
                     s.condition          (),
                     s.is_delta           (),
                     s.actions            (),
                     time,
                     s.assignments        ()
                    );
}

/// \brief Sets the assignments of s and returns the result
/// \param s A linear process summand
/// \param assignments A sequence of assignments to data variables
/// \return The updated summand
inline
summand set_assignments(summand s, new_data::assignment_list assignments)
{
  return summand(s.summation_variables(),
                 s.condition          (),
                 s.is_delta           (),
                 s.actions            (),
                 s.time               (),
                 assignments
                );
}

<<<<<<< HEAD
=======
/// \brief Applies a substitution function to data expressions appearing in this summand.
/// \param s                         A summand
/// \param f A function that models the concept UnaryFunction with dependent
/// types argument_type and result_type equal to data_expression.
/// \param substitute_condition      If true, the substitution is applied to the condition
/// \param substitute_actions        If true, the substitution is applied to the arguments of actions 
/// \param substitute_time           If true, the substitution is applied to the time
/// \param substitute_next_state     If true, the substitution is applied to the next state expressions
/// \return The substitution result.
template <typename UnaryFunction>
summand replace_data_expressions(const summand& s,
                                 UnaryFunction f,
                                 bool substitute_condition  = true,
                                 bool substitute_actions    = true,
                                 bool substitute_time       = true,
                                 bool substitute_next_state = true)
{
  new_data::data_expression condition = s.condition();
  action_list actions = s.actions();
  new_data::data_expression time = s.time();
  new_data::assignment_list assignments = s.assignments();

  if (substitute_condition)
  {
    condition = substitute(f, condition);
  }
  if (substitute_actions && !s.is_delta())
  {
    actions = substitute(f, actions);
  }
  if (substitute_time && s.has_time())
  {
    time = substitute(f, time);
  }
  if (substitute_next_state)
  {
    assignments = replace_data_expressions(assignments, f);
  }
  return summand(s.summation_variables(), condition, s.is_delta(), actions, time, assignments);
}

>>>>>>> 3fb7bde6
/// \brief Read-only singly linked list of summands
typedef atermpp::term_list<summand> summand_list;

} // namespace lps

} // namespace mcrl2

#endif // MCRL2_LPS_SUMMAND_H<|MERGE_RESOLUTION|>--- conflicted
+++ resolved
@@ -49,17 +49,10 @@
 {
   protected:
     /// \brief The summation variables of the summand
-<<<<<<< HEAD
-    data::data_variable_list m_summation_variables;
-
-    /// \brief The condition of the summand
-    data::data_expression m_condition;
-=======
     new_data::variable_list m_summation_variables;
 
     /// \brief The condition of the summand
     new_data::data_expression m_condition;
->>>>>>> 3fb7bde6
 
     /// \brief If m_delta is true the summand is a delta summand
     bool m_delta;
@@ -67,15 +60,6 @@
     /// \brief The actions of the summand
     action_list m_actions;
 
-<<<<<<< HEAD
-    /// \brief The time of the summand. If <tt>m_time == data::data_expression()</tt>
-    /// the summand has no time.
-    data::data_expression m_time;
-
-    /// \brief The assignments of the summand. These assignments are an encoding of
-    /// the 'next states' of the summand.
-    data::data_assignment_list m_assignments;
-=======
     /// \brief The time of the summand. If <tt>m_time == new_data::data_expression()</tt>
     /// the summand has no time.
     new_data::data_expression m_time;
@@ -83,7 +67,6 @@
     /// \brief The assignments of the summand. These assignments are an encoding of
     /// the 'next states' of the summand.
     new_data::assignment_list m_assignments;
->>>>>>> 3fb7bde6
 
   public:
     /// \brief Returns the multi-action of this summand.
@@ -129,15 +112,6 @@
     /// \brief Constructor.
     /// Constructs an untimed summand.
     /// \deprecated
-<<<<<<< HEAD
-    summand(data::data_variable_list   summation_variables,
-            data::data_expression      condition,
-            bool                       delta,
-            action_list                actions,
-            data::data_assignment_list assignments
-           )
-      : atermpp::aterm_appl(core::detail::gsMakeLinearProcessSummand(summation_variables,
-=======
     summand(new_data::variable_list   summation_variables,
             new_data::data_expression      condition,
             bool                 delta,
@@ -146,7 +120,6 @@
            )
       : atermpp::aterm_appl(core::detail::gsMakeLinearProcessSummand(
                summation_variables,
->>>>>>> 3fb7bde6
                condition,
                (delta ? core::detail::gsMakeDelta() : core::detail::gsMakeMultAct(actions)),
                core::detail::gsMakeNil(),
@@ -163,16 +136,6 @@
     /// \brief Constructor.
     /// Constructs a timed summand.
     /// \deprecated
-<<<<<<< HEAD
-    summand(data::data_variable_list   summation_variables,
-            data::data_expression      condition,
-            bool                       delta,
-            action_list                actions,
-            data::data_expression      time,
-            data::data_assignment_list assignments
-           )
-      : atermpp::aterm_appl(core::detail::gsMakeLinearProcessSummand(summation_variables,
-=======
     summand(new_data::variable_list   summation_variables,
             new_data::data_expression condition,
             bool                      delta,
@@ -182,7 +145,6 @@
            )
       : atermpp::aterm_appl(core::detail::gsMakeLinearProcessSummand(
                summation_variables,
->>>>>>> 3fb7bde6
                condition,
                (delta ? core::detail::gsMakeDelta() : core::detail::gsMakeMultAct(actions)),
                time,
@@ -198,14 +160,6 @@
 
     /// \brief Constructor.
     /// Constructs a multi action summand.
-<<<<<<< HEAD
-    summand(data::data_variable_list   summation_variables,
-            data::data_expression      condition,
-            const lps::multi_action&   a,
-            data::data_assignment_list assignments
-           )
-      : atermpp::aterm_appl(core::detail::gsMakeLinearProcessSummand(summation_variables,
-=======
     summand(new_data::variable_list   summation_variables,
             new_data::data_expression      condition,
             const lps::multi_action&   a,
@@ -213,7 +167,6 @@
            )
       : atermpp::aterm_appl(core::detail::gsMakeLinearProcessSummand(
                summation_variables,
->>>>>>> 3fb7bde6
                condition,
                core::detail::gsMakeMultAct(a.actions()),
                a.time(),
@@ -223,27 +176,12 @@
         m_condition          (condition),
         m_delta              (false),
         m_actions            (a.actions()),
-<<<<<<< HEAD
-  m_time               (a.time()),
-=======
         m_time               (a.time()),
->>>>>>> 3fb7bde6
         m_assignments        (assignments)
     {}
 
     /// \brief Constructor.
     /// Constructs a deadlock summand.
-<<<<<<< HEAD
-    summand(data::data_variable_list   summation_variables,
-            data::data_expression      condition,
-            const lps::deadlock&       d
-           )
-      : atermpp::aterm_appl(core::detail::gsMakeLinearProcessSummand(summation_variables,
-               condition,
-               core::detail::gsMakeDelta(),
-               d.time(),
-               data::data_assignment_list())
-=======
     summand(new_data::variable_list   summation_variables,
             new_data::data_expression      condition,
             const lps::deadlock&       d
@@ -254,7 +192,6 @@
                core::detail::gsMakeDelta(),
                d.time(),
                atermpp::term_list< new_data::assignment >())
->>>>>>> 3fb7bde6
         ),
         m_summation_variables(summation_variables),
         m_condition          (condition),
@@ -264,11 +201,7 @@
 
     /// \brief Returns the sequence of summation variables.
     /// \return The sequence of summation variables.
-<<<<<<< HEAD
-    data::data_variable_list summation_variables() const
-=======
     new_data::variable_list summation_variables() const
->>>>>>> 3fb7bde6
     {
       return m_summation_variables;
     }
@@ -307,11 +240,7 @@
 
     /// \brief Returns the condition expression.
     /// \return The condition expression.
-<<<<<<< HEAD
-    data::data_expression condition() const
-=======
     new_data::data_expression const& condition() const
->>>>>>> 3fb7bde6
     {
       return m_condition;
     }
@@ -327,22 +256,14 @@
     /// \brief Returns the time.
     /// \return The time.
     /// \deprecated
-<<<<<<< HEAD
-    data::data_expression time() const
-=======
     new_data::data_expression const& time() const
->>>>>>> 3fb7bde6
     {
       return m_time;
     }
 
     /// \brief Returns the sequence of assignments.
     /// \return The sequence of assignments.
-<<<<<<< HEAD
-    data::data_assignment_list assignments() const
-=======
     new_data::assignment_list const& assignments() const
->>>>>>> 3fb7bde6
     {
       return m_assignments;
     }
@@ -354,33 +275,6 @@
     /// argument is the list with the process parameters of this process.
     /// \param process_parameters A sequence of data variables
     /// \return A symbolic representation of the next states
-<<<<<<< HEAD
-    data::data_expression_list next_state(const data::data_variable_list& process_parameters) const
-    {
-      const data::data_expression_list pp((atermpp::aterm)process_parameters);
-      return pp.substitute(data::assignment_list_substitution(assignments()));
-    }
-
-    /// \brief Applies a low level substitution function to this term and returns the result.
-    /// \param f A
-    /// The function <tt>f</tt> must supply the method <tt>aterm operator()(aterm)</tt>.
-    /// This function is applied to all <tt>aterm</tt> noded appearing in this term.
-    /// \deprecated
-    /// \return The substitution result.
-    template <typename Substitution>
-    summand substitute(Substitution f) const
-    {
-      action_list actions;
-      data::data_expression condition = m_condition.substitute(f);
-      if (!m_delta)
-      {
-        actions = m_actions.substitute(f);
-      }
-      data::data_expression time = m_time.substitute(f);
-
-      return summand(m_summation_variables, condition, m_delta, actions, time, m_assignments);
-    }
-=======
     new_data::data_expression_list next_state(const new_data::variable_list& process_parameters) const
     {
       new_data::data_expression_vector result;
@@ -410,7 +304,6 @@
 //
 //      return summand(m_summation_variables, condition, m_delta, actions, time, m_assignments);
 //    }
->>>>>>> 3fb7bde6
 
     /// \brief Checks if the summand is well typed
     /// \return Returns true if
@@ -563,8 +456,6 @@
                 );
 }
 
-<<<<<<< HEAD
-=======
 /// \brief Applies a substitution function to data expressions appearing in this summand.
 /// \param s                         A summand
 /// \param f A function that models the concept UnaryFunction with dependent
@@ -606,7 +497,6 @@
   return summand(s.summation_variables(), condition, s.is_delta(), actions, time, assignments);
 }
 
->>>>>>> 3fb7bde6
 /// \brief Read-only singly linked list of summands
 typedef atermpp::term_list<summand> summand_list;
 
