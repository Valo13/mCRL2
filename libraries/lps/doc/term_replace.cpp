--- conflicted
+++ resolved
@@ -1,11 +1,7 @@
 #include <cassert>
 #include "mcrl2/atermpp/algorithm.h"     // replace
 #include "mcrl2/atermpp/make_list.h"
-<<<<<<< HEAD
-#include "mcrl2/data/data.h"
-=======
 #include "mcrl2/new_data/data.h"
->>>>>>> 3fb7bde6
 #include "mcrl2/core/aterm_ext.h"
 
 using namespace lps;
@@ -61,13 +57,8 @@
   assert(t == d0_e);
 
   // replace using a list of substitutions
-<<<<<<< HEAD
-  data_variable_list src  = make_list(d, e);
-  data_variable_list dest = make_list(d0, e0);
-=======
   variable_list src  = make_list(d, e);
   variable_list dest = make_list(d0, e0);
->>>>>>> 3fb7bde6
   t = d_e.substitute(make_list_substitution(src, dest));
   assert(t == d0_e0);
 
