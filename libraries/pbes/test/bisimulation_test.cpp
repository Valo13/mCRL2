#include <boost/test/included/unit_test_framework.hpp>
#include "mcrl2/utilities/test_utilities.h"
#include "mcrl2/lps/parse.h"
#include "mcrl2/lps/linearise.h"
#include "mcrl2/lps/detail/test_input.h"
#include "mcrl2/pbes/bisimulation.h"
#include "mcrl2/pbes/pbespgsolve.h"
#include "mcrl2/atermpp/aterm_init.h"

using namespace mcrl2;
using namespace mcrl2::lps;
using namespace mcrl2::pbes_system;
using namespace mcrl2::log;
using mcrl2::utilities::collect_after_test_case;

<<<<<<< HEAD
std::string SMALLSPEC =
  "act a,b;                 \n"
  "                         \n"
  "proc X = a.tau.tau.b.X;  \n"
  "                         \n"
  "init X;                  \n"
  ;

void test_bisimulation(const std::string& lps_spec)
=======
BOOST_GLOBAL_FIXTURE(collect_after_test_case)

void test_bisimulation(const std::string& s1, const std::string& s2,
                       bool strongly_bisimilar,
                       bool branching_bisimilar,
                       bool branching_similar,
                       bool weakly_bisimilar,
                       bool linearize = false)
>>>>>>> a907a07f
{
  specification spec1;
  specification spec2;
  if (linearize)
  {
    spec1 = linearise(s1);
    spec2 = linearise(s2);
  }
  else
  {
    spec1 = parse_linear_process_specification(s1);
    spec2 = parse_linear_process_specification(s2);
  }

  std::clog << "Testing strong bisimulation" << std::endl;
  pbes<> sb  = strong_bisimulation(spec1, spec2);
  BOOST_CHECK(sb.is_well_typed());
  BOOST_CHECK_EQUAL(pbespgsolve(sb), strongly_bisimilar);

  std::clog << "Testing branching bisimulation" << std::endl;
  pbes<> bb  = branching_bisimulation(spec1, spec2);
  BOOST_CHECK(bb.is_well_typed());
  BOOST_CHECK_EQUAL(pbespgsolve(bb), branching_bisimilar);

  std::clog << "Testing branching simulation" << std::endl;
  pbes<> bs = branching_simulation_equivalence(spec1, spec2);
  BOOST_CHECK(bs.is_well_typed());
  BOOST_CHECK_EQUAL(pbespgsolve(bs), branching_similar);

  std::clog << "Testing weak bisimulation" << std::endl;
  pbes<> wb  = weak_bisimulation(spec1, spec2);
  BOOST_CHECK(wb.is_well_typed());
  BOOST_CHECK_EQUAL(pbespgsolve(wb), weakly_bisimilar);
}

BOOST_AUTO_TEST_CASE(ABP)
{
  test_bisimulation(lps::detail::LINEAR_ABP_SPECIFICATION(), lps::detail::LINEAR_ABP_SPECIFICATION(), true, true, true, true);
}

BOOST_AUTO_TEST_CASE(SMALLSPEC)
{
  const std::string SMALLSPEC =
    "act a,b;                 \n"
    "proc X(s: Pos) =         \n"
    "  (s == 1) -> a . X(2)   \n"
    "+ (s == 2) -> tau . X(3) \n"
    "+ (s == 3) -> tau . X(4) \n"
    "+ (s == 4) -> b . X(1);  \n"
    "init X(1);               \n"
    ;
  test_bisimulation(SMALLSPEC, SMALLSPEC, true, true, true, true);
}

BOOST_AUTO_TEST_CASE(small_different_specs)
{
  const std::string s1 =
    "act a,b;                 \n"
    "proc X(s: Pos) =         \n"
    "  (s == 1) ->  a . X(2)  \n"
    "+ (s == 2) -> b . X(1);  \n"
    "init X(1);               \n"
    ;
  const std::string s2 =
    "act a,b,c;               \n"
    "proc X(s: Pos) =     \n"
    "  (s == 1) ->  a . X(2)  \n"
    "+ (s == 1) ->  c . X(1)  \n"
    "+ (s == 2) -> b . X(1);  \n"
    "init X(1);               \n"
    ;
    ;
  test_bisimulation(s1, s2, false, false, false, false);
  test_bisimulation(s2, s1, false, false, false, false);
}

BOOST_AUTO_TEST_CASE(buffers_silent_lose)
{
  const std::string buffer =
    "sort D = struct d1 | d2;\n"
    "map  n: Pos;\n"
    "eqn  n  =  2;\n"
    "act  r,s: D;\n"
    "proc P(b_Buffer: List(D)) =\n"
    "       !(b_Buffer == []) ->\n"
    "         s(rhead(b_Buffer)) .\n"
    "         P(b_Buffer = rtail(b_Buffer))\n"
    "     + sum d_Buffer: D.\n"
    "         (#b_Buffer < 2) ->\n"
    "         r(d_Buffer) .\n"
    "         P(b_Buffer = d_Buffer |> b_Buffer)\n"
    "     + delta;\n"
    "init P([]);\n";

  const std::string lossy_buffer =
    "sort D = struct d1 | d2;\n"
    "map  n: Pos;\n"
    "eqn  n  =  2;\n"
    "act  r,s: D;\n"
    "proc P(s3_Buffer: Pos, d_Buffer: D, b_Buffer: List(D)) =\n"
    "       sum e_Buffer: Bool.\n"
    "         (s3_Buffer == 2) ->\n"
    "         tau .\n"
    "         P(s3_Buffer = 1, d_Buffer = d1, b_Buffer = if(e_Buffer, d_Buffer |> b_Buffer, b_Buffer))\n"
    "     + (s3_Buffer == 1 && !(b_Buffer == [])) ->\n"
    "         s(rhead(b_Buffer)) .\n"
    "         P(s3_Buffer = 1, d_Buffer = d1, b_Buffer = rtail(b_Buffer))\n"
    "     + sum d0_Buffer: D.\n"
    "         (s3_Buffer == 1 && #b_Buffer < 2) ->\n"
    "         r(d0_Buffer) .\n"
    "         P(s3_Buffer = 2, d_Buffer = d0_Buffer)\n"
    "     + delta;\n"
    "init P(1, d1, []);\n";

  test_bisimulation(buffer, lossy_buffer, false, false, false, false);
  test_bisimulation(lossy_buffer, buffer, false, false, false, false);
}

BOOST_AUTO_TEST_CASE(buffers_explicit_lose)
{
  const std::string buffer =
    "sort D = struct d1 | d2;\n"
    "map  n: Pos;\n"
    "eqn  n  =  2;\n"
    "act  r,s: D;\n"
    "proc P(b_Buffer: List(D)) =\n"
    "       !(b_Buffer == []) ->\n"
    "         s(rhead(b_Buffer)) .\n"
    "         P(b_Buffer = rtail(b_Buffer))\n"
    "     + sum d_Buffer: D.\n"
    "         (#b_Buffer < 2) ->\n"
    "         r(d_Buffer) .\n"
    "         P(b_Buffer = d_Buffer |> b_Buffer)\n"
    "     + delta;\n"
    "init P([]);\n";

  const std::string lossy_buffer =
      "sort D = struct d1 | d2;\n"
      "map  n: Pos;\n"
      "eqn  n  =  2;\n"
      "act  r,s: D;\n"
      "     lose;\n"
      "proc P(s3_Buffer: Pos, d_Buffer: D, b_Buffer: List(D)) =\n"
      "       sum d0_Buffer: D.\n"
      "         (s3_Buffer == 1 && #b_Buffer < 2) ->\n"
      "         r(d0_Buffer) .\n"
      "         P(s3_Buffer = 2, d_Buffer = d0_Buffer)\n"
      "     + (s3_Buffer == 1 && !(b_Buffer == [])) ->\n"
      "         s(rhead(b_Buffer)) .\n"
      "         P(s3_Buffer = 1, d_Buffer = d1, b_Buffer = rtail(b_Buffer))\n"
      "     + (s3_Buffer == 2) ->\n"
      "         tau .\n"
      "         P(s3_Buffer = 3, d_Buffer = d1)\n"
      "     + (s3_Buffer == 2) ->\n"
      "         tau .\n"
      "         P(s3_Buffer = 1, d_Buffer = d1, b_Buffer = d_Buffer |> b_Buffer)\n"
      "     + (s3_Buffer == 3) ->\n"
      "         lose .\n"
      "         P(s3_Buffer = 1, d_Buffer = d1)\n"
      "     + delta;\n"
      "init P(1, d1, []);\n";

  test_bisimulation(buffer, lossy_buffer, false, false, false, false);
  test_bisimulation(lossy_buffer, buffer, false, false, false, false);
}

boost::unit_test::test_suite* init_unit_test_suite(int argc, char* argv[])
{
<<<<<<< HEAD
  MCRL2_ATERMPP_INIT_DEBUG(argc, argv)
  test_bisimulation(lps::detail::ABP_SPECIFICATION());
  core::garbage_collect();
  test_bisimulation(SMALLSPEC);
  core::garbage_collect();
=======
  MCRL2_ATERMPP_INIT(argc, argv)
>>>>>>> a907a07f

  return 0;
}<|MERGE_RESOLUTION|>--- conflicted
+++ resolved
@@ -13,17 +13,6 @@
 using namespace mcrl2::log;
 using mcrl2::utilities::collect_after_test_case;
 
-<<<<<<< HEAD
-std::string SMALLSPEC =
-  "act a,b;                 \n"
-  "                         \n"
-  "proc X = a.tau.tau.b.X;  \n"
-  "                         \n"
-  "init X;                  \n"
-  ;
-
-void test_bisimulation(const std::string& lps_spec)
-=======
 BOOST_GLOBAL_FIXTURE(collect_after_test_case)
 
 void test_bisimulation(const std::string& s1, const std::string& s2,
@@ -32,7 +21,6 @@
                        bool branching_similar,
                        bool weakly_bisimilar,
                        bool linearize = false)
->>>>>>> a907a07f
 {
   specification spec1;
   specification spec2;
@@ -201,15 +189,7 @@
 
 boost::unit_test::test_suite* init_unit_test_suite(int argc, char* argv[])
 {
-<<<<<<< HEAD
-  MCRL2_ATERMPP_INIT_DEBUG(argc, argv)
-  test_bisimulation(lps::detail::ABP_SPECIFICATION());
-  core::garbage_collect();
-  test_bisimulation(SMALLSPEC);
-  core::garbage_collect();
-=======
   MCRL2_ATERMPP_INIT(argc, argv)
->>>>>>> a907a07f
 
   return 0;
 }