// Author(s): Wieger Wesselink
// Copyright: see the accompanying file COPYING or copy at
// https://svn.win.tue.nl/trac/MCRL2/browser/trunk/COPYING
//
// Distributed under the Boost Software License, Version 1.0.
// (See accompanying file LICENSE_1_0.txt or copy at
// http://www.boost.org/LICENSE_1_0.txt)
//
/// \file mcrl2/pbes/pbes.h
/// \brief The class pbes.

#ifndef MCRL2_PBES_PBES_H
#define MCRL2_PBES_PBES_H

#include <functional>
#include <iostream>
#include <utility>
#include <string>
#include <cassert>
#include <map>
#include <set>
#include <iterator>
#include <algorithm>
#include <iterator>
#include <stdexcept>
#include <boost/iterator/transform_iterator.hpp>
#include "mcrl2/atermpp/aterm_list.h"
#include "mcrl2/atermpp/set.h"
#include "mcrl2/atermpp/vector.h"
#include "mcrl2/core/print.h"
#include "mcrl2/core/detail/aterm_io.h"
#include "mcrl2/data/replace.h"
#include "mcrl2/data/data_specification.h"
#include "mcrl2/data/detail/data_functional.h"
#include "mcrl2/data/detail/data_utility.h"
#include "mcrl2/data/detail/sequence_algorithm.h"
#include "mcrl2/data/detail/sorted_sequence_algorithm.h"
#include "mcrl2/data/representative_generator.h"
#include "mcrl2/pbes/pbes_equation.h"
#include "mcrl2/pbes/detail/quantifier_visitor.h"
#include "mcrl2/pbes/detail/occurring_variable_visitor.h"
#include "mcrl2/pbes/detail/pbes_functional.h"

namespace mcrl2
{

/// \brief The main namespace for the PBES library.
namespace pbes_system
{

template <typename Container = atermpp::vector<pbes_equation> > class pbes;
template <typename Container> void complete_data_specification(pbes<Container>&);

// template function overloads
std::string pp(const pbes<>& x);
void normalize_sorts(pbes<>& x, const data::data_specification& dataspec);
void translate_user_notation(pbes_system::pbes<>& x);
std::set<data::sort_expression> find_sort_expressions(const pbes_system::pbes<>& x);
std::set<data::variable> find_variables(const pbes_system::pbes<>& x);
std::set<data::variable> find_free_variables(const pbes_system::pbes<>& x);
std::set<data::function_symbol> find_function_symbols(const pbes_system::pbes<>& x);

template <typename Container>
atermpp::aterm_appl pbes_to_aterm(const pbes<Container>& p);

<<<<<<< HEAD
template <typename Container, typename OutputIterator>
void find_sort_expressions(Container const& container, OutputIterator o);

=======
>>>>>>> a907a07f
/// \brief Computes the quantifier variables that occur in the sequence [first, last) of pbes equations.
/// \param first Start of a range of pbes equations
/// \param last End of a range of pbes equations
/// \return The quantifier variables in the sequence [first, last) of pbes equations.
template <typename Iterator>
std::set<data::variable> compute_quantifier_variables(Iterator first, Iterator last)
{
  using namespace std::rel_ops; // for definition of operator!= in terms of operator==

  // collect the set of all quantifier variables in visitor
  detail::quantifier_visitor visitor;
  for (Iterator i = first; i != last; ++i)
  {
    visitor.visit(i->formula());
  }
  return visitor.variables;
}

/// \brief parameterized boolean equation system
// <PBES>         ::= PBES(<DataSpec>, <GlobVarSpec>, <PBEqnSpec>, <PBInit>)
// <PBEqnSpec>    ::= PBEqnSpec(<PBEqn>*)
template <typename Container>
class pbes
{
    friend struct atermpp::aterm_traits<pbes<Container> >;

  protected:
    /// \brief The data specification
    data::data_specification m_data;

    /// \brief The sequence of pbes equations
    Container m_equations;

    /// \brief The set of global variables
    atermpp::set<data::variable> m_global_variables;

    /// \brief The initial state
    propositional_variable_instantiation m_initial_state;

    /// \brief Initialize the pbes from an ATerm
    /// \param t A term
    void init_term(atermpp::aterm_appl t)
    {
      atermpp::aterm_appl::iterator i = t.begin();
      m_data = atermpp::aterm_appl(*i++);

      data::variable_list global_variables = atermpp::aterm_appl(*i++)(0);
      m_global_variables = atermpp::convert<atermpp::set<data::variable> >(global_variables);

      atermpp::aterm_appl eqn_spec = *i++;
      atermpp::aterm_list eqn = eqn_spec(0);
      m_equations.clear();
      for (atermpp::aterm_list::iterator j = eqn.begin(); j != eqn.end(); ++j)
      {
        m_equations.push_back(pbes_equation(*j));
      }

      atermpp::aterm_appl init = atermpp::aterm_appl(*i);
      m_initial_state = atermpp::aterm_appl(init(0));
    }

    /// \brief Returns the predicate variables appearing in the left hand side of an equation.
    /// \return The predicate variables appearing in the left hand side of an equation.
    atermpp::set<propositional_variable> compute_declared_variables() const
    {
      atermpp::set<propositional_variable> result;
      for (typename Container::const_iterator i = equations().begin(); i != equations().end(); ++i)
      {
        result.insert(i->variable());
      }
      return result;
    }

    /// \brief Checks if the sorts of the variables/expressions in both lists are equal.
    /// \param v A sequence of data variables
    /// \param w A sequence of data expressions
    /// \return True if the sorts match pairwise
    bool equal_sorts(data::variable_list v, data::data_expression_list w) const
    {
      if (v.size() != w.size())
      {
        return false;
      }
      data::variable_list::iterator i = v.begin();
      data::data_expression_list::iterator j = w.begin();
      for (; i != v.end(); ++i, ++j)
      {
        if (!m_data.equal_sorts(i->sort(), j->sort()))
        {
          return false;
        }
      }
      return true;
    }

    /// \brief Checks if the propositional variable instantiation v appears with the right type in the
    /// sequence of propositional variable declarations [first, last).
    /// \param first Start of a sequence of propositional variable declarations
    /// \param last End of a sequence of propositional variable declarations
    /// \return True if the type of \p v is matched correctly
    /// \param v A propositional variable instantiation
    template <typename Iter>
    bool is_declared_in(Iter first, Iter last, propositional_variable_instantiation v) const
    {
      for (Iter i = first; i != last; ++i)
      {
        if (i->name() == v.name() && equal_sorts(i->parameters(), v.parameters()))
        {
          return true;
        }
      }
      return false;
    }


    /// \brief Checks if the propositional variable instantiation v has a conflict with the
    /// sequence of propositional variable declarations [first, last).
    /// \param first Start of a sequence of propositional variable declarations
    /// \param last End of a sequence of propositional variable declarations
    /// \return True if a conflict has been detected
    /// \param v A propositional variable instantiation
    template <typename Iter>
    bool has_conflicting_type(Iter first, Iter last, propositional_variable_instantiation v) const
    {
      for (Iter i = first; i != last; ++i)
      {
        if (i->name() == v.name() && !equal_sorts(i->parameters(), v.parameters()))
        {
          return true;
        }
      }
      return false;
    }

  public:
    /// \brief The container type for the equations
    typedef Container container_type;

    /// \brief Constructor.
    pbes()
    {}

    /// \brief Constructor.
    /// \param t An aterm representing a pbes_specification.
    /// \param data_specification_is_type_checked A boolean that indicates whether the
    ///         data specification in the term has been type checked. If so, the internal data specification
    ///         data structures will be set up. Otherwise, the function
    ///         declare_data_specification_to_be_type_checked must be invoked after type checking,
    ///         before the data specification can be used.

    pbes(atermpp::aterm_appl t, const bool data_specification_is_type_checked=true)
    {
      init_term(t);
      if (data_specification_is_type_checked)
      {
        m_data.declare_data_specification_to_be_type_checked();
      }
      assert(core::detail::check_rule_PBES(pbes_to_aterm(*this)));
    }

    /// \brief Constructor.
    /// \param data A data specification
    /// \param equations A sequence of pbes equations
    /// \param initial_state A propositional variable instantiation
    pbes(data::data_specification const& data,
         const Container& equations,
         propositional_variable_instantiation initial_state)
      :
      m_data(data),
      m_equations(equations),
      m_initial_state(initial_state)
    {
      m_global_variables = pbes_system::find_free_variables(*this);
      assert(core::detail::check_rule_PBES(pbes_to_aterm(*this)));
    }

    /// \brief Constructor.
    /// \param data A data specification
    /// \param equations A sequence of pbes equations
    /// \param global_variables A sequence of free variables
    /// \param initial_state A propositional variable instantiation
    pbes(data::data_specification const& data,
         const Container& equations,
         const atermpp::set<data::variable>& global_variables,
         propositional_variable_instantiation initial_state)
      :
      m_data(data),
      m_equations(equations),
      m_global_variables(global_variables),
      m_initial_state(initial_state)
    {
      assert(core::detail::check_rule_PBES(pbes_to_aterm(*this)));
    }

    /// \brief Returns the data specification.
    /// \return The data specification of the pbes
    const data::data_specification& data() const
    {
      return m_data;
    }

    /// \brief Returns the data specification.
    /// \return The data specification of the pbes
    data::data_specification& data()
    {
      return m_data;
    }

    /// \brief Returns the equations.
    /// \return The equations.
    const Container& equations() const
    {
      return m_equations;
    }

    /// \brief Returns the equations.
    /// \return The equations.
    Container& equations()
    {
      return m_equations;
    }

    /// \brief Returns the declared free variables of the pbes.
    /// \return The declared free variables of the pbes.
    const atermpp::set<data::variable>& global_variables() const
    {
      return m_global_variables;
    }

    /// \brief Returns the declared free variables of the pbes.
    /// \return The declared free variables of the pbes.
    atermpp::set<data::variable>& global_variables()
    {
      return m_global_variables;
    }

    /// \brief Returns the initial state.
    /// \return The initial state.
    const propositional_variable_instantiation& initial_state() const
    {
      return m_initial_state;
    }

    /// \brief Returns the initial state.
    /// \return The initial state.
    propositional_variable_instantiation& initial_state()
    {
      return m_initial_state;
    }

    /// \brief Reads the pbes from file.
    /// \param filename A string
    /// If filename is nonempty, input is read from the file named filename.
    /// If filename is empty, input is read from standard input.
    void load(const std::string& filename)
    {
      atermpp::aterm t = core::detail::load_aterm(filename);
      if (!t || t.type() != AT_APPL || !core::detail::check_rule_PBES(atermpp::aterm_appl(t)))
      {
        throw mcrl2::runtime_error(((filename.empty())?"stdin":("'" + filename + "'")) + " does not contain a PBES");
      }
      init_term(atermpp::aterm_appl(t));
      m_data.declare_data_specification_to_be_type_checked();
      complete_data_specification(*this); // Add all the sorts that are used in the specification
      // to the data specification. This is important for those
      // sorts that are built in, because these are not explicitly
      // declared.

      // The well typedness check is only done in debug mode, since for large
      // PBESs it takes too much time
      assert(is_well_typed());
      //if (!is_well_typed())
      //{
      //  throw mcrl2::runtime_error("PBES is not well typed (pbes::load())");
      //}
    }

    /// \brief Writes the pbes to file.
    /// \param binary If binary is true the pbes is saved in compressed binary format.
    /// Otherwise an ascii representation is saved. In general the binary format is
    /// much more compact than the ascii representation.
    /// \param filename A string
    /// \param binary If true the file is saved in binary format
    void save(const std::string& filename, bool binary = true, bool no_well_typedness_check = false) const
    {
      // The well typedness check is only done in debug mode, since for large
      // PBESs it takes too much time
      assert(no_well_typedness_check || is_well_typed());

      pbes<Container> tmp(*this);
      // tmp.data() = data::remove_all_system_defined(tmp.data());
      atermpp::aterm_appl t = pbes_to_aterm(tmp);
      core::detail::save_aterm(t, filename, binary);
    }

    /// \brief Returns the set of binding variables of the pbes.
    /// This is the set variables that occur on the left hand side of an equation.
    /// \return The set of binding variables of the pbes.
    atermpp::set<propositional_variable> binding_variables() const
    {
      using namespace std::rel_ops; // for definition of operator!= in terms of operator==

      atermpp::set<propositional_variable> result;
      for (typename Container::const_iterator i = equations().begin(); i != equations().end(); ++i)
      {
        result.insert(i->variable());
      }
      return result;
    }

    /// \brief Returns the set of occurring propositional variable instantiations of the pbes.
    /// This is the set of variables that occur in the right hand side of an equation.
    /// \return The occurring propositional variable instantiations of the pbes
    atermpp::set<propositional_variable_instantiation> occurring_variable_instantiations() const
    {
      using namespace std::rel_ops; // for definition of operator!= in terms of operator==

      atermpp::set<propositional_variable_instantiation> result;
      for (typename Container::const_iterator i = equations().begin(); i != equations().end(); ++i)
      {
        detail::occurring_variable_visitor visitor;
        visitor.visit(i->formula());
        result.insert(visitor.variables.begin(), visitor.variables.end());
      }
      return result;
    }

    /// \brief Returns the set of occurring propositional variable declarations of the pbes, i.e.
    /// the propositional variable declarations that occur in the right hand side of an equation.
    /// \return The occurring propositional variable declarations of the pbes
    atermpp::set<propositional_variable> occurring_variables() const
    {
      atermpp::set<propositional_variable> result;
      atermpp::set<propositional_variable_instantiation> occ = occurring_variable_instantiations();
      std::map<core::identifier_string, propositional_variable> declared_variables;
      for (typename Container::const_iterator i = equations().begin(); i != equations().end(); ++i)
      {
        declared_variables[i->variable().name()] = i->variable();
      }
      for (atermpp::set<propositional_variable_instantiation>::iterator i = occ.begin(); i != occ.end(); ++i)
      {
        result.insert(declared_variables[i->name()]);
      }
      return result;
    }

    /// \brief True if the pbes is closed
    /// \return Returns true if all occurring variables are binding variables, and the initial state variable is a binding variable.
    bool is_closed() const
    {
      atermpp::set<propositional_variable> bnd = binding_variables();
      atermpp::set<propositional_variable> occ = occurring_variables();
      return std::includes(bnd.begin(), bnd.end(), occ.begin(), occ.end()) && is_declared_in(bnd.begin(), bnd.end(), initial_state());
    }

    /// \brief Applies a low level substitution function to this term.
    /// \param f A
    /// The function <tt>f</tt> must supply the method <tt>aterm operator()(aterm)</tt>.
    /// This function is applied to all <tt>aterm</tt> noded appearing in this term.
    /// \deprecated
    template <typename Substitution>
    void substitute(Substitution f)
    {
      std::transform(equations().begin(), equations().end(), equations().begin(), f);
    }

    /// \brief Protects the term from being freed during garbage collection.
    void protect() const
    {
      m_initial_state.protect();
    }

    /// \brief Unprotect the term.
    /// Releases protection of the term which has previously been protected through a
    /// call to protect.
    void unprotect() const
    {
      m_initial_state.unprotect();
    }

    /// \brief Mark the term for not being garbage collected.
    void mark() const
    {
      m_initial_state.mark();
    }

    /// \brief Checks if the PBES is well typed
    /// \return True if
    /// <ul>
    /// <li>the sorts occurring in the free variables of the equations are declared in the data specification</li>
    /// <li>the sorts occurring in the binding variable parameters are declared in the data specification </li>
    /// <li>the sorts occurring in the quantifier variables of the equations are declared in the data specification </li>
    /// <li>the binding variables of the equations have unique names (well formedness)</li>
    /// <li>the global variables occurring in the equations are declared in global_variables()</li>
    /// <li>the global variables occurring in the equations with the same name are identical</li>
    /// <li>the declared global variables and the quantifier variables occurring in the equations have different names</li>
    /// <li>the predicate variable instantiations occurring in the equations match with their declarations</li>
    /// <li>the predicate variable instantiation occurring in the initial state matches with the declaration</li>
    /// <li>the data specification is well typed</li>
    /// </ul>
    /// N.B. Conflicts between the types of instantiations and declarations of binding variables are not checked!
    bool is_well_typed() const
    {
      using namespace std::rel_ops; // for definition of operator!= in terms of operator==

      std::set<data::sort_expression> declared_sorts = data::detail::make_set(data().sorts());
      const atermpp::set<data::variable>& declared_global_variables = global_variables();
      std::set<data::variable> occurring_global_variables = pbes_system::find_free_variables(*this);
      std::set<data::variable> quantifier_variables = compute_quantifier_variables(equations().begin(), equations().end());
      atermpp::set<propositional_variable> declared_variables = compute_declared_variables();
      atermpp::set<propositional_variable_instantiation> occ = occurring_variable_instantiations();

      // check 1)
      if (!data::detail::check_sorts(
            boost::make_transform_iterator(declared_global_variables.begin(), data::detail::sort_of_variable()),
            boost::make_transform_iterator(declared_global_variables.end()  , data::detail::sort_of_variable()),
            declared_sorts
          )
         )
      {
        std::cerr << "pbes::is_well_typed() failed: some of the sorts of the free variables "
                  << data::pp(declared_global_variables)
                  << " are not declared in the data specification "
                  << data::pp(data().sorts())
                  << std::endl;
        return false;
      }

      // check 2)
      for (typename Container::const_iterator i = equations().begin(); i != equations().end(); ++i)
      {
        const data::variable_list& variables = i->variable().parameters();
        if (!data::detail::check_sorts(
              boost::make_transform_iterator(variables.begin(), data::detail::sort_of_variable()),
              boost::make_transform_iterator(variables.end()  , data::detail::sort_of_variable()),
              declared_sorts
            )
           )
        {
          std::cerr << "pbes::is_well_typed() failed: some of the sorts of the binding variable "
                    << data::pp(i->variable())
                    << " are not declared in the data specification "
                    << data::pp(data().sorts())
                    << std::endl;
          return false;
        }
      }

      // check 3)
      if (!data::detail::check_sorts(
            boost::make_transform_iterator(quantifier_variables.begin(), data::detail::sort_of_variable()),
            boost::make_transform_iterator(quantifier_variables.end()  , data::detail::sort_of_variable()),
            declared_sorts
          )
         )
      {
        std::cerr << "pbes::is_well_typed() failed: some of the sorts of the quantifier variables "
                  << data::pp(quantifier_variables)
                  << " are not declared in the data specification "
                  << data::pp(data().sorts())
                  << std::endl;
        return false;
      }

      // check 4)
      if (data::detail::sequence_contains_duplicates(
            boost::make_transform_iterator(equations().begin(), detail::pbes_equation_variable_name()),
            boost::make_transform_iterator(equations().end()  , detail::pbes_equation_variable_name())
          )
         )
      {
        std::cerr << "pbes::is_well_typed() failed: the names of the binding variables are not unique" << std::endl;
        return false;
      }

      // check 5)
      if (!std::includes(declared_global_variables.begin(),
                         declared_global_variables.end(),
                         occurring_global_variables.begin(),
                         occurring_global_variables.end()
                        )
         )
      {
        std::cerr << "pbes::is_well_typed() failed: not all of the free variables are declared\n"
                  << "free variables: " << data::pp(occurring_global_variables) << "\n"
                  << "declared free variables: " << data::pp(declared_global_variables)
                  << std::endl;
        return false;
      }

      // check 6)
      if (data::detail::sequence_contains_duplicates(
            boost::make_transform_iterator(occurring_global_variables.begin(), data::detail::variable_name()),
            boost::make_transform_iterator(occurring_global_variables.end()  , data::detail::variable_name())
          )
         )
      {
        std::cerr << "pbes::is_well_typed() failed: the free variables have no unique names" << std::endl;
        return false;
      }

      // check 7)
      if (!data::detail::set_intersection(declared_global_variables, quantifier_variables).empty())
      {
        std::cerr << "pbes::is_well_typed() failed: the declared free variables and the quantifier variables have collisions" << std::endl;
        return false;
      }

      // check 8)
      for (atermpp::set<propositional_variable_instantiation>::iterator i = occ.begin(); i != occ.end(); ++i)
      {
        if (has_conflicting_type(declared_variables.begin(), declared_variables.end(), *i))
        {
          std::cerr << "pbes::is_well_typed() failed: the occurring variable " << data::pp(*i) << " conflicts with its declaration!" << std::endl;
          return false;
        }
      }

      // check 9)
      if (has_conflicting_type(declared_variables.begin(), declared_variables.end(), initial_state()))
      {
        std::cerr << "pbes::is_well_typed() failed: the initial state " << pbes_system::pp(initial_state()) << " conflicts with its declaration!" << std::endl;
        return false;
      }

      // check 10)
      if (!data().is_well_typed())
      {
        return false;
      }

      return true;
    }
};

/// \brief Conversion to ATermAppl.
/// \return The PBES converted to ATerm format.
template <typename Container>
atermpp::aterm_appl pbes_to_aterm(const pbes<Container>& p)
{
  ATermAppl global_variables = core::detail::gsMakeGlobVarSpec(atermpp::convert<data::variable_list>(p.global_variables()));

  atermpp::aterm_list eqn_list;
  const Container& eqn = p.equations();
  for (typename Container::const_reverse_iterator i = eqn.rbegin(); i != eqn.rend(); ++i)
  {
    atermpp::aterm a = pbes_equation_to_aterm(*i);
    eqn_list = atermpp::push_front(eqn_list, a);
  }
  ATermAppl equations = core::detail::gsMakePBEqnSpec(eqn_list);
  ATermAppl initial_state = core::detail::gsMakePBInit(p.initial_state());
  atermpp::aterm_appl result;

  result = core::detail::gsMakePBES(
             data::detail::data_specification_to_aterm_data_spec(p.data()),
             global_variables,
             equations,
             initial_state);

  return result;
}

/// \brief Adds all sorts that appear in the process of l to the data specification of l.
/// \param l A linear process specification
template <typename Container>
void complete_data_specification(pbes<Container>& p)
{
  std::set<data::sort_expression> s = pbes_system::find_sort_expressions(p);
  p.data().add_context_sorts(s);
}

/// \brief Equality operator on PBESs
/// \return True if the PBESs have exactly the same internal representation. Note
/// that this is in general not a very useful test.
// TODO: improve the comparison
template <typename Container1, typename Container2>
bool operator==(const pbes<Container1>& p1, const pbes<Container2>& p2)
{
  return pbes_to_aterm(p1) == pbes_to_aterm(p2);
}

} // namespace pbes_system

} // namespace mcrl2

/// \cond INTERNAL_DOCS
namespace atermpp
{
template<typename Container>
struct aterm_traits<mcrl2::pbes_system::pbes<Container> >
{
  static void protect(const mcrl2::pbes_system::pbes<Container>& t)
  {
    t.protect();
  }
  static void unprotect(const mcrl2::pbes_system::pbes<Container>& t)
  {
    t.unprotect();
  }
  static void mark(const mcrl2::pbes_system::pbes<Container>& t)
  {
    t.mark();
  }
  static ATerm term(const mcrl2::pbes_system::pbes<Container>& t)
  {
    atermpp::aterm x = pbes_to_aterm(t);
    return x;
  }
};
}
/// \endcond

<<<<<<< HEAD
#ifndef MCRL2_PBES_FIND_H
#include "mcrl2/pbes/find.h"
#endif

=======
>>>>>>> a907a07f
#endif // MCRL2_PBES_PBES_H<|MERGE_RESOLUTION|>--- conflicted
+++ resolved
@@ -63,12 +63,6 @@
 template <typename Container>
 atermpp::aterm_appl pbes_to_aterm(const pbes<Container>& p);
 
-<<<<<<< HEAD
-template <typename Container, typename OutputIterator>
-void find_sort_expressions(Container const& container, OutputIterator o);
-
-=======
->>>>>>> a907a07f
 /// \brief Computes the quantifier variables that occur in the sequence [first, last) of pbes equations.
 /// \param first Start of a range of pbes equations
 /// \param last End of a range of pbes equations
@@ -681,11 +675,4 @@
 }
 /// \endcond
 
-<<<<<<< HEAD
-#ifndef MCRL2_PBES_FIND_H
-#include "mcrl2/pbes/find.h"
-#endif
-
-=======
->>>>>>> a907a07f
 #endif // MCRL2_PBES_PBES_H