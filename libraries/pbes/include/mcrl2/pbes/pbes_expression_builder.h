// Author(s): Wieger Wesselink
// Copyright: see the accompanying file COPYING or copy at
// https://svn.win.tue.nl/trac/MCRL2/browser/trunk/COPYING
//
// Distributed under the Boost Software License, Version 1.0.
// (See accompanying file LICENSE_1_0.txt or copy at
// http://www.boost.org/LICENSE_1_0.txt)
//
/// \file mcrl2/pbes/pbes_expression_builder.h
/// \brief Visitor class for rebuilding a pbes expression.

#ifndef MCRL2_PBES_PBES_EXPRESSION_BUILDER_H
#define MCRL2_PBES_PBES_EXPRESSION_BUILDER_H

#include "mcrl2/exception.h"
#include "mcrl2/core/print.h"
#include "mcrl2/core/term_traits.h"
#include "mcrl2/core/optimized_boolean_operators.h"

// this is only needed because of the data_true <-> pbes_true problems
<<<<<<< HEAD
#include "mcrl2/data/data_expression.h"
=======
#include "mcrl2/new_data/data_expression.h"
>>>>>>> 3fb7bde6

namespace mcrl2 {

namespace pbes_system {

<<<<<<< HEAD
=======

#ifdef MCRL2_PBES_EXPRESSION_BUILDER_DEBUG
// use a static variable to store the indentation depth
/// \cond INTERNAL_DOCS
  template <class T> // note, T is only a dummy
  struct pbes_expression_builder_indentation
  {
    static unsigned int depth;
  };

  template <class T>
  unsigned int pbes_expression_builder_indentation<T>::depth = 0;

  inline
  std::string pbes_expression_builder_indent()
  {
    return std::string(pbes_expression_builder_indentation<int>::depth, ' ');
  }

  inline
  void pbes_expression_builder_increase_indent()
  {
    pbes_expression_builder_indentation<int>::depth += 2;
  }

  inline
  void pbes_expression_builder_decrease_indent()
  {
    pbes_expression_builder_indentation<int>::depth -= 2;
  }
/// \endcond
#endif // MCRL2_PBES_EXPRESSION_BUILDER_DEBUG

>>>>>>> 3fb7bde6
/// \brief Visitor class for visiting the nodes of a pbes expression. During traversal
/// of the nodes, the expression is rebuilt from scratch.
/// If a visit_<node> function returns term_type(), the recursion is continued
/// in the children of this node, otherwise not.
/// An arbitrary additional argument may be passed during the recursion.
// TODO: rebuilding expressions with ATerms is very expensive. So it is probably
// more efficient to  check if the children of a node have actually changed,
// before rebuilding it.
template <typename Term, typename Arg = void>
struct pbes_expression_builder
{
  /// \brief The type of the additional argument for the recursion
  typedef Arg argument_type;

  /// \brief The term type
  typedef typename core::term_traits<Term>::term_type term_type;

  /// \brief The data term type
  typedef typename core::term_traits<Term>::data_term_type data_term_type;

  /// \brief The variable sequence type
  typedef typename core::term_traits<Term>::variable_sequence_type variable_sequence_type;

  /// \brief The propositional variable instantiation type
  typedef typename core::term_traits<Term>::propositional_variable_type propositional_variable_type;

  /// \brief Returns true if the term is not equal to term_type().
  /// This is used to determine if the recursion in a node needs to be continued.
  /// \param x A term
  /// \return True if the term is not equal to term_type()
  bool is_finished(const term_type& x)
  {
    return x != term_type();
  }

  /// \brief Destructor.
  virtual ~pbes_expression_builder()
  { }

  /// \brief Visit data_expression node
  /// \param x A term
  /// \return The result of visiting the node
  virtual term_type visit_data_expression(const term_type& x, const data_term_type& /* d */, Arg& /* arg */)
  {
    return term_type();
  }

  /// \brief Visit true node
  /// \param x A term
  /// \return The result of visiting the node
  virtual term_type visit_true(const term_type& x, Arg& /* arg */)
  {
    return term_type();
  }

  /// \brief Visit false node
  /// \param x A term
  /// \return The result of visiting the node
  virtual term_type visit_false(const term_type& x, Arg& /* arg */)
  {
    return term_type();
  }

  /// \brief Visit not node
  /// \param x A term
  /// \return The result of visiting the node
  virtual term_type visit_not(const term_type& x, const term_type& /* arg */, Arg& /* arg */)
  {
    return term_type();
  }

  /// \brief Visit and node
  /// \param x A term
  /// \return The result of visiting the node
  virtual term_type visit_and(const term_type& x, const term_type& /* left */, const term_type& /* right */, Arg& /* arg */)
  {
    return term_type();
  }

  /// \brief Visit or node
  /// \param x A term
  /// \return The result of visiting the node
  virtual term_type visit_or(const term_type& x, const term_type& /* left */, const term_type& /* right */, Arg& /* arg */)
  {
    return term_type();
  }

  /// \brief Visit imp node
  /// \param x A term
  /// \return The result of visiting the node
  virtual term_type visit_imp(const term_type& x, const term_type& /* left */, const term_type& /* right */, Arg& /* arg */)
  {
    return term_type();
  }

  /// \brief Visit forall node
  /// \param x A term
  /// \return The result of visiting the node
  virtual term_type visit_forall(const term_type& x, const variable_sequence_type& /* variables */, const term_type& /* expression */, Arg& /* arg */)
  {
    return term_type();
  }

  /// \brief Visit exists node
  /// \param x A term
  /// \return The result of visiting the node
  virtual term_type visit_exists(const term_type& x, const variable_sequence_type& /* variables */, const term_type& /* expression */, Arg& /* arg */)
  {
    return term_type();
  }

  /// \brief Visit propositional_variable node
  /// \param x A term
  /// \return The result of visiting the node
  virtual term_type visit_propositional_variable(const term_type& x, const propositional_variable_type& /* v */, Arg& /* arg */)
  {
    return term_type();
  }

  /// \brief Visit unknown node
  /// By default a mcrl2::runtime_error exception will be generated.
  /// \param e A term
  /// \return The result of visiting the node
  virtual term_type visit_unknown(const term_type& e, Arg& /* arg */)
  {
    throw mcrl2::runtime_error(std::string("error in pbes_expression_builder::visit() : unknown pbes expression ") + e.to_string());
    return term_type();
  }

  /// \brief Visits the nodes of the pbes expression, and calls the corresponding visit_<node>
  /// member functions. If the return value of a visit function equals term_type(),
  /// the recursion in this node is continued automatically, otherwise the returned
  /// value is used for rebuilding the expression.
  /// \param e A term
  /// \param arg1 An additional argument for the recursion
  /// \return The visit result
  term_type visit(term_type e, Arg& arg1)
  {
    typedef core::term_traits<term_type> tr;

#ifdef MCRL2_PBES_EXPRESSION_BUILDER_DEBUG
<<<<<<< HEAD
std::cerr << "<visit>" << tr::pp(e) << std::endl;
=======
  std::cerr << pbes_expression_builder_indent() << "<visit>" << tr::pp(e) << std::endl;
  pbes_expression_builder_increase_indent();
>>>>>>> 3fb7bde6
#endif

    term_type result;

    if (tr::is_data(e)) {
      result = visit_data_expression(e, tr::term2dataterm(e), arg1);
      if (!is_finished(result)) {
        result = e;
      }
    } else if (tr::is_true(e)) {
      result = visit_true(e, arg1);
      if (!is_finished(result)) {
        result = e;
      }
    } else if (tr::is_false(e)) {
      result = visit_false(e, arg1);
      if (!is_finished(result)) {
        result = e;
      }
    } else if (tr::is_not(e)) {
      term_type n = tr::arg(e);
      result = visit_not(e, n, arg1);
      if (!is_finished(result)) {
        result = core::optimized_not(visit(n, arg1));
      }
    } else if (tr::is_and(e)) {
      term_type l = tr::left(e);
      term_type r = tr::right(e);
      result = visit_and(e, l, r, arg1);
      if (!is_finished(result)) {
        result = core::optimized_and(visit(l, arg1), visit(r, arg1));
      }
    } else if (tr::is_or(e)) {
      term_type l = tr::left(e);
      term_type r = tr::right(e);
      result = visit_or(e, l, r, arg1);
      if (!is_finished(result)) {
        result = core::optimized_or(visit(l, arg1), visit(r, arg1));
      }
    } else if (tr::is_imp(e)) {
      term_type l = tr::left(e);
      term_type r = tr::right(e);
      result = visit_imp(e, l, r, arg1);
      if (!is_finished(result)) {
        result = core::optimized_imp(visit(l, arg1), visit(r, arg1));
      }
    } else if (tr::is_forall(e)) {
      variable_sequence_type qvars = tr::var(e);
      term_type qexpr = tr::arg(e);
      result = visit_forall(e, qvars, qexpr, arg1);
      if (!is_finished(result)) {
        result = core::optimized_forall(qvars, visit(qexpr, arg1));
      }
    } else if (tr::is_exists(e)) {
      variable_sequence_type qvars = tr::var(e);
      term_type qexpr = tr::arg(e);
      result = visit_exists(e, qvars, qexpr, arg1);
      if (!is_finished(result)) {
        result = core::optimized_exists(qvars, visit(qexpr, arg1));
      }
    }
    else if(tr::is_prop_var(e)) {
      result = visit_propositional_variable(e, e, arg1);
      if (!is_finished(result)) {
        result = e;
      }
    }
    else {
      result = visit_unknown(e, arg1);
      if (!is_finished(result)) {
        result = e;
      }
    }

    // TODO: this is a hack, to deal with the data_true <-> pbes_true issue
    if (tr::is_true(result))
    {
<<<<<<< HEAD
      result = data::data_expr::true_();
    }
    if (tr::is_false(result))
    {
      result = data::data_expr::false_();
    }

#ifdef MCRL2_PBES_EXPRESSION_BUILDER_DEBUG
std::cerr << "<visit result>" << tr::pp(result) << std::endl;
=======
      result = new_data::sort_bool_::true_();
    }
    if (tr::is_false(result))
    {
      result = new_data::sort_bool_::false_();
    }

#ifdef MCRL2_PBES_EXPRESSION_BUILDER_DEBUG
  pbes_expression_builder_decrease_indent();
  std::cerr << pbes_expression_builder_indent() << "<visit result>" << tr::pp(result) << std::endl;
>>>>>>> 3fb7bde6
#endif

    return result;
  }
};

/// \brief Visitor class for visiting the nodes of a pbes expression. During traversal
/// of the nodes, the expression is rebuilt from scratch.
/// If a visit_<node> function returns term_type(), the recursion is continued
/// in the children of this node, otherwise not.
template <typename Term>
struct pbes_expression_builder<Term, void>
{
  /// \brief The type of the additional argument for the recursion
  typedef void argument_type;

  /// \brief The term type
  typedef typename core::term_traits<Term>::term_type term_type;

  /// \brief The data term type
  typedef typename core::term_traits<Term>::data_term_type data_term_type;

  /// \brief The variable sequence type
  typedef typename core::term_traits<Term>::variable_sequence_type variable_sequence_type;

  /// \brief The propositional variable instantiation type
  typedef typename core::term_traits<Term>::propositional_variable_type propositional_variable_type;

  /// \brief Returns true if the term is not equal to term_type().
  /// This is used to determine if the recursion in a node needs to be continued.
  /// \param x A term
  /// \return True if the term is not equal to term_type()
  bool is_finished(const term_type& x)
  {
    return x != term_type();
  }

  /// \brief Destructor.
  virtual ~pbes_expression_builder()
  { }

  /// \brief Visit data_expression node
  /// \param x A term
  /// \return The result of visiting the node
  virtual term_type visit_data_expression(const term_type& x, const data_term_type& /* d */)
  {
    return term_type();
  }

  /// \brief Visit true node
  /// \param x A term
  /// \return The result of visiting the node
  virtual term_type visit_true(const term_type& x)
  {
    return term_type();
  }

  /// \brief Visit false node
  /// \param x A term
  /// \return The result of visiting the node
  virtual term_type visit_false(const term_type& x)
  {
    return term_type();
  }

  /// \brief Visit not node
  /// \param x A term
  /// \return The result of visiting the node
  virtual term_type visit_not(const term_type& x, const term_type& /* arg */)
  {
    return term_type();
  }

  /// \brief Visit and node
  /// \param x A term
  /// \return The result of visiting the node
  virtual term_type visit_and(const term_type& x, const term_type& /* left */, const term_type& /* right */)
  {
    return term_type();
  }

  /// \brief Visit or node
  /// \param x A term
  /// \return The result of visiting the node
  virtual term_type visit_or(const term_type& x, const term_type& /* left */, const term_type& /* right */)
  {
    return term_type();
  }

  /// \brief Visit imp node
  /// \param x A term
  /// \return The result of visiting the node
  virtual term_type visit_imp(const term_type& x, const term_type& /* left */, const term_type& /* right */)
  {
    return term_type();
  }

  /// \brief Visit forall node
  /// \param x A term
  /// \return The result of visiting the node
  virtual term_type visit_forall(const term_type& x, const variable_sequence_type& /* variables */, const term_type& /* expression */)
  {
    return term_type();
  }

  /// \brief Visit exists node
  /// \param x A term
  /// \return The result of visiting the node
  virtual term_type visit_exists(const term_type& x, const variable_sequence_type& /* variables */, const term_type& /* expression */)
  {
    return term_type();
  }

  /// \brief Visit propositional_variable node
  /// \param x A term
  /// \return The result of visiting the node
  virtual term_type visit_propositional_variable(const term_type& x, const propositional_variable_type& /* v */)
  {
    return term_type();
  }

  /// \brief Visit unknown node
  /// By default a mcrl2::runtime_error exception will be generated.
  /// \param e A term
  /// \return The result of visiting the node
  virtual term_type visit_unknown(const term_type& e)
  {
    throw mcrl2::runtime_error(std::string("error in pbes_expression_builder::visit() : unknown pbes expression ") + e.to_string());
    return term_type();
  }

  /// \brief Visits the nodes of the pbes expression, and calls the corresponding visit_<node>
  /// member functions. If the return value of a visit function equals term_type(),
  /// the recursion in this node is continued automatically, otherwise the returned
  /// value is used for rebuilding the expression.
  /// \param e A term
  /// \return The visit result
  term_type visit(term_type e)
  {
    typedef core::term_traits<term_type> tr;

#ifdef MCRL2_PBES_EXPRESSION_BUILDER_DEBUG
<<<<<<< HEAD
std::cerr << "<visit>" << tr::pp(e) << " " << e << std::endl;
=======
  std::cerr << pbes_expression_builder_indent() << "<visit>" << tr::pp(e) << " " << e << std::endl;
  pbes_expression_builder_increase_indent();
>>>>>>> 3fb7bde6
#endif

    term_type result;

    if (tr::is_data(e)) {
      result = visit_data_expression(e, tr::term2dataterm(e));
      if (!is_finished(result)) {
        result = e;
      }
    } else if (tr::is_true(e)) {
      result = visit_true(e);
      if (!is_finished(result)) {
        result = e;
      }
    } else if (tr::is_false(e)) {
      result = visit_false(e);
      if (!is_finished(result)) {
        result = e;
      }
    } else if (tr::is_not(e)) {
      term_type n = tr::arg(e);
      result = visit_not(e, n);
      if (!is_finished(result)) {
        result = core::optimized_not(visit(n));
      }
    } else if (tr::is_and(e)) {
      term_type l = tr::left(e);
      term_type r = tr::right(e);
      result = visit_and(e, l, r);
      if (!is_finished(result)) {
        result = core::optimized_and(visit(l), visit(r));
      }
    } else if (tr::is_or(e)) {
      term_type l = tr::left(e);
      term_type r = tr::right(e);
      result = visit_or(e, l, r);
      if (!is_finished(result)) {
        result = core::optimized_or(visit(l), visit(r));
      }
    } else if (tr::is_imp(e)) {
      term_type l = tr::left(e);
      term_type r = tr::right(e);
      result = visit_imp(e, l, r);
      if (!is_finished(result)) {
        result = core::optimized_imp(visit(l), visit(r));
      }
    } else if (tr::is_forall(e)) {
      variable_sequence_type qvars = tr::var(e);
      term_type qexpr = tr::arg(e);
      result = visit_forall(e, qvars, qexpr);
      if (!is_finished(result)) {
        result = core::optimized_forall(qvars, visit(qexpr));
      }
    } else if (tr::is_exists(e)) {
      variable_sequence_type qvars = tr::var(e);
      term_type qexpr = tr::arg(e);
      result = visit_exists(e, qvars, qexpr);
      if (!is_finished(result)) {
        result = core::optimized_exists(qvars, visit(qexpr));
      }
    }
    else if(tr::is_prop_var(e)) {
      result = visit_propositional_variable(e, e);
      if (!is_finished(result)) {
        result = e;
      }
    }
    else {
      result = visit_unknown(e);
      if (!is_finished(result)) {
        result = e;
      }
    }

    // TODO: this is a temporary hack, to deal with the data_true <-> pbes_true problems in the rewriter
    if (tr::is_true(result))
    {
<<<<<<< HEAD
      result = data::data_expr::true_();
    }
    if (tr::is_false(result))
    {
      result = data::data_expr::false_();
    }

#ifdef MCRL2_PBES_EXPRESSION_BUILDER_DEBUG
std::cerr << "<visit result>" << tr::pp(result) << " " << result << std::endl;
=======
      result = new_data::sort_bool_::true_();
    }
    if (tr::is_false(result))
    {
      result = new_data::sort_bool_::false_();
    }

#ifdef MCRL2_PBES_EXPRESSION_BUILDER_DEBUG
  pbes_expression_builder_decrease_indent();
  std::cerr << pbes_expression_builder_indent() << "<visit result>" << tr::pp(result) << std::endl;
>>>>>>> 3fb7bde6
#endif

    return result;
  }
};

} // namespace pbes_system

} // namespace mcrl2

#endif // MCRL2_PBES_PBES_EXPRESSION_BUILDER_H<|MERGE_RESOLUTION|>--- conflicted
+++ resolved
@@ -18,18 +18,12 @@
 #include "mcrl2/core/optimized_boolean_operators.h"
 
 // this is only needed because of the data_true <-> pbes_true problems
-<<<<<<< HEAD
-#include "mcrl2/data/data_expression.h"
-=======
 #include "mcrl2/new_data/data_expression.h"
->>>>>>> 3fb7bde6
 
 namespace mcrl2 {
 
 namespace pbes_system {
 
-<<<<<<< HEAD
-=======
 
 #ifdef MCRL2_PBES_EXPRESSION_BUILDER_DEBUG
 // use a static variable to store the indentation depth
@@ -63,7 +57,6 @@
 /// \endcond
 #endif // MCRL2_PBES_EXPRESSION_BUILDER_DEBUG
 
->>>>>>> 3fb7bde6
 /// \brief Visitor class for visiting the nodes of a pbes expression. During traversal
 /// of the nodes, the expression is rebuilt from scratch.
 /// If a visit_<node> function returns term_type(), the recursion is continued
@@ -205,12 +198,8 @@
     typedef core::term_traits<term_type> tr;
 
 #ifdef MCRL2_PBES_EXPRESSION_BUILDER_DEBUG
-<<<<<<< HEAD
-std::cerr << "<visit>" << tr::pp(e) << std::endl;
-=======
   std::cerr << pbes_expression_builder_indent() << "<visit>" << tr::pp(e) << std::endl;
   pbes_expression_builder_increase_indent();
->>>>>>> 3fb7bde6
 #endif
 
     term_type result;
@@ -288,17 +277,6 @@
     // TODO: this is a hack, to deal with the data_true <-> pbes_true issue
     if (tr::is_true(result))
     {
-<<<<<<< HEAD
-      result = data::data_expr::true_();
-    }
-    if (tr::is_false(result))
-    {
-      result = data::data_expr::false_();
-    }
-
-#ifdef MCRL2_PBES_EXPRESSION_BUILDER_DEBUG
-std::cerr << "<visit result>" << tr::pp(result) << std::endl;
-=======
       result = new_data::sort_bool_::true_();
     }
     if (tr::is_false(result))
@@ -309,7 +287,6 @@
 #ifdef MCRL2_PBES_EXPRESSION_BUILDER_DEBUG
   pbes_expression_builder_decrease_indent();
   std::cerr << pbes_expression_builder_indent() << "<visit result>" << tr::pp(result) << std::endl;
->>>>>>> 3fb7bde6
 #endif
 
     return result;
@@ -452,12 +429,8 @@
     typedef core::term_traits<term_type> tr;
 
 #ifdef MCRL2_PBES_EXPRESSION_BUILDER_DEBUG
-<<<<<<< HEAD
-std::cerr << "<visit>" << tr::pp(e) << " " << e << std::endl;
-=======
   std::cerr << pbes_expression_builder_indent() << "<visit>" << tr::pp(e) << " " << e << std::endl;
   pbes_expression_builder_increase_indent();
->>>>>>> 3fb7bde6
 #endif
 
     term_type result;
@@ -535,17 +508,6 @@
     // TODO: this is a temporary hack, to deal with the data_true <-> pbes_true problems in the rewriter
     if (tr::is_true(result))
     {
-<<<<<<< HEAD
-      result = data::data_expr::true_();
-    }
-    if (tr::is_false(result))
-    {
-      result = data::data_expr::false_();
-    }
-
-#ifdef MCRL2_PBES_EXPRESSION_BUILDER_DEBUG
-std::cerr << "<visit result>" << tr::pp(result) << " " << result << std::endl;
-=======
       result = new_data::sort_bool_::true_();
     }
     if (tr::is_false(result))
@@ -556,7 +518,6 @@
 #ifdef MCRL2_PBES_EXPRESSION_BUILDER_DEBUG
   pbes_expression_builder_decrease_indent();
   std::cerr << pbes_expression_builder_indent() << "<visit result>" << tr::pp(result) << std::endl;
->>>>>>> 3fb7bde6
 #endif
 
     return result;
