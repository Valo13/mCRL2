// Author(s): Wieger Wesselink
// Copyright: see the accompanying file COPYING or copy at
// https://svn.win.tue.nl/trac/MCRL2/browser/trunk/COPYING
//
// Distributed under the Boost Software License, Version 1.0.
// (See accompanying file LICENSE_1_0.txt or copy at
// http://www.boost.org/LICENSE_1_0.txt)
//
/// \file mcrl2/pbes/parse.h
/// \brief Parser for pbes expressions.

#ifndef MCRL2_PBES_PARSE_H
#define MCRL2_PBES_PARSE_H

#include "mcrl2/core/parse.h"
#include "mcrl2/core/parser_utility.h"
#include "mcrl2/data/data_specification.h"
#include "mcrl2/data/detail/parse_substitution.h"
#include "mcrl2/data/parse.h"
#include "mcrl2/pbes/pbes.h"
#include "mcrl2/pbes/typecheck.h"
#include "mcrl2/utilities/text_utility.h"
#include <boost/algorithm/string.hpp>
#include <boost/algorithm/string/join.hpp>
#include <iostream>
#include <stdexcept>
#include <string>
#include <utility>
#include <vector>

namespace mcrl2
{

namespace pbes_system
{

struct untyped_pbes
{
  data::untyped_data_specification dataspec;
  data::variable_list global_variables;
  std::vector<pbes_equation> equations;
  propositional_variable_instantiation initial_state;

  pbes construct_pbes() const
  {
    pbes result;
    result.data() = dataspec.construct_data_specification();
    result.global_variables() = std::set<data::variable>(global_variables.begin(), global_variables.end());
    result.equations() = equations;
    result.initial_state() = initial_state;
    return result;
  }
};

namespace detail
{
<<<<<<< HEAD
  pbes_actions(const core::parser& parser_)
    : data::data_specification_actions(parser_)
=======

struct pbes_actions: public data::detail::data_specification_actions
{
  pbes_actions(const core::parser& parser_)
    : data::detail::data_specification_actions(parser_)
>>>>>>> 32255caf
  {}

  pbes_system::pbes_expression parse_PbesExpr(const core::parse_node& node) const
  {
    if ((node.child_count() == 1) && (symbol_name(node.child(0)) == "DataValExpr")) { return parse_DataValExpr(node.child(0)); }
    else if ((node.child_count() == 1) && (symbol_name(node.child(0)) == "DataExpr")) { return parse_DataExpr(node.child(0)); }
    else if ((node.child_count() == 1) && (symbol_name(node.child(0)) == "true")) { return pbes_system::true_(); }
    else if ((node.child_count() == 1) && (symbol_name(node.child(0)) == "false")) { return pbes_system::false_(); }
    else if ((node.child_count() == 4) && (symbol_name(node.child(0)) == "forall") && (symbol_name(node.child(1)) == "VarsDeclList") && (symbol_name(node.child(2)) == ".") && (symbol_name(node.child(3)) == "PbesExpr")) { return pbes_system::forall(parse_VarsDeclList(node.child(1)), parse_PbesExpr(node.child(3))); }
    else if ((node.child_count() == 4) && (symbol_name(node.child(0)) == "exists") && (symbol_name(node.child(1)) == "VarsDeclList") && (symbol_name(node.child(2)) == ".") && (symbol_name(node.child(3)) == "PbesExpr")) { return pbes_system::exists(parse_VarsDeclList(node.child(1)), parse_PbesExpr(node.child(3))); }
    else if ((node.child_count() == 2) && (symbol_name(node.child(0)) == "!") && (symbol_name(node.child(1)) == "PbesExpr")) { return pbes_system::not_(parse_PbesExpr(node.child(1))); }
    else if ((node.child_count() == 3) && (symbol_name(node.child(0)) == "PbesExpr") && (node.child(1).string() == "=>") && (symbol_name(node.child(2)) == "PbesExpr")) { return pbes_system::imp(parse_PbesExpr(node.child(0)), parse_PbesExpr(node.child(2))); }
    else if ((node.child_count() == 3) && (symbol_name(node.child(0)) == "PbesExpr") && (node.child(1).string() == "&&") && (symbol_name(node.child(2)) == "PbesExpr")) { return pbes_system::and_(parse_PbesExpr(node.child(0)), parse_PbesExpr(node.child(2))); }
    else if ((node.child_count() == 3) && (symbol_name(node.child(0)) == "PbesExpr") && (node.child(1).string() == "||") && (symbol_name(node.child(2)) == "PbesExpr")) { return pbes_system::or_(parse_PbesExpr(node.child(0)), parse_PbesExpr(node.child(2))); }
    else if ((node.child_count() == 3) && (symbol_name(node.child(0)) == "(") && (symbol_name(node.child(1)) == "PbesExpr") && (symbol_name(node.child(2)) == ")")) { return parse_PbesExpr(node.child(1)); }
    else if ((node.child_count() == 1) && (symbol_name(node.child(0)) == "PropVarInst")) { return parse_PropVarInst(node.child(0)); }
<<<<<<< HEAD
=======
    else if ((node.child_count() == 2) && (symbol_name(node.child(0)) == "Id")) { return data::untyped_data_parameter(parse_Id(node.child(0)), parse_DataExprList(node.child(1))); }
>>>>>>> 32255caf
    throw core::parse_node_unexpected_exception(m_parser, node);
  }

  pbes_system::propositional_variable parse_PropVarDecl(const core::parse_node& node) const
  {
    return pbes_system::propositional_variable(parse_Id(node.child(0)), parse_VarsDeclList(node.child(1)));
  }

  pbes_system::propositional_variable_instantiation parse_PropVarInst(const core::parse_node& node) const
  {
    return pbes_system::propositional_variable_instantiation(parse_Id(node.child(0)), parse_DataExprList(node.child(1)));
  }

  pbes_system::propositional_variable_instantiation parse_PbesInit(const core::parse_node& node) const
  {
    return parse_PropVarInst(node.child(1));
  }

  pbes_system::fixpoint_symbol parse_FixedPointOperator(const core::parse_node& node) const
  {
    if ((node.child_count() == 1) && (symbol_name(node.child(0)) == "mu")) { return fixpoint_symbol::mu(); }
    else if ((node.child_count() == 1) && (symbol_name(node.child(0)) == "nu")) { return fixpoint_symbol::nu(); }
    throw core::parse_node_unexpected_exception(m_parser, node);
  }

  pbes_equation parse_PbesEqnDecl(const core::parse_node& node) const
  {
    return pbes_equation(parse_FixedPointOperator(node.child(0)), parse_PropVarDecl(node.child(1)), parse_PbesExpr(node.child(3)));
  }

  std::vector<pbes_equation> parse_PbesEqnDeclList(const core::parse_node& node) const
  {
    return parse_vector<pbes_equation>(node, "PbesEqnDecl", [&](const core::parse_node& node) { return parse_PbesEqnDecl(node); });
  }

  std::vector<pbes_equation> parse_PbesEqnSpec(const core::parse_node& node) const
  {
    return parse_PbesEqnDeclList(node.child(1));
  }

  untyped_pbes parse_PbesSpec(const core::parse_node& node) const
  {
    untyped_pbes result;
    result.dataspec = parse_DataSpec(node.child(0));
    result.global_variables = parse_GlobVarSpec(node.child(1));
    result.equations = parse_PbesEqnSpec(node.child(2));
    result.initial_state = parse_PbesInit(node.child(3));
    return result;
  }
};

inline
pbes_expression parse_pbes_expression_new(const std::string& text)
{
  core::parser p(parser_tables_mcrl2, core::detail::ambiguity_fn, core::detail::syntax_error_fn);
  unsigned int start_symbol_index = p.start_symbol_index("PbesExpr");
  bool partial_parses = false;
  core::parse_node node = p.parse(text, start_symbol_index, partial_parses);
  core::warn_and_or(node);
  pbes_expression result = pbes_actions(p).parse_PbesExpr(node);
  p.destroy_parse_node(node);
  return result;
}

inline
untyped_pbes parse_pbes_new(const std::string& text)
{
  core::parser p(parser_tables_mcrl2, core::detail::ambiguity_fn, core::detail::syntax_error_fn);
  unsigned int start_symbol_index = p.start_symbol_index("PbesSpec");
  bool partial_parses = false;
  core::parse_node node = p.parse(text, start_symbol_index, partial_parses);
  core::warn_and_or(node);
<<<<<<< HEAD
  pbes result = pbes_actions(p).parse_PbesSpec(node);
=======
  untyped_pbes result = pbes_actions(p).parse_PbesSpec(node);
>>>>>>> 32255caf
  p.destroy_parse_node(node);
  return result;
}

inline
void complete_pbes(pbes& x)
{
  typecheck_pbes(x);
  pbes_system::translate_user_notation(x);
  complete_data_specification(x);
}

} // namespace detail

inline
pbes parse_pbes(std::istream& in)
{
  std::string text = utilities::read_text(in);
  pbes result = detail::parse_pbes_new(text).construct_pbes();
  detail::complete_pbes(result);
  return result;
}

/// \brief Reads a PBES from an input stream.
/// \param from An input stream
/// \param result A PBES
/// \return The input stream
inline
std::istream& operator>>(std::istream& from, pbes& result)
{
  result = parse_pbes(from);
  return from;
}

inline
pbes parse_pbes(const std::string& text)
{
  std::istringstream in(text);
  return parse_pbes(in);
}


template <typename VariableContainer>
propositional_variable parse_propositional_variable(const std::string& text,
                                                    const VariableContainer& variables,
                                                    const data::data_specification& dataspec = data::data_specification()
                                                   )
{
  core::parser p(parser_tables_mcrl2, core::detail::ambiguity_fn, core::detail::syntax_error_fn);
  unsigned int start_symbol_index = p.start_symbol_index("PropVarDecl");
  bool partial_parses = false;
  core::parse_node node = p.parse(text, start_symbol_index, partial_parses);
<<<<<<< HEAD
  propositional_variable result = pbes_actions(p).parse_PropVarDecl(node);
=======
  propositional_variable result = detail::pbes_actions(p).parse_PropVarDecl(node);
>>>>>>> 32255caf
  p.destroy_parse_node(node);
  return typecheck_propositional_variable(result, variables, dataspec);
}

/** \brief     Parse a pbes expression.
 *  Throws an exception if something went wrong.
 *  \param[in] text A string containing a pbes expression.
 *  \param[in] variables A sequence of data variables that may appear in x.
 *  \param[in] propositional_variables A sequence of propositional variables that may appear in x.
 *  \param[in] dataspec A data specification.
 *  \param[in] type_check If true the parsed input is also typechecked.
 *  \return    The parsed PBES expression.
 **/
template <typename VariableContainer, typename PropositionalVariableContainer>
pbes_expression parse_pbes_expression(const std::string& text,
                                      const VariableContainer& variables,
                                      const PropositionalVariableContainer& propositional_variables,
                                      const data::data_specification& dataspec = data::data_specification(),
                                      bool type_check = true
                                     )
{
  core::parser p(parser_tables_mcrl2, core::detail::ambiguity_fn, core::detail::syntax_error_fn);
  unsigned int start_symbol_index = p.start_symbol_index("PbesExpr");
  bool partial_parses = false;
  core::parse_node node = p.parse(text, start_symbol_index, partial_parses);
  core::warn_and_or(node);
<<<<<<< HEAD
  pbes_expression result = pbes_actions(p).parse_PbesExpr(node);
=======
  pbes_expression x = detail::pbes_actions(p).parse_PbesExpr(node);
>>>>>>> 32255caf
  p.destroy_parse_node(node);
  if (type_check)
  {
    x = pbes_system::typecheck_pbes_expression(x, variables, propositional_variables, dataspec);
  }
  return x;
}

/// \brief Parses a sequence of pbes expressions. The format of the text is as
/// follows:
/// <ul>
/// <li><tt>"datavar"</tt>, followed by a sequence of data variable declarations</li>
/// <li><tt>"predvar"</tt>, followed by a sequence of predicate variable declarations</li>
/// <li><tt>"expressions"</tt>, followed by a sequence of pbes expressions separated by newlines</li>
/// </ul>
/// An example of this is:
/// \code
/// datavar
///   n: Nat;
/// predvar
///   X: Pos;
///   Y: Nat, Bool;
/// \endcode
/// \param text A string
/// \param data_spec A string
/// N.B. A side effect of the data specification is that it determines whether rewrite rules
/// for types like Pos and Nat are generated or not.
/// \return The parsed expression and the data specification that was used.
inline
std::pair<std::vector<pbes_expression>, data::data_specification> parse_pbes_expressions(std::string text, const std::string& data_spec = "")
{
  std::string unique_prefix("UNIQUE_PREFIX");
  std::size_t unique_prefix_index = 0;

  text = utilities::remove_comments(text);
  const std::string separator1 = "datavar";
  const std::string separator2 = "predvar";
  const std::string separator3 = "expressions";

  std::string::size_type i = text.find(separator1);
  std::string::size_type j = text.find(separator2);
  std::string::size_type k = text.find(separator3);
  if (i == std::string::npos)
  {
    throw std::runtime_error("Error in parse_pbes_expressions: could not find keyword " + separator1);
  }
  if (j == std::string::npos)
  {
    throw std::runtime_error("Error in parse_pbes_expressions: could not find keyword " + separator2);
  }
  if (j == std::string::npos)
  {
    throw std::runtime_error("Error in parse_pbes_expressions: could not find keyword " + separator3);
  }

  std::string datavar_text     = text.substr(i + separator1.size(), j - i - separator1.size());
  std::string predvar_text     = text.substr(j + separator2.size(), k - j - separator2.size());
  std::string expressions_text = text.substr(k + separator3.size());

  // the generated pbes specification
  std::string pbesspec = "pbes";

  std::vector<std::string> pwords = utilities::split(predvar_text, ";");
  for (const std::string& pword: pwords)
  {
    if (boost::trim_copy(pword).empty())
    {
      continue;
    }
    std::vector<std::string> args;
    std::vector<std::string> words = utilities::split(pword, ":");
    std::string var = boost::trim_copy(words[0]);
    if (words.size() >= 2 && !boost::trim_copy(words[1]).empty())
    {
      args = utilities::split(boost::trim_copy(words[1]), "#");
    }
    for (std::string& arg: args)
    {
      std::vector<std::string> w = utilities::split(arg, ",");
      for (std::string& k: w)
      {
        k = unique_prefix + utilities::number2string(unique_prefix_index++) + ": " + k;
      }
      arg = boost::algorithm::join(w, ", ");
    }
    std::string arg;
    if (!args.empty())
    {
      arg = "(" + boost::algorithm::join(args, ", ") + ")";
    }
    pbesspec = pbesspec + "\nmu " + var + arg + " = true;";
  }

  datavar_text = utilities::remove_whitespace(datavar_text);
  if (!datavar_text.empty() && datavar_text[datavar_text.size() - 1] == ';')
  {
    datavar_text = datavar_text.erase(datavar_text.size() - 1);
  }
  datavar_text = utilities::regex_replace(";", ", ", datavar_text);

  // add a dummy propositional variable to the pbes, that is used for the initialization
  pbesspec = pbesspec + "\nmu dummy1 = true;";

  // for each expression add an equation to the pbes
  std::vector<std::string> expressions = utilities::split(expressions_text, ";");
  if (!expressions.empty() && boost::trim_copy(expressions.back()).empty())
  {
    expressions.pop_back();
  }
  for (std::string& expression: expressions)
  {
    pbesspec = pbesspec
               + "\nmu "
               + unique_prefix
               + utilities::number2string(unique_prefix_index++)
               + (datavar_text.empty() ? "" : "(")
               + datavar_text
               + (datavar_text.empty() ? "" : ")")
               + " = "
               + boost::trim_copy(expression) + ";";
  }

  // add an initialization section to the pbes
  pbesspec = data_spec + (data_spec.empty() ? "" : "\n") + pbesspec + "\ninit dummy1;";

  pbes p;
  std::stringstream in(pbesspec);
  try
  {
    in >> p;
  }
  catch (std::runtime_error e)
  {
    mCRL2log(log::error) << "parse_pbes_expression: parse error detected in the generated specification\n"
                         << pbesspec
                         << std::endl;
    throw e;
  }

  std::vector<pbes_expression> result;
  for (auto i = p.equations().end() - expressions.size(); i != p.equations().end(); ++i)
  {
    result.push_back(i->formula());
  }

  return std::make_pair(result, p.data());
}

/// \brief Parses a single pbes expression.
/// \param text A string
/// \param var_decl A string
/// with their types.<br>
/// An example of this is:
/// \code
/// datavar
///   n: Nat;
/// predvar
///   X: Pos;
///   Y: Nat, Bool;
/// \endcode
/// \param data_spec A string
/// \return The parsed expression
inline
pbes_expression parse_pbes_expression(const std::string& text, const std::string& var_decl = "datavar\npredvar\n", const std::string& data_spec = "")
{
  return parse_pbes_expressions(var_decl + "\nexpressions\n" + text, data_spec).first.front();
}

/// \brief Parses a pbes expression.
/// \param expr A string
/// \param subst A string
/// \param p A PBES
/// \param sigma A substitution function
/// \return The parsed expression
template <typename SubstitutionFunction>
pbes_expression parse_pbes_expression(const std::string& expr, const std::string& subst, const pbes& p, SubstitutionFunction& sigma)
{
  data::detail::parse_substitution(subst, sigma, p.data());

  std::string datavar_text;
  for (typename SubstitutionFunction::iterator i = sigma.begin(); i != sigma.end(); ++i)
  {
    data::variable v = i->first;
    datavar_text = datavar_text + (i == sigma.begin() ? "" : ", ") + data::pp(v) + ": " + data::pp(v.sort());
  }

  pbes q = p;
  q.initial_state() = atermpp::down_cast<propositional_variable_instantiation>(true_());
  std::string pbesspec = pbes_system::pp(q);
  std::string init("init");
  // remove the init declaration
  pbesspec = pbesspec.substr(0, std::find_end(pbesspec.begin(), pbesspec.end(), init.begin(), init.end()) - pbesspec.begin());

  // add an equation mu dummy1(vars) = (expr = expr)
  pbesspec = pbesspec
             + "\nmu "
             + "dummy1"
             + (datavar_text.empty() ? "" : "(")
             + datavar_text
             + (datavar_text.empty() ? "" : ")")
             + " = "
             + boost::trim_copy(expr) + ";";

  // add a dummy propositional variable to the pbes, that is used for the initialization
  pbesspec = pbesspec + "\nmu dummy2 = true;";

  // add an initialization section to the pbes
  pbesspec = pbesspec + "\ninit dummy2;";

  std::stringstream in(pbesspec);
  try
  {
    in >> q;
  }
  catch (std::runtime_error e)
  {
    mCRL2log(log::error) << "parse_pbes_expression: parse error detected in the generated specification\n"
                         << pbesspec
                         << std::endl;
    throw e;
  }

  pbes_expression result = q.equations()[q.equations().size() - 2].formula();
  return result;
}

} // namespace pbes_system

} // namespace mcrl2

#endif // MCRL2_PBES_PARSE_H<|MERGE_RESOLUTION|>--- conflicted
+++ resolved
@@ -54,16 +54,11 @@
 
 namespace detail
 {
-<<<<<<< HEAD
-  pbes_actions(const core::parser& parser_)
-    : data::data_specification_actions(parser_)
-=======
 
 struct pbes_actions: public data::detail::data_specification_actions
 {
   pbes_actions(const core::parser& parser_)
     : data::detail::data_specification_actions(parser_)
->>>>>>> 32255caf
   {}
 
   pbes_system::pbes_expression parse_PbesExpr(const core::parse_node& node) const
@@ -80,10 +75,7 @@
     else if ((node.child_count() == 3) && (symbol_name(node.child(0)) == "PbesExpr") && (node.child(1).string() == "||") && (symbol_name(node.child(2)) == "PbesExpr")) { return pbes_system::or_(parse_PbesExpr(node.child(0)), parse_PbesExpr(node.child(2))); }
     else if ((node.child_count() == 3) && (symbol_name(node.child(0)) == "(") && (symbol_name(node.child(1)) == "PbesExpr") && (symbol_name(node.child(2)) == ")")) { return parse_PbesExpr(node.child(1)); }
     else if ((node.child_count() == 1) && (symbol_name(node.child(0)) == "PropVarInst")) { return parse_PropVarInst(node.child(0)); }
-<<<<<<< HEAD
-=======
     else if ((node.child_count() == 2) && (symbol_name(node.child(0)) == "Id")) { return data::untyped_data_parameter(parse_Id(node.child(0)), parse_DataExprList(node.child(1))); }
->>>>>>> 32255caf
     throw core::parse_node_unexpected_exception(m_parser, node);
   }
 
@@ -156,11 +148,7 @@
   bool partial_parses = false;
   core::parse_node node = p.parse(text, start_symbol_index, partial_parses);
   core::warn_and_or(node);
-<<<<<<< HEAD
-  pbes result = pbes_actions(p).parse_PbesSpec(node);
-=======
   untyped_pbes result = pbes_actions(p).parse_PbesSpec(node);
->>>>>>> 32255caf
   p.destroy_parse_node(node);
   return result;
 }
@@ -213,11 +201,7 @@
   unsigned int start_symbol_index = p.start_symbol_index("PropVarDecl");
   bool partial_parses = false;
   core::parse_node node = p.parse(text, start_symbol_index, partial_parses);
-<<<<<<< HEAD
-  propositional_variable result = pbes_actions(p).parse_PropVarDecl(node);
-=======
   propositional_variable result = detail::pbes_actions(p).parse_PropVarDecl(node);
->>>>>>> 32255caf
   p.destroy_parse_node(node);
   return typecheck_propositional_variable(result, variables, dataspec);
 }
@@ -244,11 +228,7 @@
   bool partial_parses = false;
   core::parse_node node = p.parse(text, start_symbol_index, partial_parses);
   core::warn_and_or(node);
-<<<<<<< HEAD
-  pbes_expression result = pbes_actions(p).parse_PbesExpr(node);
-=======
   pbes_expression x = detail::pbes_actions(p).parse_PbesExpr(node);
->>>>>>> 32255caf
   p.destroy_parse_node(node);
   if (type_check)
   {
