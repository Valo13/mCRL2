// Author(s): Wieger Wesselink
// Copyright: see the accompanying file COPYING or copy at
// https://svn.win.tue.nl/trac/MCRL2/browser/trunk/COPYING
//
// Distributed under the Boost Software License, Version 1.0.
// (See accompanying file LICENSE_1_0.txt or copy at
// http://www.boost.org/LICENSE_1_0.txt)
//
/// \file mcrl2/pbes/detail/stategraph_algorithm.h
/// \brief add your file description here.

#ifndef MCRL2_PBES_DETAIL_STATEGRAPH_ALGORITHM_H
#define MCRL2_PBES_DETAIL_STATEGRAPH_ALGORITHM_H

#include "mcrl2/data/detail/print_utility.h"
#include "mcrl2/data/undefined.h"
#include "mcrl2/pbes/detail/stategraph_graph.h"
#include "mcrl2/pbes/detail/stategraph_pbes.h"
#include "mcrl2/pbes/detail/stategraph_utility.h"
#include "mcrl2/pbes/tools/pbesstategraph_options.h"
#include "mcrl2/utilities/detail/container_utility.h"
#include "mcrl2/utilities/sequence.h"
#include <algorithm>
#include <functional>
#include <sstream>

namespace mcrl2 {

namespace pbes_system {

namespace detail {

inline
std::string print_index(std::size_t index)
{
  std::ostringstream out;
  if (index == data::undefined_index())
  {
    out << "undefined";
  }
  else
  {
    out << index;
  }
  return out.str();
}

/// \brief Algorithm class for the computation of the local and global control flow graphs
class stategraph_algorithm
{
  public:
    // simplify and rewrite the guards of the pbes p
    void simplify(stategraph_pbes& p) const
    {
      for (stategraph_equation& equation: p.equations())
      {
        for (predicate_variable& predvar: equation.predicate_variables())
        {
          predvar.simplify_guard();
        }
      }
    }

  protected:
    // the pbes that is considered
    stategraph_pbes m_pbes;

    // a data rewriter
    data::rewriter m_datar;

    // determines how local control flow parameters are computed
    //
    // Keuze uit twee alternatieven voor de berekening van lokale CFPs.
    // <default>
    //  * Een parameter d^X[n] is een LCFP indien voor alle i waarvoor geldt pred(phi_X,i) = X, danwel:
    //          a. source(X,i,n) and target(X,i,n) zijn beide defined, of
    //          b. copy(X,i,n) is defined en gelijk aan n.
    //
    // <alternative>
    //  * Een parameter d^X[n] is een LCFP indien voor alle i waarvoor geldt pred(phi_X,i) = X, danwel:
    //          a. copy(X,i,n) is undefined en source(X,i,n) and target(X,i,n) zijn beide defined, of
    //          b. copy(X,i,n) is defined (en gelijk aan n) en source(X,i,n) en target(X,i,n) zijn beide undefined.
    //
    // De tweede definieert in feite een exclusive or, terwijl de eerste een standaard or is.
    bool m_use_alternative_lcfp_criterion;

    // determines how global control flow parameters are related
    //
    // Keuze uit twee alternatieven voor het relateren van CFPs.
    // <default>
    //  * Parameters d^X[n] and d^Y[m] zijn gerelateerd als danwel:
    //         a. er is een i z.d.d. copy(X, i, n) = m, of
    //         b. er is een i z.d.d. copy(Y, i, m) = n
    //
    // <alternative>
    //  * Parameters d^X[n] and d^Y[m] zijn gerelateerd als danwel:
    //         a. er is een i z.d.d. copy(X, i, n) = m, en target(X, i, m) is ongedefinieerd, of
    //         b. er is een i z.d.d. copy(Y, i, m) = n en target(Y, i, n) is ongedefinieerd.
    // Hier zit het verschil er dus in dat we, in het tweede geval, parameters alleen relateren als er een copy is
    // van de een naar de ander EN de target in dat geval ongedefinieerd is.
    bool m_use_alternative_gcfp_relation;

    // determines how global control flow parameters are selected
    //
    // Keuze voor de selectie van globale CFPs (of globale consistentie eisen).
    // <default>
    //  * Een set van CFPs is consistent als voor elke d^X[n], en voor alle Y in bnd(E)\{X} (dus in alle andere vergelijkingen), voor alle i waarvoor geldt pred(phi_Y, i) = X, danwel:
    //         a. target(Y, i, n) is gedefinieerd, of
    //         b. copy(Y, i, m) = n voor een of andere globale CFP d^Y[m]
    // Deze eis is in principe voldoende om globale CFPs te identificeren. Als we echter een strikte scheiding tussen control flow parameters en data parameters willen bewerkstelligen, dan moet hier optioneel de volgende eis aan toegevoegd worden:
    //
    // <alternative>
    //  * Een set van CFPs is consistent als de voorgaande eisen gelden, en bovendien voor elke d^X[n] geldt dat voor alle i waarvoor pred(phi_X, i) = Y != X, als d^X[n] affects data(phi_X, i)[m], dan is d^Y[m] een globale control flow parameter.
    // Waar de eerste gemarkeerd is als "detect conflicts for parameters of Y in equations of the form X(d) = ... Y(e)"
    // en de tweede als "detect conflicts for parameters of X in equations of the form X(d) = ... Y(e)".
    bool m_use_alternative_gcfp_consistency;

    // TODO: remove the three booleans above, since they are also present in m_options
    pbesstategraph_options m_options;

    // the local control flow parameters
    std::map<core::identifier_string, std::vector<bool> > m_is_LCFP;

    // the global control flow parameters
    std::map<core::identifier_string, std::vector<bool> > m_is_GCFP;

    // the vertices of the control flow graph
    GCFP_graph m_GCFP_graph;

    // the connected components in the control flow graph; a component contains the indices of vertices in the graph m_GCFP_graph
    std::vector<std::set<std::size_t> > m_connected_components;

    // the possible values of the connected components in the control flow graph
    std::vector<std::set<data::data_expression> > m_connected_components_values;

    // the local control flow graph(s)
    std::vector<local_control_flow_graph> m_local_control_flow_graphs;

    // for readability
    std::set<data::variable> FV(const data::data_expression& x) const
    {
      return data::find_free_variables(x);
    }

    void start_timer(const std::string& msg) const
    {
      if (m_options.timing_enabled())
      {
        m_options.timer->start(msg);
      }
    }

    void finish_timer(const std::string& msg) const
    {
      if (m_options.timing_enabled())
      {
        m_options.timer->finish(msg);
      }
    }

  public:
    void compute_control_flow_parameters()
    {
      start_timer("compute_local_control_flow_parameters");
      compute_local_control_flow_parameters();
      finish_timer("compute_local_control_flow_parameters");

      start_timer("compute_global_control_flow_parameters");
      compute_global_control_flow_parameters();
      finish_timer("compute_global_control_flow_parameters");

      start_timer("compute_related_GCFP_parameters");
      compute_related_GCFP_parameters();
      finish_timer("compute_related_GCFP_parameters");

      start_timer("compute_connected_components");
      compute_connected_components();
      finish_timer("compute_connected_components");
    }

    template <typename T>
    std::string print_control_flow_parameters(const std::string& msg, T& is_CFP)
    {
      std::ostringstream out;
      out << msg << std::endl;
      for (const stategraph_equation& equation: m_pbes.equations())
      {
        auto const& X = equation.variable().name();
        auto const& d_X = equation.parameters();
        const std::vector<bool>& cf = is_CFP[X];
        for (std::size_t i = 0; i < cf.size(); ++i)
        {
          if (cf[i])
          {
            out << "(" << X << ", " << i << ", " << d_X[i] << ")" << std::endl;
          }
        }
      }
      return out.str();
    }

    std::string print_LCFP()
    {
      return print_control_flow_parameters("--- computed LCFP parameters (before removing components) ---", m_is_LCFP);
    }

    std::string print_GCFP()
    {
      return print_control_flow_parameters("--- computed GCFP parameters ---", m_is_GCFP);
    }

    // returns true if m is not a key in the map
    template <typename Map>
    bool is_undefined(const Map& m, const typename Map::key_type& key) const
    {
      return m.find(key) == m.end();
    }

    // returns true if the mapping m maps key to value
    template <typename Map>
    bool is_mapped_to(const Map& m, const typename Map::key_type& key, const typename Map::mapped_type& value) const
    {
      auto i = m.find(key);
      return i != m.end() && i->second == value;
    }

    bool maps_to_and_is_GFCP(const std::map<std::size_t, std::size_t>& m, std::size_t value, const core::identifier_string& X)
    {
      for (const auto& i: m)
      {
        if (i.second == value && m_is_GCFP[X][i.first])
        {
          return true;
        }
      }
      return false;
    }

    void compute_local_control_flow_parameters()
    {
      mCRL2log(log::debug, "stategraph") << "=== computing local control flow parameters ===" << std::endl;

      auto const& equations = m_pbes.equations();

      // initialize all control flow parameters to true
      for (const stategraph_equation& equation: equations)
      {
        auto const& X = equation.variable().name();
        auto const& d_X = equation.parameters();
        m_is_LCFP[X] = std::vector<bool>(d_X.size(), true);
      }

      for (const stategraph_equation& equation: equations)
      {
        auto const& X = equation.variable().name();
        auto const& d_X = equation.parameters();
        auto const& predvars = equation.predicate_variables();
        for (const predicate_variable& Ye: predvars)
        {
          if (Ye.name() == X)
          {
            for (std::size_t n = 0; n < d_X.size(); n++)
            {
              if (m_use_alternative_lcfp_criterion)
              {
                // Een parameter d^X[n] is een LCFP indien voor alle i waarvoor geldt pred(phi_X,i) = X, danwel:
                // 1. copy(X,i,n) is undefined en source(X,i,n) and target(X,i,n) zijn beide defined, of
                // 2. copy(X,i,n) is defined en source(X,i,n) en target(X,i,n) zijn beide undefined.
                if (Ye.copy().find(n) == Ye.copy().end())
                {
                  // copy(X,i,n) is undefined
                  if (is_undefined(Ye.source(), n) || is_undefined(Ye.target(), n))
                  {
                    mCRL2log(log::debug, "stategraph") << "parameter " << print_cfp(X, n) << " is not an LCFP because of predicate variable " << Ye << " in equation " << X << " (copy and source/target undefined)" << std::endl;
                    m_is_LCFP[X][n] = false;
                  }
                }
                else
                {
                  // copy(X,i,n) is defined
                  if (!is_undefined(Ye.source(), n) || !is_undefined(Ye.target(), n))
                  {
                    mCRL2log(log::debug, "stategraph") << "parameter " << print_cfp(X, n) << " is not an LCFP because of predicate variable " << Ye << " in equation " << X << " (copy defined and source/target defined)" << std::endl;
                    m_is_LCFP[X][n] = false;
                  }
                }
              }
              else
              {
                if ((is_undefined(Ye.source(), n) || is_undefined(Ye.target(), n)) && !is_mapped_to(Ye.copy(), n, n))
                {
                  mCRL2log(log::debug, "stategraph") << "parameter " << print_cfp(X, n) << " is not an LCFP due to " << Ye << "(source and target undefined, and no copy to self)" << std::endl;
                  m_is_LCFP[X][n] = false;
                }
              }
            }
          }
        }
      }
      mCRL2log(log::debug, "stategraph") << print_LCFP();
    }

    // Computes the global control flow parameters. The result is stored in m_is_GCFP.
    void compute_global_control_flow_parameters()
    {
      mCRL2log(log::debug, "stategraph") << "=== computing global control flow parameters ===" << std::endl;

      m_is_GCFP = m_is_LCFP;

      auto const& equations = m_pbes.equations();

      bool changed;
      do
      {
        changed = false;

        // Detect conflicts for parameters of Y in equations of the form X(d) = ... Y(e)
        for (const stategraph_equation& equation: equations)
        {
          auto const& X = equation.variable().name();
          auto const& predvars = equation.predicate_variables();
          for (const predicate_variable& Ye: predvars)
          {
            auto const& Y = Ye.name();
            if (Y != X)
            {
              auto const& eq_Y = *find_equation(m_pbes, Y);
              auto const& d_Y = eq_Y.parameters();
              for (std::size_t n = 0; n < d_Y.size(); n++)
              {
                if (is_undefined(Ye.target(), n) && (!maps_to_and_is_GFCP(Ye.copy(), n, X)))
                {
                  if (m_is_GCFP[Y][n])
                  {
                    m_is_GCFP[Y][n] = false;
                    changed = true;
                    mCRL2log(log::debug, "stategraph") << "parameter " << print_cfp(Y, n) << " is not a GCFP because of predicate variable " << Ye << " in equation " << X << std::endl;
                  }
                }
              }
            }
          }
        }

        // Detect conflicts for parameters of X in equations of the form X(d) = ... Y(e)
        if (m_use_alternative_gcfp_consistency)
        {
          for (const stategraph_equation& equation: equations)
          {
            auto const& X = equation.variable().name();
            auto const& predvars = equation.predicate_variables();
            auto const& d_X = equation.parameters();
            std::size_t M = d_X.size();

            for (const predicate_variable& Ye : predvars)
            {
              auto const& Y = Ye.name();
              if (Y == X)
              {
                continue;
              }
              auto const& e = Ye.parameters();
              std::size_t n = 0;
              for (auto ei = e.begin(); ei != e.end(); ++ei, ++n)
              {
                std::set<data::variable> V = FV(*ei);
                for (std::size_t m = 0; m < M; m++)
                {
                  if (m_is_GCFP[X][m] && !m_is_GCFP[Y][n] && (V.find(d_X[m]) != V.end()))
                  {
                    m_is_GCFP[X][m] = false;
                    changed = true;
                    mCRL2log(log::debug, "stategraph") << "parameter " << print_cfp(X, m) << " is not a GCFP because of predicate variable " << Ye << " in equation " << X << std::endl;
                  }
                }
              }
            }
          }
        }
      }
      while (changed);

      mCRL2log(log::debug, "stategraph") << print_GCFP();
    }

    bool is_LCFP_parameter(const core::identifier_string& X, std::size_t i) const
    {
      auto j = m_is_LCFP.find(X);
      assert(j != m_is_LCFP.end());
      const std::vector<bool>& cf = j->second;
      assert(i < cf.size());
      return cf[i];
    }

    bool is_GCFP_parameter(const core::identifier_string& X, std::size_t i) const
    {
      auto j = m_is_GCFP.find(X);
      assert(j != m_is_GCFP.end());
      const std::vector<bool>& cf = j->second;
      assert(i < cf.size());
      return cf[i];
    }

    bool is_global_control_flow_parameter(const core::identifier_string& X, std::size_t i) const
    {
      using utilities::detail::contains;
      auto const& eq_X = *find_equation(m_pbes, X);
      const std::vector<std::size_t>& I = eq_X.control_flow_parameter_indices();
      return contains(I, i);
    }

    // relate (X, n) and (Y, m) in the dependency graph
    // \pre: the equation of X has a lower rank than the equation of Y
    void relate_GCFP_vertices(const core::identifier_string& X, std::size_t n, const core::identifier_string& Y, std::size_t m)
    {
      GCFP_vertex& u = m_GCFP_graph.find_vertex(X, n);
      GCFP_vertex& v = m_GCFP_graph.find_vertex(Y, m);
      u.neighbors().insert(&v);
      v.neighbors().insert(&u);
    }

    std::string print_cfp(const core::identifier_string& X, std::size_t i) const
    {
      auto const& eq_X = *find_equation(m_pbes, X);
      auto const& d = eq_X.parameters()[i];
      std::ostringstream out;
      out << "(" << X << ", " << i << ", " << d << ")";
      return out.str();
    }

    std::string log_related_parameters(const core::identifier_string& X,
                                       std::size_t n,
                                       const core::identifier_string& Y,
                                       std::size_t m,
                                       const predicate_variable& Ye,
                                       const std::string& reason = ""
                                      ) const
    {
      std::ostringstream out;
      if (X != Y || n != m)
      {
        out << print_cfp(X, n) << " and " << print_cfp(Y, m) << " are related " << "because of recursion " << Ye << " in the equation for " << X << reason;
      }
      return out.str();
    }

    // Determines which control flow parameters are related. This is done by assigning neighbors to the
    // vertices in m_GCFP_graph.
    void compute_related_GCFP_parameters()
    {
      mCRL2log(log::debug, "stategraph") << "=== computing related global control flow parameters ===" << std::endl;
      const std::vector<stategraph_equation>& equations = m_pbes.equations();

      // step 1: create vertices in m_GCFP_graph
      for (const stategraph_equation& equation: equations)
      {
        auto const& X = equation.variable().name();
        auto const& d_X = equation.parameters();
        for (std::size_t n = 0; n < d_X.size(); n++)
        {
          if (is_GCFP_parameter(X, n))
          {
            m_GCFP_graph.add_vertex(GCFP_vertex(X, n, d_X[n]));
          }
        }
      }

      // step 2: create edges between related vertices in m_GCFP_graph
      for (const stategraph_equation& equation: equations)
      {
        auto const& X = equation.variable().name();
        auto const& predvars = equation.predicate_variables();
        for (const predicate_variable& Ye: predvars)
        {
          auto const& Y = Ye.name();
          auto const& copy = Ye.copy();
          for (const auto& j: copy)
          {
<<<<<<< HEAD
            std::size_t n = j->first;
            std::size_t m = j->second;
=======
            std::size_t n = j.first;
            std::size_t m = j.second;
>>>>>>> 32255caf
            if (is_GCFP_parameter(X, n) && is_GCFP_parameter(Y, m))
            {
              if (m_use_alternative_gcfp_relation)
              {
                // Twee parameters zijn alleen gerelateerd als er een copy is van de een naar de ander,
                // EN dat de target in dat geval ongedefinieerd is (dus we weten echt geen concrete waarde
                // voor de parameter op dat punt).
                if (is_undefined(Ye.target(), m))
                {
                  mCRL2log(log::debug, "stategraph") << log_related_parameters(X, n, Y, m, Ye) << std::endl;
                  relate_GCFP_vertices(X, n, Y, m);
                }
              }
              else
              {
                mCRL2log(log::debug, "stategraph") << log_related_parameters(X, n, Y, m, Ye, " (target is undefined)") << std::endl;
                relate_GCFP_vertices(X, n, Y, m);
              }
            }
          }
        }
      }
    }

    // a connected component is valid if it does not contain two nodes (X, n) and (Y, m) with X == Y
    bool is_valid_connected_component(const std::set<std::size_t>& component) const
    {
      std::set<core::identifier_string> V;
      for (std::size_t i: component)
      {
        auto const& X = m_GCFP_graph.vertex(i).name();
        if (V.find(X) != V.end())
        {
          return false;
        }
        V.insert(X);
      }
      return true;
    }

    std::string print_connected_component(const std::set<std::size_t>& component) const
    {
      std::ostringstream out;
      out << "{";
      for (auto i = component.begin(); i != component.end(); ++i)
      {
        if (i != component.begin())
        {
          out << ", ";
        }
        out << m_GCFP_graph.vertex(*i);
      }
      out << "}";
      if (!is_valid_connected_component(component))
      {
        out << " (invalid)";
      }
      return out.str();
    }

    void print_connected_components() const
    {
      for (const std::set<std::size_t>& component: m_connected_components)
      {
        mCRL2log(log::debug, "stategraph") << print_connected_component(component) << std::endl;
      }
    }

    // compute the connected component belonging to vertex i in m_GCFP_graph
    std::set<std::size_t> compute_connected_component(std::size_t i, std::vector<bool>& done) const
    {
      using utilities::detail::pick_element;

      std::set<std::size_t> todo;
      std::set<std::size_t> component;

      todo.insert(i);
      while (!todo.empty())
      {
        std::size_t u_index = pick_element(todo);
        const GCFP_vertex& u = m_GCFP_graph.vertex(u_index);
        done[u_index] = true;
        component.insert(u_index);

        for (GCFP_vertex* w: u.neighbors())
        {
          std::size_t w_index = m_GCFP_graph.index(*w);
          if (!done[w_index])
          {
            todo.insert(w_index);
          }
        }
      }
      return component;
    }

    void compute_connected_components()
    {
      mCRL2log(log::debug, "stategraph") << "=== computing connected components ===" << std::endl;

      // done[i] means that vertex i in m_GCFP_graph has been processed
      std::vector<bool> done(m_GCFP_graph.vertices().size(), false);

      for (std::size_t i = 0; i < done.size(); i++)
      {
        if (done[i])
        {
          continue;
        }
        std::set<std::size_t> component = compute_connected_component(i, done);
        m_connected_components.push_back(component);
      }
      mCRL2log(log::debug, "stategraph") << "--- computed connected components ---" << std::endl;
      print_connected_components();
    }

    // removes the connected components V for which !is_valid_connected_component(V)
    void remove_invalid_connected_components()
    {
      auto i = std::remove_if(m_connected_components.begin(), m_connected_components.end(),
                              std::bind(std::logical_not<bool>(),
                                        std::bind(&stategraph_algorithm::is_valid_connected_component, this, std::placeholders::_1)));
      m_connected_components.erase(i, m_connected_components.end());
    }

    // Returns true if d_X[m] is not only copied.
    //
    // A CFP d_X[m] is not only copied if
    //    (1) for some i    : source(X, i, m) is defined
    // or (2) for some Y, i : pred(phi_Y , i) = X and target(Y, i, m) is defined
    bool is_not_only_copied(const core::identifier_string& X, std::size_t m) const
    {
      // check (1)
      auto const& eq_X = *find_equation(m_pbes, X);
      auto const& predvars = eq_X.predicate_variables();
      for (const predicate_variable& predvar: predvars)
      {
        if (!is_undefined(predvar.source(), m))
        {
          return true;
        }
      }

      // check (2)
      for (const stategraph_equation& equation: m_pbes.equations())
      {
        auto const& predvars = equation.predicate_variables();
        for (const auto & predvar : predvars)
        {
          if (predvar.name() == X && !is_undefined(predvar.target(), m))
          {
            return true;
          }
        }
      }
      return false;
    }

    // Returns true if all CFPs in component are 'only copied'
    bool has_only_copied_CFPs(const std::set<std::size_t>& component) const
    {
      for (std::size_t i: component)
      {
        const GCFP_vertex& u = m_GCFP_graph.vertex(i);
        const auto& X = u.name();
        auto m = u.index();
        if (is_not_only_copied(X, m))
        {
          return false;
        }
      }
      return true;
    }

    // Removes the connected components V that consist of CFPs that are only copied.
    void remove_only_copy_components()
    {
      auto i = std::remove_if(m_connected_components.begin(), m_connected_components.end(), std::bind(&stategraph_algorithm::has_only_copied_CFPs, this, std::placeholders::_1));
      m_connected_components.erase(i, m_connected_components.end());
      mCRL2log(log::debug, "stategraph") << "--- connected components after removing 'only copy' ones ---" << std::endl;
      print_connected_components();
    }

    const std::vector<bool>& is_GCFP(const core::identifier_string& X) const
    {
      std::map<core::identifier_string, std::vector<bool> >::const_iterator i = m_is_GCFP.find(X);
      assert (i != m_is_GCFP.end());
      return i->second;
    }

    // returns the control flow parameters of the propositional variable with name X
    std::set<data::variable> control_flow_parameters(const core::identifier_string& X) const
    {
      std::set<data::variable> result;
      const std::vector<bool>& b = is_GCFP(X);
      auto const& eq_X = *find_equation(m_pbes, X);
      auto const& d_X = eq_X.parameters();
      std::size_t index = 0;
      for (auto i = d_X.begin(); i != d_X.end(); ++i, index++)
      {
        if (b[index])
        {
          result.insert(*i);
        }
      }
      return result;
    }

    std::vector<std::size_t> control_flow_parameter_indices(const core::identifier_string& X) const
    {
      std::vector<std::size_t> result;
      auto const& eq_X = *find_equation(m_pbes, X);
      auto const& d_X = eq_X.parameters();
      for (std::size_t k = 0; k < d_X.size(); k++)
      {
        if (is_global_control_flow_parameter(X, k))
        {
          result.push_back(k);
        }
      }
      return result;
    }

    std::string print_data_parameters(const core::identifier_string& X, std::set<std::size_t> I) const
    {
      std::ostringstream out;
      out << "  data parameters for vertex " << X << ":";
      for (std::size_t q: I)
      {
        out << " " << print_cfp(X, q);
      }
      return out.str();
    }

    // set the control flow and data parameter information in p
    void set_parameters(const stategraph_pbes& p)
    {
      // set control flow parameters
      std::map<core::identifier_string, std::set<std::size_t> > CFP; // CFP["X"] is the set of indices of control flow parameters of equation "X"
      for (const std::set<std::size_t>& component: m_connected_components)
      {
        for (std::size_t j: component)
        {
          const GCFP_vertex& u = m_GCFP_graph.vertex(j);
          if (u.has_variable())
          {
            CFP[u.name()].insert(u.index());
          }
        }
      }
      for (auto& i: CFP)
      {
        auto const& X = i.first;
        auto const& eqn = *find_equation(p, X);
        eqn.set_control_flow_parameters(i.second);
      }

      // set data parameters
      for (const stategraph_equation& eq_X: m_pbes.equations())
      {
        auto const& X = eq_X.variable().name();
        std::set<std::size_t> I; // data parameters of equation eq_X
        for (std::size_t i = 0; i < eq_X.parameters().size(); ++i)
        {
          I.insert(i);
        }
        for (const std::set<std::size_t>& component : m_connected_components)
        {
          for (std::size_t j: component)
          {
            const GCFP_vertex& u = m_GCFP_graph.vertex(j);
            if (u.name() == X && u.index() != data::undefined_index())
            {
              I.erase(u.index());
            }
          }
        }
        eq_X.set_data_parameters(I);
      }
    }

    // prints all vertices of the connected components
    void print_final_control_flow_parameters() const
    {
      std::ostringstream out;
      mCRL2log(log::verbose, "stategraph") << "--- computed control flow parameters ---" << std::endl;

      // collect the control flow points in the map CFP
      std::map<core::identifier_string, std::set<const GCFP_vertex*> > CFP;
      for (const std::set<std::size_t>& component: m_connected_components)
      {
        for (std::size_t j: component)
        {
          const GCFP_vertex& u = m_GCFP_graph.vertex(j);
          if (u.has_variable())
          {
            CFP[u.name()].insert(&u);
          }
        }
      }

      // print the map CFP
      for (auto i = CFP.begin(); i != CFP.end(); ++i)
      {
        if (i != CFP.begin())
        {
          out << "\n";
        }
        auto const& V = i->second;
        for (auto j = V.begin(); j != V.end(); ++j)
        {
          if (j != V.begin())
          {
            out << ", ";
          }
          out << **j;
        }
      }
      mCRL2log(log::verbose, "stategraph") << out.str() << std::endl;
    }

    stategraph_algorithm(const pbes& p, const pbesstategraph_options& options)
      : m_datar(p.data(), options.rewrite_strategy),
        m_use_alternative_lcfp_criterion(options.use_alternative_lcfp_criterion),
        m_use_alternative_gcfp_relation(options.use_alternative_gcfp_relation),
        m_use_alternative_gcfp_consistency(options.use_alternative_gcfp_consistency),
        m_options(options)
    {
      m_pbes = stategraph_pbes(p);
    }

    /// \brief Returns the connected components of the global control flow graph.
    const std::vector<std::set<std::size_t> >& connected_components() const
    {
      return m_connected_components;
    }

    std::string print(const GCFP_vertex& u) const
    {
      std::ostringstream out;
      out << '(' << u.name() << ", " << find_equation(m_pbes, u.name())->parameters()[u.index()].name() << ')';
      return out.str();
    }

    /// \brief Computes the values that the CFPs in component can attain.
    std::set<data::data_expression> compute_connected_component_values(const std::set<std::size_t>& component)
    {
      std::set<data::data_expression> result;

      // search for a node that corresponds to a variable in the init of the PBES
      const propositional_variable_instantiation& init = m_pbes.initial_state();
      auto const& Xinit = init.name();

      for (std::size_t j: component)
      {
        const GCFP_vertex& u = m_GCFP_graph.vertex(j);
        if (u.name() == Xinit)
        {
          const data::data_expression& d = nth_element(init.parameters(), u.index());
          result.insert(d);
        }
      }

      // source(X, i, k) = v
      for (std::size_t p: component)
      {
        const GCFP_vertex& u = m_GCFP_graph.vertex(p);
        auto const& X = u.name();
        std::size_t k = u.index();
        auto const& eq_X = *find_equation(m_pbes, X);
        for (const predicate_variable& predvar: eq_X.predicate_variables())
        {
          auto q = predvar.source().find(k);
          if (q != predvar.source().end())
          {
            const data::data_expression& v = q->second;
            result.insert(v);
          }
        }
      }

      // target(X, i, k) = v
      for (std::size_t p: component)
      {
        const GCFP_vertex& u = m_GCFP_graph.vertex(p);
        auto const& Y = u.name();
        std::size_t k = u.index();
        auto const& eq_Y = *find_equation(m_pbes, Y);
        for (const predicate_variable& predvar: eq_Y.predicate_variables())
        {
          if (predvar.name() != Y)
          {
            continue;
          }
          auto q = predvar.target().find(k);
          if (q != predvar.target().end())
          {
            const data::data_expression& v = q->second;
            result.insert(v);
          }
        }
      }

      return result;
    }

    void compute_connected_component_values()
    {
      mCRL2log(log::debug, "stategraph") << "=== computing values for the components" << std::endl;
      for (const std::set<std::size_t>& component: m_connected_components)
      {
        std::set<data::data_expression> values = compute_connected_component_values(component);
        m_connected_components_values.push_back(values);
        mCRL2log(log::debug, "stategraph") << print_connected_component(component) << " values = " << core::detail::print_set(values) << std::endl;
      }
    }

    // Returns the possible values of the vertex (X, j). N.B. Very inefficient!
    std::vector<data::data_expression> compute_values(const core::identifier_string& X, std::size_t j) const
    {
      // search for a graph that contains (X, j)
      for (std::size_t k = 0; k < m_local_control_flow_graphs.size(); k++)
      {
        auto const& Gk = m_local_control_flow_graphs[k];
        if (Gk.has_vertex(X, j))
        {
          auto const& values = m_connected_components_values[k];
          return std::vector<data::data_expression>(values.begin(), values.end());
        }
      }
      throw mcrl2::runtime_error("error in compute_values: vertex not found");
    }

    /// \brief Computes the control flow graph
    void run()
    {
      simplify(m_pbes);
      m_pbes.compute_source_target_copy();
      mCRL2log(log::debug, "stategraph") << "--- source, target, copy ---\n" << m_pbes.print_source_target_copy() << std::endl;
      compute_control_flow_parameters();
      remove_invalid_connected_components();
      remove_only_copy_components();
      mCRL2log(log::debug1, "stategraph") << "--- GCFP graph = ---\n" << m_GCFP_graph << std::endl;
      set_parameters(m_pbes);
      print_final_control_flow_parameters();

      start_timer("compute_connected_component_values");
      compute_connected_component_values();
      finish_timer("compute_connected_component_values");
    }

    const stategraph_pbes& get_pbes() const
    {
      return m_pbes;
    }
};

} // namespace detail

} // namespace pbes_system

} // namespace mcrl2

#endif // MCRL2_PBES_DETAIL_STATEGRAPH_ALGORITHM_H<|MERGE_RESOLUTION|>--- conflicted
+++ resolved
@@ -476,13 +476,8 @@
           auto const& copy = Ye.copy();
           for (const auto& j: copy)
           {
-<<<<<<< HEAD
-            std::size_t n = j->first;
-            std::size_t m = j->second;
-=======
             std::size_t n = j.first;
             std::size_t m = j.second;
->>>>>>> 32255caf
             if (is_GCFP_parameter(X, n) && is_GCFP_parameter(Y, m))
             {
               if (m_use_alternative_gcfp_relation)
