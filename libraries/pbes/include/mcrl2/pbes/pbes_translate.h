// #define MCRL2_PBES_TRANSLATE_DEBUG
// #define MCRL2_EQUAL_MULTI_ACTIONS_DEBUG

// Author(s): Wieger Wesselink
// Copyright: see the accompanying file COPYING or copy at
// https://svn.win.tue.nl/trac/MCRL2/browser/trunk/COPYING
//
// Distributed under the Boost Software License, Version 1.0.
// (See accompanying file LICENSE_1_0.txt or copy at
// http://www.boost.org/LICENSE_1_0.txt)
//
/// \file mcrl2/pbes/pbes_translate.h
/// \brief The pbes_translate algorithm.

#ifndef MCRL2_PBES_PBES_TRANSLATE_H
#define MCRL2_PBES_PBES_TRANSLATE_H

#include <iterator>
#include <sstream>
#include <algorithm>
#include "mcrl2/atermpp/detail/aterm_list_utility.h"
#include "mcrl2/core/detail/print_utility.h"
#include "mcrl2/data/standard_utility.h"
#include "mcrl2/data/detail/data_utility.h"
#include "mcrl2/data/detail/find.h"
#include "mcrl2/data/replace.h"
#include "mcrl2/data/set_identifier_generator.h"
#include "mcrl2/lps/specification.h"
#include "mcrl2/lps/detail/make_timed_lps.h"
#include "mcrl2/lps/replace.h"
#include "mcrl2/modal_formula/replace.h"
#include "mcrl2/modal_formula/monotonicity.h"
#include "mcrl2/modal_formula/state_formula.h"
#include "mcrl2/modal_formula/state_formula_rename.h"
#include "mcrl2/modal_formula/preprocess_state_formula.h"
#include "mcrl2/modal_formula/detail/state_variable_negator.h"
#include "mcrl2/modal_formula/detail/action_formula_accessors.h"
#include "mcrl2/modal_formula/detail/state_formula_accessors.h"
#include "mcrl2/pbes/monotonicity.h"
#include "mcrl2/pbes/normalize.h"
#include "mcrl2/pbes/pbes.h"
#include "mcrl2/pbes/replace.h"
#include "mcrl2/pbes/detail/pbes_translate_impl.h"
#include "mcrl2/pbes/detail/lps2pbes_indenter.h"

namespace mcrl2
{

namespace pbes_system
{

/// \cond INTERNAL_DOCS
//
/// \brief Concatenates two sequences of PBES equations
/// \param p A sequence of PBES equations
/// \param q A sequence of PBES equations
/// \return The concatenation result
inline
atermpp::vector<pbes_equation> operator+(const atermpp::vector<pbes_equation>& p, const atermpp::vector<pbes_equation>& q)
{
  atermpp::vector<pbes_equation> result(p);
  result.insert(result.end(), q.begin(), q.end());
  return result;
}
/// \endcond

/// \cond INTERNAL_DOCS
//
/// \brief Appends a PBES equation to a sequence of PBES equations
/// \param p A sequence of PBES equations
/// \param e A PBES equation
/// \return The append result
inline
atermpp::vector<pbes_equation> operator+(const atermpp::vector<pbes_equation>& p, const pbes_equation& e)
{
  atermpp::vector<pbes_equation> result(p);
  result.push_back(e);
  return result;
}
/// \endcond

/// \cond INTERNAL_DOCS
namespace detail
{

inline
std::string myprint(const atermpp::vector<pbes_equation>& v)
{
  std::ostringstream out;
  out << "[";
  for (atermpp::vector<pbes_equation>::const_iterator i = v.begin(); i != v.end(); ++i)
  {
    out << "\n  " << pbes_system::pp(i->symbol()) << " " << pbes_system::pp(i->variable()) << " = " << pbes_system::pp(i->formula());
  }
  out << "\n]";
  return out.str();
}

/// \brief Generates fresh variables with names that do not appear in the given context.
/// Caveat: the implementation is very inefficient.
/// \param update_context If true, then generated names are added to the context
inline
data::variable_list make_fresh_variables(const data::variable_list& variables, data::set_identifier_generator& id_generator, bool add_to_context = true)
{
  data::variable_vector result;
  for (data::variable_list::const_iterator i = variables.begin(); i != variables.end(); ++i)
  {
    core::identifier_string name =  id_generator(std::string(i->name()));
    result.push_back(data::variable(name, i->sort()));
    if (!add_to_context)
    {
      id_generator.remove_identifier(name);
    }
  }
  return atermpp::convert<data::variable_list>(result);
}

} // namespace detail
/// \endcond

/// \brief Abstract algorithm class for translating a state formula and a specification to a pbes.
class pbes_translate_algorithm
{
  protected:
    /// \brief The Par function of the translation
    /// \param x A
    /// \param l A sequence of data variables
    /// \param f A modal formula
    /// \return The function result
    data::variable_list Par(core::identifier_string x, data::variable_list l, state_formulas::state_formula f)
    {
      using namespace state_formulas::detail::accessors;
      namespace p = pbes_system;
      namespace s = state_formulas;
      using atermpp::detail::operator+;

      data::variable_list result;

      if (data::is_data_expression(f))
      {
        // result = data::variable_list();
      }
      else if (s::is_true(f))
      {
        // result = data::variable_list();
      }
      else if (s::is_false(f))
      {
        // result = data::variable_list();
      }
      else if (s::is_not(f))
      {
        result = Par(x, l, arg(f));
      }
      else if (s::is_and(f))
      {
        result = Par(x, l, left(f)) + Par(x, l, right(f));
      }
      else if (s::is_or(f))
      {
        result = Par(x, l, left(f)) + Par(x, l, right(f));
      }
      else if (s::is_imp(f))
      {
        result = Par(x, l, left(f)) + Par(x, l, right(f));
      }
      else if (s::is_must(f))
      {
        result = Par(x, l, arg(f));
      }
      else if (s::is_may(f))
      {
        result = Par(x, l, arg(f));
      }
      else if (s::is_forall(f))
      {
        result = Par(x, l + var(f), arg(f));
      }
      else if (s::is_exists(f))
      {
        result = Par(x, l + var(f), arg(f));
      }
      else if (s::is_variable(f))
      {
        result = data::variable_list();
      }
      else if (s::is_mu(f) || (s::is_nu(f)))
      {
        if (name(f) == x)
        {
          result = l;
        }
        else
        {
          data::variable_list xf = detail::mu_variables(f);
          state_formulas::state_formula g = atermpp::arg3(f);
          result = Par(x, l + xf, g);
        }
      }
      else if (s::is_yaled_timed(f))
      {
        result = data::variable_list();
      }
      else if (s::is_delay_timed(f))
      {
        result = data::variable_list();
      }
      else
      {
        assert(false);
      }
#ifdef MCRL2_PBES_TRANSLATE_PAR_DEBUG
      std::cerr << "\n<Par>(" << core::pp(x) << ", " << data::pp(l) << ", " << state_formulas::pp(f) << ") = " << data::pp(result) << std::endl;
#endif
      return result;
    }

  public:
    /// \brief Constructor.
    pbes_translate_algorithm()
    {}
};

/// \brief Algorithm for translating a state formula and a timed specification to a pbes.
class pbes_translate_algorithm_timed: public pbes_translate_algorithm
{
  protected:

    /// \brief The \p sat_top function of the translation
    /// \param a A timed multi-action
    /// \param b An action formula
    /// \return The function result
    pbes_expression sat_top(const lps::multi_action& x, const action_formulas::action_formula& b)
    {
#ifdef MCRL2_PBES_TRANSLATE_DEBUG
<<<<<<< HEAD
      std::cerr << "\n" << lps2pbes_indent() << "<sat timed>" << x.to_string() << " " << action_formulas::pp(b) << std::flush;
=======
      std::cerr << "\n" << lps2pbes_indent() << "<sat timed>" << lps::pp(x) << " " << action_formulas::pp(b) << std::flush;
>>>>>>> a907a07f
      lps2pbes_increase_indent();
#endif
      using namespace action_formulas::detail::accessors;
      namespace d = data;
      namespace z = pbes_expr_optimized;
      namespace a = action_formulas;

      pbes_expression result;

      if (lps::is_multi_action(b))
      {
        result = lps::equal_multi_actions(x, lps::multi_action(mult_params(b)));
      }
      else if (a::is_true(b))
      {
        result = z::true_();
      }
      else if (a::is_false(b))
      {
        result = z::false_();
      }
      else if (data::is_data_expression(b))
      {
        result = b;
      }
      else if (a::is_at(b))
      {
        data::data_expression t = x.time();
        action_formulas::action_formula alpha = arg(b);
        data::data_expression t1 = time(b);
        result = z::and_(sat_top(x, alpha), d::equal_to(t, t1));
      }
      else if (a::is_not(b))
      {
        result = z::not_(sat_top(x, arg(b)));
      }
      else if (a::is_and(b))
      {
        result = z::and_(sat_top(x, left(b)), sat_top(x, right(b)));
      }
      else if (a::is_or(b))
      {
        result = z::or_(sat_top(x, left(b)), sat_top(x, right(b)));
      }
      else if (a::is_imp(b))
      {
        result = z::imp(sat_top(x, left(b)), sat_top(x, right(b)));
      }
      else if (a::is_forall(b))
      {
        data::variable_list v = var(b);
        assert(v.size() > 0);
        action_formulas::action_formula alpha = arg(b);
        data::set_identifier_generator id_generator;
        id_generator.add_identifiers(data::detail::variable_names(lps::find_variables(x)));
        id_generator.add_identifiers(data::detail::variable_names(action_formulas::find_variables(b)));
        data::variable_list b = pbes_system::detail::make_fresh_variables(v, id_generator, false);
        result = z::forall(b, sat_top(x, action_formulas::replace_free_variables(alpha, data::make_sequence_sequence_substitution(v, b))));
      }
      else if (a::is_exists(b))
      {
        data::variable_list v = var(b);
        assert(v.size() > 0);
        action_formulas::action_formula alpha = arg(b);
        data::set_identifier_generator id_generator;
        id_generator.add_identifiers(data::detail::variable_names(lps::find_variables(x)));
        id_generator.add_identifiers(data::detail::variable_names(action_formulas::find_variables(b)));
        data::variable_list b = pbes_system::detail::make_fresh_variables(v, id_generator, false);
        result = z::exists(b, sat_top(x, action_formulas::replace_free_variables(alpha, data::make_sequence_sequence_substitution(v, b))));
      }
      else
      {
        throw mcrl2::runtime_error(std::string("sat_top[timed] error: unknown lps::action formula ") + action_formulas::pp(b));
      }
#ifdef MCRL2_PBES_TRANSLATE_DEBUG
      lps2pbes_decrease_indent();
      std::cerr << "\n" << lps2pbes_indent() << "<satresult>" << pbes_system::pp(result) << std::flush;
#endif
      return result;
    }

    /// \brief The \p RHS function of the translation
    /// \param f0 A modal formula
    /// \param f A modal formula
    /// \param lps A linear process
    /// \param T A data variable
    /// \param id_generator A set of strings that may not be used for naming a fresh variable
    /// \return The function result
    pbes_expression RHS(
      state_formulas::state_formula f0,
      state_formulas::state_formula f,
      const lps::linear_process& lps,
      data::variable T,
      data::set_identifier_generator& id_generator
     )
    {
#ifdef MCRL2_PBES_TRANSLATE_DEBUG
      std::cerr << "\n" << lps2pbes_indent() << "<RHS timed>" << state_formulas::pp(f) << std::flush;
      lps2pbes_increase_indent();
#endif
      namespace z = pbes_expr_optimized;
      using namespace pbes_system::accessors;
      namespace s = state_formulas;
      namespace a = state_formulas::detail::accessors;
      namespace d = data;
      using atermpp::detail::operator+;

      pbes_expression result;

      if (!s::is_not(f))
      {
        if (data::is_data_expression(f))
        {
          result = pbes_expression(f);
        }
        else if (s::is_true(f))
        {
          result = z::true_();
        }
        else if (s::is_false(f))
        {
          result = z::false_();
        }
        else if (s::is_and(f))
        {
          result = z::and_(RHS(f0, a::left(f), lps, T, id_generator), RHS(f0, a::right(f), lps, T, id_generator));
        }
        else if (s::is_or(f))
        {
          result = z::or_(RHS(f0, a::left(f), lps, T, id_generator), RHS(f0, a::right(f), lps, T, id_generator));
        }
        else if (s::is_imp(f))
        {
          // TODO: generalize
          // result = imp(RHS(f0, a::left(f), lps, T, id_generator), RHS(f0, a::right(f), lps, T, id_generator));
          result = z::or_(RHS(f0, s::not_(a::left(f)), lps, T, id_generator), RHS(f0, a::right(f), lps, T, id_generator));
        }
        else if (s::is_forall(f))
        {
          id_generator.add_identifiers(data::detail::variable_names(data::find_variables(a::var(f))));
          result = pbes_expr::forall(a::var(f), RHS(f0, a::arg(f), lps, T, id_generator));
        }
        else if (s::is_exists(f))
        {
          id_generator.add_identifiers(data::detail::variable_names(data::find_variables(a::var(f))));
          result = pbes_expr::exists(a::var(f), RHS(f0, a::arg(f), lps, T, id_generator));
        }
        else if (s::is_must(f))
        {
          atermpp::vector<pbes_expression> v;
          action_formulas::action_formula alpha = a::act(f);
          state_formulas::state_formula phi = a::arg(f);
          const lps::action_summand_vector& asv = lps.action_summands();
          for (lps::action_summand_vector::const_iterator i = asv.begin(); i != asv.end(); ++i)
          {
            data::data_expression ci(i->condition());
            lps::multi_action ai = i->multi_action();
            data::assignment_list gi = i->assignments();
            data::variable_list xp(lps.process_parameters());
            data::variable_list yi(i->summation_variables());

            pbes_expression rhs = RHS(f0, phi, lps, T, id_generator);
//std::cout << "\n" << core::detail::print_set(id_generator, "id_generator") << std::endl;
            data::variable_list y = pbes_system::detail::make_fresh_variables(yi, id_generator);
//std::cout << "\n" << core::detail::print_list(yi, data::stream_printer(), "yi") << std::endl;
//std::cout << "\n" << core::detail::print_list(y, data::stream_printer(), "y") << std::endl;
            ci = data::replace_free_variables(ci, data::make_sequence_sequence_substitution(yi, y));
            lps::replace_free_variables(ai, data::make_sequence_sequence_substitution(yi, y));
            gi = data::replace_free_variables(gi, data::make_sequence_sequence_substitution(yi, y));
            data::data_expression ti = ai.time();

            pbes_expression p1 = sat_top(ai, alpha);
            pbes_expression p2 = ci;
            pbes_expression p3 = d::greater(ti, T);

            // N.B. The order of these two substitutions is important!
            rhs = pbes_system::replace_free_variables(rhs, data::assignment_sequence_substitution(gi));
            rhs = pbes_system::replace_free_variables(rhs, data::assignment(T, ti));

            pbes_expression p = pbes_expr::forall(y, imp(and_(and_(p1, p2), p3), rhs));
            v.push_back(p);
          }
          result = z::join_and(v.begin(), v.end());
        }
        else if (s::is_may(f))
        {
          atermpp::vector<pbes_expression> v;
          action_formulas::action_formula alpha = a::act(f);
          state_formulas::state_formula phi = a::arg(f);
          const lps::action_summand_vector& asv=lps.action_summands();
          for (lps::action_summand_vector::const_iterator i = asv.begin(); i != asv.end(); ++i)
          {
            data::data_expression ci(i->condition());
            lps::multi_action ai = i->multi_action();
            data::assignment_list gi = i->assignments();
            data::variable_list xp(lps.process_parameters());
            data::variable_list yi(i->summation_variables());

            pbes_expression rhs = RHS(f0, phi, lps, T, id_generator);
            data::variable_list y = pbes_system::detail::make_fresh_variables(yi, id_generator);
            ci = data::replace_free_variables(ci, data::make_sequence_sequence_substitution(yi, y));
            lps::replace_free_variables(ai, data::make_sequence_sequence_substitution(yi, y));
            gi = data::replace_free_variables(gi, data::make_sequence_sequence_substitution(yi, y));
            data::data_expression ti = ai.time();

            pbes_expression p1 = sat_top(ai, alpha);
            pbes_expression p2 = ci;
            pbes_expression p3 = d::greater(ti, T);

            // N.B. The order of these two substitutions is important!
            rhs = pbes_system::replace_free_variables(rhs, data::assignment_sequence_substitution(gi));
            rhs = pbes_system::replace_free_variables(rhs, data::assignment(T, ti));

            pbes_expression p = pbes_expr::exists(y, and_(and_(and_(p1, p2), p3), rhs));
            v.push_back(p);
          }
          result = z::join_or(v.begin(), v.end());
        }
        else if (s::is_delay_timed(f))
        {
          data::data_expression t = a::time(f);
          atermpp::vector<pbes_expression> v;
          const lps::action_summand_vector& asv=lps.action_summands();
          for (lps::action_summand_vector::const_iterator i = asv.begin(); i != asv.end(); ++i)
          {
            data::data_expression ck(i->condition());
            data::data_expression tk(i->multi_action().time());
            data::variable_list yk = i->summation_variables();
            pbes_expression p = pbes_expr::exists(yk, and_(ck, d::less_equal(t, tk)));
            v.push_back(p);
          }
          const lps::deadlock_summand_vector& dsv=lps.deadlock_summands();
          for (lps::deadlock_summand_vector::const_iterator i = dsv.begin(); i != dsv.end(); ++i)
          {
            data::data_expression ck(i->condition());
            data::data_expression tk(i->deadlock().time());
            data::variable_list yk = i->summation_variables();
            pbes_expression p = pbes_expr::exists(yk, and_(ck, d::less_equal(t, tk)));
            v.push_back(p);
          }
          result = z::or_(z::join_or(v.begin(), v.end()), d::less_equal(t, T));
        }
        else if (s::is_yaled_timed(f))
        {
          data::data_expression t = a::time(f);
          atermpp::vector<pbes_expression> v;
          const lps::action_summand_vector& asv=lps.action_summands();
          for (lps::action_summand_vector::const_iterator i = asv.begin(); i != asv.end(); ++i)
          {
            data::data_expression ck(i->condition());
            data::data_expression tk(i->multi_action().time());
            data::variable_list yk = i->summation_variables();
            pbes_expression p = pbes_expr::forall(yk, or_(data::sort_bool::not_(ck), d::greater(t, tk)));
            v.push_back(p);
          }
          const lps::deadlock_summand_vector& dsv=lps.deadlock_summands();
          for (lps::deadlock_summand_vector::const_iterator i = dsv.begin(); i != dsv.end(); ++i)
          {
            data::data_expression ck(i->condition());
            data::data_expression tk(i->deadlock().time());
            data::variable_list yk = i->summation_variables();
            pbes_expression p = pbes_expr::forall(yk, or_(data::sort_bool::not_(ck), d::greater(t, tk)));
            v.push_back(p);
          }
          result = z::and_(z::join_or(v.begin(), v.end()), d::greater(t, T));
        }
        else if (s::is_variable(f))
        {
          core::identifier_string X = a::name(f);
          data::data_expression_list d = a::param(f);
          data::variable_list xp = lps.process_parameters();
          result = propositional_variable_instantiation(X, T + d + xp + Par(X, data::variable_list(), f0));
        }
        else if (s::is_mu(f) || (s::is_nu(f)))
        {
          core::identifier_string X = a::name(f);
          data::data_expression_list d = detail::mu_expressions(f);
          data::variable_list xp = lps.process_parameters();
          result = propositional_variable_instantiation(X, T + d + xp + Par(X, data::variable_list(), f0));
        }
        else
        {
          throw mcrl2::runtime_error(std::string("RHS[timed] error: unknown state formula ") + state_formulas::pp(f));
        }
      }
      else // the formula is a negation
      {
        f = a::arg(f);
        if (data::is_data_expression(f))
        {
          result = pbes_expression(data::sort_bool::not_(f));
        }
        else if (s::is_true(f))
        {
          result = z::false_();
        }
        else if (s::is_false(f))
        {
          result = z::true_();
        }
        else if (s::is_not(f))
        {
          result = RHS(f0, a::arg(f), lps, T, id_generator);
        }
        else if (s::is_and(f))
        {
          result = z::or_(RHS(f0, s::not_(a::left(f)), lps, T, id_generator), RHS(f0, s::not_(a::right(f)), lps, T, id_generator));
        }
        else if (s::is_or(f))
        {
          result = z::and_(RHS(f0, s::not_(a::left(f)), lps, T, id_generator), RHS(f0, s::not_(a::right(f)), lps, T, id_generator));
        }
        else if (s::is_imp(f))
        {
          result = z::and_(RHS(f0, a::left(f), lps, T, id_generator), RHS(f0, s::not_(a::right(f)), lps, T, id_generator));
        }
        else if (s::is_forall(f))
        {
          id_generator.add_identifiers(data::detail::variable_names(data::find_variables(a::var(f))));
          result = pbes_expr::exists(a::var(f), RHS(f0, s::not_(a::arg(f)), lps, T, id_generator));
        }
        else if (s::is_exists(f))
        {
          id_generator.add_identifiers(data::detail::variable_names(data::find_variables(a::var(f))));
          result = pbes_expr::forall(a::var(f), RHS(f0, s::not_(a::arg(f)), lps, T, id_generator));
        }
        else if (s::is_must(f))
        {
          action_formulas::action_formula alpha = a::act(f);
          state_formulas::state_formula phi = a::arg(f);
          result = RHS(f0, s::may(alpha, s::not_(phi)), lps, T, id_generator);
        }
        else if (s::is_may(f))
        {
          action_formulas::action_formula alpha = a::act(f);
          state_formulas::state_formula phi = a::arg(f);
          result = RHS(f0, s::must(alpha, s::not_(phi)), lps, T, id_generator);
        }
        else if (s::is_delay_timed(f))
        {
          data::data_expression t = a::time(f);
          result = RHS(f0, s::yaled_timed(t), lps, T, id_generator);
        }
        else if (s::is_yaled_timed(f))
        {
          data::data_expression t = a::time(f);
          result = RHS(f0, s::delay_timed(t), lps, T, id_generator);
        }
        else if (s::is_variable(f))
        {
          result = z::not_(RHS(f0, f, lps, T, id_generator));
        }
        else if (s::is_mu(f) || (s::is_nu(f)))
        {
          core::identifier_string X = a::name(f);
          data::assignment_list xf = a::ass(f);
          state_formulas::state_formula phi = a::arg(f);
          if (s::is_mu(f))
          {
            result = RHS(f0, s::mu(X, xf, s::not_(phi)), lps, T, id_generator);
          }
          else
          {
            result = RHS(f0, s::nu(X, xf, s::not_(phi)), lps, T, id_generator);
          }
        }
        else
        {
          throw mcrl2::runtime_error(std::string("RHS[timed] error: unknown state formula ") + state_formulas::pp(f));
        }
      }
#ifdef MCRL2_PBES_TRANSLATE_DEBUG
      lps2pbes_decrease_indent();
      std::cerr << "\n" << lps2pbes_indent() << "<RHSresult>" << pbes_system::pp(result) << std::flush;
#endif
      return result;
    }

    /// \brief The \p E function of the translation
    /// \param f0 A modal formula
    /// \param f A modal formula
    /// \param lps A linear process
    /// \param T A data variable
    /// \return The function result
    atermpp::vector<pbes_equation> E(state_formulas::state_formula f0,
                                     state_formulas::state_formula f,
                                     const lps::linear_process& lps,
                                     data::variable T)
    {
#ifdef MCRL2_PBES_TRANSLATE_DEBUG
      std::cerr << "\n" << lps2pbes_indent() << "<E timed>" << state_formulas::pp(f) << std::flush;
      lps2pbes_increase_indent();
#endif
      using namespace state_formulas::detail::accessors;
      namespace s = state_formulas;
      using namespace data;
      atermpp::vector<pbes_equation> result;

      if (!s::is_not(f))
      {
        if (data::is_data_expression(f))
        {
          // do nothing
        }
        else if (s::is_true(f))
        {
          // do nothing
        }
        else if (s::is_false(f))
        {
          // do nothing
        }
        else if (s::is_and(f))
        {
          result = E(f0, left(f), lps, T) + E(f0, right(f), lps, T);
        }
        else if (s::is_or(f))
        {
          result = E(f0, left(f), lps, T) + E(f0, right(f), lps, T);
        }
        else if (s::is_imp(f))
        {
          result = E(f0, s::not_(left(f)), lps, T) + E(f0, right(f), lps, T);
        }
        else if (s::is_forall(f))
        {
          result = E(f0, arg(f), lps, T);
        }
        else if (s::is_exists(f))
        {
          result = E(f0, arg(f), lps, T);
        }
        else if (s::is_must(f))
        {
          result = E(f0, arg(f), lps, T);
        }
        else if (s::is_may(f))
        {
          result = E(f0, arg(f), lps, T);
        }
        else if (s::is_variable(f))
        {
          // do nothing
        }
        else if (s::is_mu(f) || (s::is_nu(f)))
        {
          core::identifier_string X = name(f);
          data::variable_list xf = detail::mu_variables(f);
          data::variable_list xp = lps.process_parameters();
          state_formulas::state_formula g = arg(f);
          fixpoint_symbol sigma = s::is_mu(f) ? fixpoint_symbol::mu() : fixpoint_symbol::nu();
          propositional_variable v(X, T + xf + xp + Par(X, data::variable_list(), f0));
          data::set_identifier_generator id_generator;
          pbes_expression expr = RHS(f0, g, lps, T, id_generator);
          pbes_equation e(sigma, v, expr);
          result = atermpp::vector<pbes_equation>() + e + E(f0, g, lps, T);
        }
        else if (s::is_yaled_timed(f))
        {
          // do nothing
        }
        else if (s::is_delay_timed(f))
        {
          // do nothing
        }
        else
        {
          throw mcrl2::runtime_error(std::string("E[timed] error: unknown state formula ") + state_formulas::pp(f));
        }
      }
      else // the formula is a negation
      {
        f = arg(f);
        if (data::is_data_expression(f))
        {
          // do nothing
        }
        else if (s::is_true(f))
        {
          // do nothing
        }
        else if (s::is_false(f))
        {
          // do nothing
        }
        else if (s::is_not(f))
        {
          result = E(f0, arg(f), lps, T);
        }
        else if (s::is_and(f))
        {
          result = E(f0, s::not_(left(f)), lps, T) + E(f0, s::not_(right(f)), lps, T);
        }
        else if (s::is_or(f))
        {
          result = E(f0, s::not_(left(f)), lps, T) + E(f0, s::not_(right(f)), lps, T);
        }
        else if (s::is_imp(f))
        {
          result = E(f0, left(f), lps, T) + E(f0, s::not_(right(f)), lps, T);
        }
        else if (s::is_forall(f))
        {
          result = E(f0, s::not_(arg(f)), lps, T);
        }
        else if (s::is_exists(f))
        {
          result = E(f0, s::not_(arg(f)), lps, T);
        }
        else if (s::is_must(f))
        {
          result = E(f0, s::not_(arg(f)), lps, T);
        }
        else if (s::is_may(f))
        {
          result = E(f0, s::not_(arg(f)), lps, T);
        }
        else if (s::is_variable(f))
        {
          // do nothing
        }
        else if (s::is_mu(f) || (s::is_nu(f)))
        {
          core::identifier_string X = name(f);
          data::variable_list xf = detail::mu_variables(f);
          data::variable_list xp = lps.process_parameters();
          fixpoint_symbol sigma = s::is_mu(f) ? fixpoint_symbol::nu() : fixpoint_symbol::mu();
          propositional_variable v(X, T + xf + xp + Par(X, data::variable_list(), f0));
          state_formulas::state_formula g = s::not_(arg(f));
          g = state_formulas::detail::negate_propositional_variable(v.name(), g);
          data::set_identifier_generator id_generator;
          pbes_expression expr = RHS(f0, g, lps, T, id_generator);
          pbes_equation e(sigma, v, expr);
          result = atermpp::vector<pbes_equation>() + e + E(f0, g, lps, T);
        }
        else if (s::is_yaled_timed(f))
        {
          // do nothing
        }
        else if (s::is_delay_timed(f))
        {
          // do nothing
        }
        else
        {
          throw mcrl2::runtime_error(std::string("E[timed] error: unknown state formula ") + state_formulas::pp(f));
        }
      }
#ifdef MCRL2_PBES_TRANSLATE_DEBUG
      lps2pbes_decrease_indent();
      std::cerr << "\n" << lps2pbes_indent() << "<Eresult>" << detail::myprint(result) << std::flush;
#endif
      return result;
    }

  public:
    /// \brief Constructor.
    pbes_translate_algorithm_timed()
    {}

    /// \brief Runs the translation algorithm
    /// \param formula A modal formula
    /// \param spec A linear process specification
    /// \return The result of the translation
    pbes<> run(const state_formulas::state_formula& formula, const lps::specification& spec)
    {
      using namespace state_formulas::detail::accessors;
      using atermpp::detail::operator+;
      namespace s = state_formulas;

      lps::linear_process lps = spec.process();

      // resolve name conflicts and wrap the formula in a mu or nu if needed
      state_formulas::state_formula f = state_formulas::preprocess_state_formula(formula, spec);

      // make sure the lps is timed
      std::set<core::identifier_string> id_generator = lps::find_identifiers(spec);
      std::set<core::identifier_string> fcontext = state_formulas::find_identifiers(f);
      id_generator.insert(fcontext.begin(), fcontext.end());

      data::variable T = fresh_variable(id_generator, data::sort_real::real_(), "T");
      id_generator.insert(T.name());
      lps::detail::make_timed_lps(lps, id_generator);

      // compute the equations
      atermpp::vector<pbes_equation> e = E(f, f, lps, T);

      // compute initial state
      assert(e.size() > 0);
      pbes_equation e1 = e.front();
      core::identifier_string Xe(e1.variable().name());
      assert(s::is_mu(f) || s::is_nu(f));
      core::identifier_string Xf = name(f);
      data::data_expression_list fi = detail::mu_expressions(f);
      data::data_expression_list pi = spec.initial_process().state(spec.process().process_parameters());
      propositional_variable_instantiation init(Xe, data::sort_real::real_(0) + fi + pi + Par(Xf, data::variable_list(), f));

      pbes<> result(spec.data(), e, spec.global_variables(), init);
      pbes_system::normalize(result);
      assert(pbes_system::is_normalized(result));
      assert(result.is_closed());
      complete_data_specification(result);
      return result;
    }
};

/// \brief Algorithm for translating a state formula and an untimed specification to a pbes.
class pbes_translate_algorithm_untimed_base: public pbes_translate_algorithm
{
  protected:

    /// \brief The \p sat_top function of the translation
    /// \param x A sequence of actions
    /// \param b An action formula
    /// \return The function result
    pbes_expression sat_top(const lps::multi_action& x, const action_formulas::action_formula& b)
    {
#ifdef MCRL2_PBES_TRANSLATE_DEBUG
<<<<<<< HEAD
      std::cerr << "\n" << lps2pbes_indent() << "<sat>" << x.to_string() << " " << action_formulas::pp(b) << std::flush;
=======
      std::cerr << "\n" << lps2pbes_indent() << "<sat>" << lps::pp(x) << " " << action_formulas::pp(b) << std::flush;
>>>>>>> a907a07f
      lps2pbes_increase_indent();
#endif
      using namespace action_formulas::detail::accessors;
      namespace p = pbes_expr_optimized;
      namespace a = action_formulas;

      pbes_expression result;

      if (lps::is_multi_action(b))
      {
        result = lps::equal_multi_actions(x, lps::multi_action(mult_params(b)));
      }
      else if (a::is_true(b))
      {
        result = p::true_();
      }
      else if (a::is_false(b))
      {
        result = p::false_();
      }
      else if (data::is_data_expression(b))
      {
        result = b;
      }
      else if (a::is_not(b))
      {
        result = p::not_(sat_top(x, arg(b)));
      }
      else if (a::is_and(b))
      {
        result = p::and_(sat_top(x, left(b)), sat_top(x, right(b)));
      }
      else if (a::is_or(b))
      {
        result = p::or_(sat_top(x, left(b)), sat_top(x, right(b)));
      }
      else if (a::is_imp(b))
      {
        result = p::imp(sat_top(x, left(b)), sat_top(x, right(b)));
      }
      else if (a::is_forall(b))
      {
        data::variable_list v = var(b);
        action_formulas::action_formula alpha = arg(b);
        if (v.size() > 0)
        {
          data::set_identifier_generator id_generator;
          id_generator.add_identifiers(data::detail::variable_names(lps::find_variables(x)));
          id_generator.add_identifiers(data::detail::variable_names(action_formulas::find_variables(b)));
          data::variable_list y = pbes_system::detail::make_fresh_variables(v, id_generator, false);
          result = p::forall(y, sat_top(x, action_formulas::replace_free_variables(alpha, data::make_sequence_sequence_substitution(v, y))));
        }
        else
        {
          result = sat_top(x, alpha);
        }
      }
      else if (a::is_exists(b))
      {
        data::variable_list v = var(b);
        action_formulas::action_formula alpha = arg(b);
        if (v.size() > 0)
        {
          data::set_identifier_generator id_generator;
          id_generator.add_identifiers(data::detail::variable_names(lps::find_variables(x)));
          id_generator.add_identifiers(data::detail::variable_names(action_formulas::find_variables(b)));
          data::variable_list y = pbes_system::detail::make_fresh_variables(v, id_generator, false);
          result = p::exists(y, sat_top(x, action_formulas::replace_free_variables(alpha, data::make_sequence_sequence_substitution(v, y))));
        }
        else
        {
          result = sat_top(x, alpha);
        }
      }
      else
      {
        throw mcrl2::runtime_error(std::string("sat_top[untimed] error: unknown lps::action formula ") + action_formulas::pp(b));
      }
#ifdef MCRL2_PBES_TRANSLATE_DEBUG
      lps2pbes_decrease_indent();
      std::cerr << "\n" << lps2pbes_indent() << "<satresult>" << pbes_system::pp(result) << std::flush;
#endif
      return result;
    }
};

/// \brief Algorithm for translating a state formula and an untimed specification to a pbes.
class pbes_translate_algorithm_untimed: public pbes_translate_algorithm_untimed_base
{
  protected:
    /// \brief The \p RHS function of the translation
    /// \param f0 A modal formula
    /// \param f A modal formula
    /// \param lps A linear process
    /// \param id_generator A set of strings that may not be used for naming a fresh variable
    /// \return The function result
    pbes_expression RHS(state_formulas::state_formula f0,
                        state_formulas::state_formula f,
                        const lps::linear_process& lps,
                        data::set_identifier_generator& id_generator)
    {
#ifdef MCRL2_PBES_TRANSLATE_DEBUG
<<<<<<< HEAD
      std::cerr << "\n" << lps2pbes_indent() << "<RHS>" << state_formulas::pp(f) << std::flush;
=======
      std::cerr << "\n" << lps2pbes_indent() << "<RHS-untimed>" << state_formulas::pp(f) << std::flush;
>>>>>>> a907a07f
      lps2pbes_increase_indent();
#endif
      namespace z = pbes_expr_optimized;
      using namespace data::detail;
      using namespace accessors;
      using atermpp::detail::operator+;
      namespace s = state_formulas;
      namespace a = state_formulas::detail::accessors;

      pbes_expression result;

      if (!s::is_not(f))
      {
        if (data::is_data_expression(f))
        {
          result = pbes_expression(f);
        }
        else if (s::is_true(f))
        {
          result = z::true_();
        }
        else if (s::is_false(f))
        {
          result = z::false_();
        }
        else if (s::is_and(f))
        {
          result = z::and_(RHS(f0, a::left(f), lps, id_generator), RHS(f0, a::right(f), lps, id_generator));
        }
        else if (s::is_or(f))
        {
          result = z::or_(RHS(f0, a::left(f), lps, id_generator), RHS(f0, a::right(f), lps, id_generator));
        }
        else if (s::is_imp(f))
        {
          // DANGEROUS! result = imp(RHS(f0, a::left(f), lps, id_generator), RHS(f0, a::right(f), lps, id_generator));
          result = z::or_(RHS(f0, s::not_(a::left(f)), lps, id_generator), RHS(f0, a::right(f), lps, id_generator));
        }
        else if (s::is_forall(f))
        {
          id_generator.add_identifiers(data::detail::variable_names(data::find_variables(a::var(f))));
          result = pbes_expr::forall(a::var(f), RHS(f0, a::arg(f), lps, id_generator));
        }
        else if (s::is_exists(f))
        {
          id_generator.add_identifiers(data::detail::variable_names(data::find_variables(a::var(f))));
          result = pbes_expr::exists(a::var(f), RHS(f0, a::arg(f), lps, id_generator));
        }
        else if (s::is_must(f))
        {
          atermpp::vector<pbes_expression> v;
          action_formulas::action_formula alpha(a::act(f));
          state_formulas::state_formula phi(a::arg(f));
          const lps::action_summand_vector& asv=lps.action_summands();
          for (lps::action_summand_vector::const_iterator i = asv.begin(); i != asv.end(); ++i)
          {
            data::data_expression ci(i->condition());
            lps::action_list ai(i->multi_action().actions());
            data::assignment_list gi = i->assignments();
            data::variable_list xp(lps.process_parameters());
            data::variable_list yi(i->summation_variables());

            pbes_expression rhs = RHS(f0, phi, lps, id_generator);
            data::variable_list y = pbes_system::detail::make_fresh_variables(yi, id_generator);
            ci = data::replace_free_variables(ci, data::make_sequence_sequence_substitution(yi, y));
            ai = lps::replace_free_variables(ai, data::make_sequence_sequence_substitution(yi, y));
            gi = data::replace_free_variables(gi, data::make_sequence_sequence_substitution(yi, y));
            pbes_expression p1 = sat_top(ai, alpha);
            pbes_expression p2 = ci;
            rhs = pbes_system::replace_free_variables(rhs, data::assignment_sequence_substitution(gi));

            pbes_expression p = pbes_expr::forall(y, imp(and_(p1, p2), rhs));
            v.push_back(p);
          }
          result = z::join_and(v.begin(), v.end());
        }
        else if (s::is_may(f))
        {
          atermpp::vector<pbes_expression> v;
          action_formulas::action_formula alpha(a::act(f));
          state_formulas::state_formula phi(a::arg(f));
          const lps::action_summand_vector& asv=lps.action_summands();
          for (lps::action_summand_vector::const_iterator i = asv.begin(); i != asv.end(); ++i)
          {
            data::data_expression ci(i->condition());
            lps::action_list ai(i->multi_action().actions());
            data::assignment_list gi = i->assignments();
            data::variable_list xp(lps.process_parameters());
            data::variable_list yi(i->summation_variables());

            pbes_expression rhs = RHS(f0, phi, lps, id_generator);
            data::variable_list y = pbes_system::detail::make_fresh_variables(yi, id_generator);
            ci = data::replace_free_variables(ci, data::make_sequence_sequence_substitution(yi, y));
            ai = lps::replace_free_variables(ai, data::make_sequence_sequence_substitution(yi, y));
            gi = data::replace_free_variables(gi, data::make_sequence_sequence_substitution(yi, y));
            pbes_expression p1 = sat_top(ai, alpha);
            pbes_expression p2 = ci;
            rhs = pbes_system::replace_free_variables(rhs, data::assignment_sequence_substitution(gi));

            pbes_expression p = pbes_expr::exists(y, and_(and_(p1, p2), rhs));
            v.push_back(p);
          }
          result = z::join_or(v.begin(), v.end());
        }
        else if (s::is_variable(f))
        {
          core::identifier_string X = a::name(f);
          data::data_expression_list d = a::param(f);
          data::variable_list xp = lps.process_parameters();
          result = propositional_variable_instantiation(X, d + xp + Par(X, data::variable_list(), f0));
        }
        else if (s::is_mu(f) || (s::is_nu(f)))
        {
          core::identifier_string X = a::name(f);
          data::data_expression_list d = detail::mu_expressions(f);
          data::variable_list xp = lps.process_parameters();
          result = propositional_variable_instantiation(X, d + xp + Par(X, data::variable_list(), f0));
        }
        else
        {
          throw mcrl2::runtime_error(std::string("RHS[untimed] error: unknown state formula ") + state_formulas::pp(f));
        }
      }
      else // the formula is a negation
      {
        f = a::arg(f);
        if (data::is_data_expression(f))
        {
          result = pbes_expression(data::sort_bool::not_(f));
        }
        else if (s::is_true(f))
        {
          result = z::false_();
        }
        else if (s::is_false(f))
        {
          result = z::true_();
        }
        else if (s::is_not(f))
        {
          result = RHS(f0, a::arg(f), lps, id_generator);
        }
        else if (s::is_and(f))
        {
          result = z::or_(RHS(f0, s::not_(a::left(f)), lps, id_generator), RHS(f0, s::not_(a::right(f)), lps, id_generator));
        }
        else if (s::is_or(f))
        {
          result = z::and_(RHS(f0, s::not_(a::left(f)), lps, id_generator), RHS(f0, s::not_(a::right(f)), lps, id_generator));
        }
        else if (s::is_imp(f))
        {
          result = z::and_(RHS(f0, a::left(f), lps, id_generator), RHS(f0, s::not_(a::right(f)), lps, id_generator));
        }
        else if (s::is_forall(f))
        {
          id_generator.add_identifiers(data::detail::variable_names(data::find_variables(a::var(f))));
          result = pbes_expr::exists(a::var(f), RHS(f0, s::not_(a::arg(f)), lps, id_generator));
        }
        else if (s::is_exists(f))
        {
          id_generator.add_identifiers(data::detail::variable_names(data::find_variables(a::var(f))));
          result = pbes_expr::forall(a::var(f), RHS(f0, s::not_(a::arg(f)), lps, id_generator));
        }
        else if (s::is_must(f))
        {
          action_formulas::action_formula alpha = a::act(f);
          state_formulas::state_formula phi = a::arg(f);
          result = RHS(f0, s::may(alpha, s::not_(phi)), lps, id_generator);
        }
        else if (s::is_may(f))
        {
          action_formulas::action_formula alpha = a::act(f);
          state_formulas::state_formula phi = a::arg(f);
          result = RHS(f0, s::must(alpha, s::not_(phi)), lps, id_generator);
        }
        else if (s::is_delay(f))
        {
          result = RHS(f0, s::yaled(), lps, id_generator);
        }
        else if (s::is_yaled(f))
        {
          result = RHS(f0, s::delay(), lps, id_generator);
        }
        else if (s::is_variable(f))
        {
          result = z::not_(RHS(f0, f, lps, id_generator));
        }
        else if (s::is_mu(f) || (s::is_nu(f)))
        {
          core::identifier_string X = a::name(f);
          data::assignment_list xf = a::ass(f);
          state_formulas::state_formula phi = a::arg(f);
          if (s::is_mu(f))
          {
            result = RHS(f0, s::mu(X, xf, s::not_(phi)), lps, id_generator);
          }
          else
          {
            result = RHS(f0, s::nu(X, xf, s::not_(phi)), lps, id_generator);
          }
        }
        else
        {
          throw mcrl2::runtime_error(std::string("RHS[untimed] error: unknown state formula ") + state_formulas::pp(f));
        }
      }
#ifdef MCRL2_PBES_TRANSLATE_DEBUG
      lps2pbes_decrease_indent();
      std::cerr << "\n" << lps2pbes_indent() << "<RHSresult>" << pbes_system::pp(result) << std::flush;
#endif
      return result;
    }

    /// \brief The \p E function of the translation
    /// \param f0 A modal formula
    /// \param f A modal formula
    /// \param lps A linear process
    /// \return The function result
    atermpp::vector<pbes_equation> E(
      state_formulas::state_formula f0,
      state_formulas::state_formula f,
      const lps::linear_process& lps)
    {
#ifdef MCRL2_PBES_TRANSLATE_DEBUG
<<<<<<< HEAD
      std::cerr << "\n" << lps2pbes_indent() << "<E>" << pbes_system::pp(f) << std::flush;
=======
      std::cerr << "\n" << lps2pbes_indent() << "<E-untimed>" << state_formulas::pp(f) << std::flush;
>>>>>>> a907a07f
      lps2pbes_increase_indent();
#endif
      using namespace state_formulas::detail::accessors;
      namespace s = state_formulas;
      using namespace data;
      //using state_formulas::is_variable;
      atermpp::vector<pbes_equation> result;

      if (!s::is_not(f))
      {
        if (data::is_data_expression(f))
        {
          // do nothing
        }
        else if (s::is_true(f))
        {
          // do nothing
        }
        else if (s::is_false(f))
        {
          // do nothing
        }
        else if (s::is_and(f))
        {
          result = E(f0, left(f), lps) + E(f0, right(f), lps);
        }
        else if (s::is_or(f))
        {
          result = E(f0, left(f), lps) + E(f0, right(f), lps);
        }
        else if (s::is_imp(f))
        {
          result = E(f0, s::not_(left(f)), lps) + E(f0, right(f), lps);
        }
        else if (s::is_forall(f))
        {
          result = E(f0, arg(f), lps);
        }
        else if (s::is_exists(f))
        {
          result = E(f0, arg(f), lps);
        }
        else if (s::is_must(f))
        {
          result = E(f0, arg(f), lps);
        }
        else if (s::is_may(f))
        {
          result = E(f0, arg(f), lps);
        }
        else if (s::is_variable(f))
        {
          // do nothing
        }
        else if (s::is_mu(f) || (s::is_nu(f)))
        {
          core::identifier_string X = name(f);
          data::variable_list xf = detail::mu_variables(f);
          data::variable_list xp = lps.process_parameters();
          state_formulas::state_formula g = arg(f);
          fixpoint_symbol sigma = s::is_mu(f) ? fixpoint_symbol::mu() : fixpoint_symbol::nu();
          propositional_variable v(X, xf + xp + Par(X, data::variable_list(), f0));
          data::set_identifier_generator id_generator;
          pbes_expression expr = RHS(f0, g, lps, id_generator);
          pbes_equation e(sigma, v, expr);
          result = atermpp::vector<pbes_equation>() + e + E(f0, g, lps);
        }
        else if (s::is_yaled(f))
        {
          // do nothing
        }
        else if (s::is_delay(f))
        {
          // do nothing
        }
        else
        {
          throw mcrl2::runtime_error(std::string("E[untimed] error: unknown state formula ") + state_formulas::pp(f));
        }
      }
      else // the formula is a negation
      {
        f = arg(f);
        if (data::is_data_expression(f))
        {
          // do nothing
        }
        else if (s::is_true(f))
        {
          // do nothing
        }
        else if (s::is_false(f))
        {
          // do nothing
        }
        else if (s::is_not(f))
        {
          result = E(f0, arg(f), lps);
        }
        else if (s::is_and(f))
        {
          result = E(f0, s::not_(left(f)), lps) + E(f0, s::not_(right(f)), lps);
        }
        else if (s::is_or(f))
        {
          result = E(f0, s::not_(left(f)), lps) + E(f0, s::not_(right(f)), lps);
        }
        else if (s::is_imp(f))
        {
          result = E(f0, left(f), lps) + E(f0, s::not_(right(f)), lps);
        }
        else if (s::is_forall(f))
        {
          result = E(f0, s::not_(arg(f)), lps);
        }
        else if (s::is_exists(f))
        {
          result = E(f0, s::not_(arg(f)), lps);
        }
        else if (s::is_must(f))
        {
          result = E(f0, s::not_(arg(f)), lps);
        }
        else if (s::is_may(f))
        {
          result = E(f0, s::not_(arg(f)), lps);
        }
        else if (s::is_variable(f))
        {
          // do nothing
        }
        else if (s::is_mu(f) || (s::is_nu(f)))
        {
          core::identifier_string X = name(f);
          data::variable_list xf = detail::mu_variables(f);
          data::variable_list xp = lps.process_parameters();
          fixpoint_symbol sigma = s::is_mu(f) ? fixpoint_symbol::nu() : fixpoint_symbol::mu();
          propositional_variable v(X, xf + xp + Par(X, data::variable_list(), f0));
          state_formulas::state_formula g = s::not_(arg(f));
          g = state_formulas::detail::negate_propositional_variable(v.name(), g);
          data::set_identifier_generator id_generator;
          pbes_expression expr = RHS(f0, g, lps, id_generator);
          pbes_equation e(sigma, v, expr);
          result = atermpp::vector<pbes_equation>() + e + E(f0, g, lps);
        }
        else if (s::is_yaled_timed(f))
        {
          // do nothing
        }
        else if (s::is_delay_timed(f))
        {
          // do nothing
        }
        else
        {
          throw mcrl2::runtime_error(std::string("E[untimed] error: unknown state formula ") + state_formulas::pp(f));
        }
      }
#ifdef MCRL2_PBES_TRANSLATE_DEBUG
      lps2pbes_decrease_indent();
      std::cerr << "\n" << lps2pbes_indent() << "<Eresult>" << detail::myprint(result) << std::flush;
#endif
      return result;
    }

  public:
    /// \brief Constructor.
    pbes_translate_algorithm_untimed()
    {}

    /// \brief Runs the translation algorithm
    /// \param formula A modal formula
    /// \param spec A linear process specification
    /// \return The result of the translation
    pbes<> run(const state_formulas::state_formula& formula, const lps::specification& spec)
    {
      using namespace state_formulas::detail::accessors;
      using atermpp::detail::operator+;
      lps::linear_process lps = spec.process();

      if (!state_formulas::is_monotonous(formula))
      {
<<<<<<< HEAD
        throw mcrl2::runtime_error(std::string("lps2pbes error: the formula ") + pbes_system::pp(formula) + " is not monotonous!");
=======
        throw mcrl2::runtime_error(std::string("lps2pbes error: the formula ") + state_formulas::pp(formula) + " is not monotonous!");
>>>>>>> a907a07f
      }

      // resolve name conflicts and wrap the formula in a mu or nu if needed
      state_formulas::state_formula f = state_formulas::preprocess_state_formula(formula, spec);

#ifdef MCRL2_PBES_TRANSLATE_DEBUG
      std::cerr << "<preprocessed formula>" << state_formulas::pp(f) << std::endl;
#endif

      // compute the equations
      atermpp::vector<pbes_equation> e = E(f, f, lps);

      // compute the initial state
      assert(e.size() > 0);
      pbes_equation e1 = e.front();
      core::identifier_string Xe(e1.variable().name());
      assert(is_mu(f) || is_nu(f));
      core::identifier_string Xf = name(f);
      data::data_expression_list fi = detail::mu_expressions(f);
      data::data_expression_list pi = spec.initial_process().state(spec.process().process_parameters());
      propositional_variable_instantiation init(Xe, fi + pi + Par(Xf, data::variable_list(), f));

      pbes<> result = pbes<>(spec.data(), e, spec.global_variables(), init);
      assert(is_monotonous(result));
      pbes_system::normalize(result);
      assert(pbes_system::is_normalized(result));
      assert(result.is_closed());
      complete_data_specification(result);
      return result;
    }
};

/// \brief Translates a state_formulas::state_formula and a lps::specification to a pbes. If the pbes evaluates
/// to true, the formula holds for the lps::specification.
/// \param formula A modal formula
/// \param spec A linear process specification
/// \param timed determines whether the timed or untimed variant of the algorithm is chosen
/// \return The resulting pbes
inline pbes<> pbes_translate(const state_formulas::state_formula& formula, const lps::specification& spec, bool timed = false)
{
  if ((formula.has_time() || spec.process().has_time()) && !timed)
  {
<<<<<<< HEAD
    mCRL2log(warning) << "Switch to timed translation because formula has " << (formula.has_time()?"":"no ") << "time, and process has " << (spec.process().has_time()?"":"no ") << "time" << std::endl;
=======
    mCRL2log(log::warning) << "Switch to timed translation because formula has " << (formula.has_time()?"":"no ") << "time, and process has " << (spec.process().has_time()?"":"no ") << "time" << std::endl;
>>>>>>> a907a07f
    timed = true;
  }

  if (timed)
  {
    pbes_translate_algorithm_timed algorithm;
    return algorithm.run(formula, spec);
  }
  else
  {
    pbes_translate_algorithm_untimed algorithm;
    return algorithm.run(formula, spec);
  }
}

} // namespace pbes_system

} // namespace mcrl2

#endif // MCRL2_PBES_PBES_TRANSLATE_H<|MERGE_RESOLUTION|>--- conflicted
+++ resolved
@@ -233,11 +233,7 @@
     pbes_expression sat_top(const lps::multi_action& x, const action_formulas::action_formula& b)
     {
 #ifdef MCRL2_PBES_TRANSLATE_DEBUG
-<<<<<<< HEAD
-      std::cerr << "\n" << lps2pbes_indent() << "<sat timed>" << x.to_string() << " " << action_formulas::pp(b) << std::flush;
-=======
       std::cerr << "\n" << lps2pbes_indent() << "<sat timed>" << lps::pp(x) << " " << action_formulas::pp(b) << std::flush;
->>>>>>> a907a07f
       lps2pbes_increase_indent();
 #endif
       using namespace action_formulas::detail::accessors;
@@ -856,11 +852,7 @@
     pbes_expression sat_top(const lps::multi_action& x, const action_formulas::action_formula& b)
     {
 #ifdef MCRL2_PBES_TRANSLATE_DEBUG
-<<<<<<< HEAD
-      std::cerr << "\n" << lps2pbes_indent() << "<sat>" << x.to_string() << " " << action_formulas::pp(b) << std::flush;
-=======
       std::cerr << "\n" << lps2pbes_indent() << "<sat>" << lps::pp(x) << " " << action_formulas::pp(b) << std::flush;
->>>>>>> a907a07f
       lps2pbes_increase_indent();
 #endif
       using namespace action_formulas::detail::accessors;
@@ -963,11 +955,7 @@
                         data::set_identifier_generator& id_generator)
     {
 #ifdef MCRL2_PBES_TRANSLATE_DEBUG
-<<<<<<< HEAD
-      std::cerr << "\n" << lps2pbes_indent() << "<RHS>" << state_formulas::pp(f) << std::flush;
-=======
       std::cerr << "\n" << lps2pbes_indent() << "<RHS-untimed>" << state_formulas::pp(f) << std::flush;
->>>>>>> a907a07f
       lps2pbes_increase_indent();
 #endif
       namespace z = pbes_expr_optimized;
@@ -1193,11 +1181,7 @@
       const lps::linear_process& lps)
     {
 #ifdef MCRL2_PBES_TRANSLATE_DEBUG
-<<<<<<< HEAD
-      std::cerr << "\n" << lps2pbes_indent() << "<E>" << pbes_system::pp(f) << std::flush;
-=======
       std::cerr << "\n" << lps2pbes_indent() << "<E-untimed>" << state_formulas::pp(f) << std::flush;
->>>>>>> a907a07f
       lps2pbes_increase_indent();
 #endif
       using namespace state_formulas::detail::accessors;
@@ -1380,11 +1364,7 @@
 
       if (!state_formulas::is_monotonous(formula))
       {
-<<<<<<< HEAD
-        throw mcrl2::runtime_error(std::string("lps2pbes error: the formula ") + pbes_system::pp(formula) + " is not monotonous!");
-=======
         throw mcrl2::runtime_error(std::string("lps2pbes error: the formula ") + state_formulas::pp(formula) + " is not monotonous!");
->>>>>>> a907a07f
       }
 
       // resolve name conflicts and wrap the formula in a mu or nu if needed
@@ -1427,11 +1407,7 @@
 {
   if ((formula.has_time() || spec.process().has_time()) && !timed)
   {
-<<<<<<< HEAD
-    mCRL2log(warning) << "Switch to timed translation because formula has " << (formula.has_time()?"":"no ") << "time, and process has " << (spec.process().has_time()?"":"no ") << "time" << std::endl;
-=======
     mCRL2log(log::warning) << "Switch to timed translation because formula has " << (formula.has_time()?"":"no ") << "time, and process has " << (spec.process().has_time()?"":"no ") << "time" << std::endl;
->>>>>>> a907a07f
     timed = true;
   }
 
