--- conflicted
+++ resolved
@@ -24,14 +24,9 @@
 #include "mcrl2/data/replace.h"
 #include "mcrl2/data/detail/rewrite_container.h"
 #include "mcrl2/pbes/pbes_expression.h"
-#include "mcrl2/pbes/print.h"
 #include "mcrl2/pbes/replace.h"
 #include "mcrl2/pbes/detail/data_rewrite_builder.h"
 #include "mcrl2/pbes/detail/instantiate_global_variables.h"
-<<<<<<< HEAD
-#include "mcrl2/utilities/algorithm.h"
-=======
->>>>>>> a907a07f
 #include "mcrl2/utilities/logger.h"
 
 namespace mcrl2
@@ -150,28 +145,6 @@
       m_variable_map(variable_map)
   {}
 
-<<<<<<< HEAD
-  void LOG_PARAMETERS_DEBUG(const std::vector<data::data_expression>& finite_parameters,
-                            const std::vector<data::data_expression>& infinite_parameters
-                           ) const
-  {
-    if (mcrl2_logger::get_reporting_level("pbesinst_finite") >= log_debug)
-    {
-      std::ostringstream out;
-      out << "<finite>";
-      for (std::vector<data::data_expression>::const_iterator i = finite_parameters.begin(); i != finite_parameters.end(); ++i)
-      {
-        out << core::pp(*i) << " ";
-      }
-      out << "<infinite>";
-      for (std::vector<data::data_expression>::const_iterator i = infinite_parameters.begin(); i != infinite_parameters.end(); ++i)
-      {
-        out << core::pp(*i) << " ";
-      }
-      out << std::endl;
-      mCRL2log(debug, "pbesinst_finite") << out.str();
-    }
-=======
   std::string print_parameters(const std::vector<data::data_expression>& finite_parameters,
                                const std::vector<data::data_expression>& infinite_parameters
                               ) const
@@ -189,7 +162,6 @@
     }
     out << std::endl;
     return out.str();
->>>>>>> a907a07f
   }
 
   /// \brief Computes the condition 'for all i: variables[i] == expressions[i]'.
@@ -219,22 +191,13 @@
   /// \return The result of visiting the node
   pbes_expression visit_propositional_variable(const pbes_expression& x, const propositional_variable_instantiation& v, Substitution& sigma)
   {
-<<<<<<< HEAD
-    mCRL2log(debug1) << "visit " << core::pp(x) << "\n";
-=======
     mCRL2log(log::debug1) << "visit " << data::pp(x) << "\n";
->>>>>>> a907a07f
 
     // TODO: this code contains too much conversion between vectors and ATerm lists
     std::vector<data::data_expression> finite_parameters;
     std::vector<data::data_expression> infinite_parameters;
-<<<<<<< HEAD
-    split_parameters(v, m_index_map, finite_parameters, infinite_parameters);   
-    LOG_PARAMETERS_DEBUG(finite_parameters, infinite_parameters);
-=======
     split_parameters(v, m_index_map, finite_parameters, infinite_parameters);
     mCRL2log(log::debug, "pbesinst_finite") << print_parameters(finite_parameters, infinite_parameters);
->>>>>>> a907a07f
     data::data_expression_list d = atermpp::convert<data::data_expression_list>(finite_parameters);
     data::data_expression_list e = atermpp::convert<data::data_expression_list>(infinite_parameters);
     core::identifier_string Xi = v.name();
@@ -249,19 +212,11 @@
 
     atermpp::set<pbes_expression> result;
     data::classic_enumerator<> enumerator(m_data_spec, super::m_data_rewriter);
-<<<<<<< HEAD
-    for (data::classic_enumerator<>::iterator i=enumerator.begin(di, data::sort_bool::true_()); 
-              i != enumerator.end(); ++i)
-    {
-      mCRL2log(debug1) << "sigma = " << data::print_substitution(sigma) << "\n";
-      mCRL2log(debug1) << "*i    = " << data::print_substitution(*i) << "\n";
-=======
     for (data::classic_enumerator<>::iterator i=enumerator.begin(di, data::sort_bool::true_());
               i != enumerator.end(); ++i)
     {
       mCRL2log(log::debug1) << "sigma = " << data::print_substitution(sigma) << "\n";
       mCRL2log(log::debug1) << "*i    = " << data::print_substitution(*i) << "\n";
->>>>>>> a907a07f
       data::data_expression_list d_copy = d;
       data::detail::rewrite_container(d_copy, super::m_data_rewriter, sigma);
       data::data_expression_list e_copy = e;
@@ -271,22 +226,14 @@
       di_copy = data::replace_free_variables(di_copy, *i);
 
       data::data_expression c = make_condition(di_copy, d_copy);
-<<<<<<< HEAD
-      mCRL2log(debug1) << "c = " << core::pp(c) << "\n";
-=======
       mCRL2log(log::debug1) << "c = " << data::pp(c) << "\n";
->>>>>>> a907a07f
 
       core::identifier_string Y = m_rename(Xi, di_copy);
       result.insert(tr::and_(c, propositional_variable_instantiation(Y, e_copy)));
     }
 
     pbes_expression result1 = pbes_expr::join_or(result.begin(), result.end());
-<<<<<<< HEAD
-    mCRL2log(debug1) << "result1 = " << core::pp(result1) << "\n";
-=======
     mCRL2log(log::debug1) << "result1 = " << pbes_system::pp(result1) << "\n";
->>>>>>> a907a07f
     return result1;
   }
 
@@ -309,11 +256,7 @@
 } // namespace detail
 
 /// \brief Algorithm class for the finite pbesinst algorithm.
-<<<<<<< HEAD
-class pbesinst_finite_algorithm: public utilities::algorithm
-=======
 class pbesinst_finite_algorithm
->>>>>>> a907a07f
 {
   protected:
     /// \brief The strategy of the data rewriter.
@@ -357,17 +300,6 @@
       }
     }
 
-<<<<<<< HEAD
-    /// \brief Prints a log message for every 1000-th equation
-    void LOG_EQUATION_COUNT_DEBUG(size_t size) const
-    {
-      if (mcrl2_logger::get_reporting_level("pbesinst_finite") >= log_debug)
-      {
-        if (size > 0 && size % 1000 == 0)
-        {
-          mCRL2log(debug, "pbesinst_finite") << "Generated " << size << " BES equations" << std::endl;
-        }
-=======
     /// \brief Prints a message for every 1000-th equation
     std::string print_equation_count(size_t size) const
     {
@@ -376,7 +308,6 @@
         std::ostringstream out;
         out << "Generated " << size << " BES equations" << std::endl;
         return out.str();
->>>>>>> a907a07f
       }
       return "";
     }
@@ -417,15 +348,9 @@
         std::vector<data::variable> infinite_parameters;
         detail::split_parameters(i->variable(), index_map, finite_parameters, infinite_parameters);
         data::variable_list infinite = atermpp::convert<data::variable_list>(infinite_parameters);
-<<<<<<< HEAD
-        
-        data::classic_enumerator<> enumerator(p.data(),rewr);
-        for (data::classic_enumerator<>::iterator j=enumerator.begin(finite_parameters, data::sort_bool::true_()); 
-=======
 
         data::classic_enumerator<> enumerator(p.data(),rewr);
         for (data::classic_enumerator<>::iterator j=enumerator.begin(finite_parameters, data::sort_bool::true_());
->>>>>>> a907a07f
                      j != enumerator.end(); ++j)
         {
           // apply the substitution *j
@@ -433,25 +358,11 @@
           std::vector<data::data_expression> finite;
           for (std::vector<data::variable>::iterator k = finite_parameters.begin(); k != finite_parameters.end(); ++k)
           {
-<<<<<<< HEAD
-            LOG_DEBUG1("sigma(" + core::pp(*k) + ") = " + core::pp((*j)(*k)) + "\n");
-=======
             mCRL2log(log::debug1) << "sigma(" << data::pp(*k) << ") = " << data::pp((*j)(*k)) << "\n";
->>>>>>> a907a07f
             finite.push_back((*j)(*k));
           }
           core::identifier_string name = pbesinst_finite_rename()(i->variable().name(), finite);
           propositional_variable X(name, infinite);
-<<<<<<< HEAD
-          LOG_DEBUG1("formula before = " + core::pp(i->formula()) + "\n");
-          LOG_DEBUG1("sigma = " + data::print_substitution(*j) + "\n");
-          pbes_expression formula = visitor(i->formula(), *j);
-          LOG_DEBUG1("formula after  = " + core::pp(formula) + "\n");
-          pbes_equation eqn(i->symbol(), X, formula);
-          equations.push_back(eqn);
-          LOG_EQUATION_COUNT_DEBUG(++m_equation_count);
-          mCRL2log(debug, "pbesinst_finite") << "Added equation " << pbes_system::pp(eqn) << "\n";
-=======
           mCRL2log(log::debug1) << "formula before = " << pbes_system::pp(i->formula()) << "\n";
           mCRL2log(log::debug1) << "sigma = " << data::print_substitution(*j) << "\n";
           pbes_expression formula = visitor(i->formula(), *j);
@@ -460,7 +371,6 @@
           equations.push_back(eqn);
           mCRL2log(log::debug, "pbesinst_finite") << print_equation_count(++m_equation_count);
           mCRL2log(log::debug, "pbesinst_finite") << "Added equation " << pbes_system::pp(eqn) << "\n";
->>>>>>> a907a07f
         }
       }
 
