<<<<<<< HEAD
add_mcrl2_library(bes
  INSTALL_HEADERS TRUE
  SOURCES
    bes.cpp
    pg_syntax.g
  DEPENDS
    mcrl2_pbes
)
=======
# Authors: Frank Stappers and Aad Mathijssen
# Copyright: see the accompanying file COPYING or copy at
# https://svn.win.tue.nl/trac/MCRL2/browser/trunk/COPYING
#
# Distributed under the Boost Software License, Version 1.0.
# (See accompanying file LICENSE_1_0.txt or copy at
# http://www.boost.org/LICENSE_1_0.txt)

project(mcrl2_bes)
cmake_minimum_required(VERSION 2.6)

# Trick to add header files to projects in IDEs like Visual Studio and XCode
FILE(GLOB_RECURSE HEADERS "include" "*.h")
add_custom_target(${PROJECT_NAME}_headers SOURCES ${HEADERS}
)

# ##### Start generate parser tables ######

file(MAKE_DIRECTORY ${CMAKE_BINARY_DIR}/libraries/bes/source)

add_custom_command(
  OUTPUT ${CMAKE_BINARY_DIR}/libraries/bes/source/pg_syntax.c
  COMMAND make_dparser -A -H0 -ipg -o${CMAKE_BINARY_DIR}/libraries/bes/source/pg_syntax.c ${CMAKE_SOURCE_DIR}/doc/specs/pg-syntax.g
  DEPENDS make_dparser ${CMAKE_SOURCE_DIR}/doc/specs/pg-syntax.g
)

add_library(${PROJECT_NAME}
  ${CMAKE_BINARY_DIR}/libraries/bes/source/pg_syntax.c
  source/bes.cpp
  source/pgsolver.cpp
  source/cwi.cpp
)

target_link_libraries(
  ${PROJECT_NAME}
  mcrl2_pbes
  dparser
)

# add install target:
install(TARGETS ${PROJECT_NAME} DESTINATION ${MCRL2_LIB_DIR} COMPONENT Libraries)

# ##### End generate parser tables ######

#target_link_libraries(${PROJECT_NAME}
#  pg_syntax
#  dparser
#)
>>>>>>> 25a559ca
<|MERGE_RESOLUTION|>--- conflicted
+++ resolved
@@ -1,59 +1,10 @@
-<<<<<<< HEAD
 add_mcrl2_library(bes
   INSTALL_HEADERS TRUE
   SOURCES
     bes.cpp
+    cwi.cpp
+    pgsolver.cpp
     pg_syntax.g
   DEPENDS
     mcrl2_pbes
-)
-=======
-# Authors: Frank Stappers and Aad Mathijssen
-# Copyright: see the accompanying file COPYING or copy at
-# https://svn.win.tue.nl/trac/MCRL2/browser/trunk/COPYING
-#
-# Distributed under the Boost Software License, Version 1.0.
-# (See accompanying file LICENSE_1_0.txt or copy at
-# http://www.boost.org/LICENSE_1_0.txt)
-
-project(mcrl2_bes)
-cmake_minimum_required(VERSION 2.6)
-
-# Trick to add header files to projects in IDEs like Visual Studio and XCode
-FILE(GLOB_RECURSE HEADERS "include" "*.h")
-add_custom_target(${PROJECT_NAME}_headers SOURCES ${HEADERS}
-)
-
-# ##### Start generate parser tables ######
-
-file(MAKE_DIRECTORY ${CMAKE_BINARY_DIR}/libraries/bes/source)
-
-add_custom_command(
-  OUTPUT ${CMAKE_BINARY_DIR}/libraries/bes/source/pg_syntax.c
-  COMMAND make_dparser -A -H0 -ipg -o${CMAKE_BINARY_DIR}/libraries/bes/source/pg_syntax.c ${CMAKE_SOURCE_DIR}/doc/specs/pg-syntax.g
-  DEPENDS make_dparser ${CMAKE_SOURCE_DIR}/doc/specs/pg-syntax.g
-)
-
-add_library(${PROJECT_NAME}
-  ${CMAKE_BINARY_DIR}/libraries/bes/source/pg_syntax.c
-  source/bes.cpp
-  source/pgsolver.cpp
-  source/cwi.cpp
-)
-
-target_link_libraries(
-  ${PROJECT_NAME}
-  mcrl2_pbes
-  dparser
-)
-
-# add install target:
-install(TARGETS ${PROJECT_NAME} DESTINATION ${MCRL2_LIB_DIR} COMPONENT Libraries)
-
-# ##### End generate parser tables ######
-
-#target_link_libraries(${PROJECT_NAME}
-#  pg_syntax
-#  dparser
-#)
->>>>>>> 25a559ca
+)