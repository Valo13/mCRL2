// Author(s): Muck van Weerdenburg
// Copyright: see the accompanying file COPYING or copy at
// https://svn.win.tue.nl/trac/MCRL2/browser/trunk/COPYING
//
// Distributed under the Boost Software License, Version 1.0.
// (See accompanying file LICENSE_1_0.txt or copy at
// http://www.boost.org/LICENSE_1_0.txt)
//
/// \file jitty.cpp

#include "mcrl2/data/detail/rewrite/jitty.h"

#define NAME std::string("rewr_jitty")

#include <algorithm>
#include <cstdlib>
#include <cstring>
#include <cassert>
#include <stdexcept>
#include <iostream>
#include "boost/config.hpp"
#include <boost/signals2/detail/auto_buffer.hpp>

#include "mcrl2/utilities/detail/memory_utility.h"
#include "mcrl2/utilities/exception.h"
#include "mcrl2/atermpp/aterm_access.h"
#include "mcrl2/core/detail/struct_core.h"

using namespace mcrl2::log;
using namespace mcrl2::core;
using namespace mcrl2::core::detail;

namespace mcrl2
{
namespace data
{
namespace detail
{

static variable_list get_vars(const atermpp::aterm_appl &a)
{
  if (is_variable(a))
  {
    return make_list(aterm_cast<variable>(a));
  }
  else
  {
    variable_list l;
    for(atermpp::aterm_appl::const_iterator arg=a.begin(); arg!=a.end(); ++arg)
    {
      if (!arg->type_is_int())
      {
        l= get_vars(aterm_cast<const atermpp::aterm_appl>(*arg))+l;
      }
    }
    return l;
  }
}


// Assume that the expression t is an application, and return its leading function symbol.
static function_symbol get_function_symbol_of_head(const data_expression &t)
{
  if (is_function_symbol(t))
  {
    return atermpp::aterm_cast<function_symbol>(t);
  }
  assert(is_application(t));

  return get_function_symbol_of_head(application(t).head());
}

<<<<<<< HEAD
ATermList RewriterJitty::create_strategy(data_equation_list rules1) //, RewriterJitty *rewriter)
=======
aterm_list RewriterJitty::create_strategy(const data_equation_list &rules1)
>>>>>>> 1c0f9828
{
  size_t max_arity = 0;
  for (data_equation_list::const_iterator l=rules1.begin(); l!=rules1.end(); ++l)
  {
    const size_t current_arity=toRewriteFormat(l->lhs()).size();
    if (current_arity > max_arity + 1)
    {
      max_arity = current_arity-1;
    }
  }


  aterm_list rules=aterm_list();
  for(data_equation_list::const_iterator j=rules1.begin(); j!=rules1.end(); ++j)
  {
<<<<<<< HEAD
    rules = ATinsert(rules,(ATerm) ATmakeList4((ATerm) static_cast<ATermList>(j->variables()),
                                         (ATerm)(ATermAppl)toRewriteFormat(j->condition()),
                                         (ATerm) (ATermAppl)toRewriteFormat(j->lhs()),
                                         (ATerm)(ATermAppl)toRewriteFormat(j->rhs())));
=======
    const aterm list_representing_rewrite_rule=make_list<aterm>(
                                         aterm_cast<const aterm_list>(j->variables()),
                                         toRewriteFormat(j->condition()),
                                         toRewriteFormat(j->lhs()),
                                         toRewriteFormat(j->rhs()));
    rules.push_front(list_representing_rewrite_rule);
>>>>>>> 1c0f9828
  }
  rules = reverse(rules);

  aterm_list strat;
  size_t arity;

  std::vector <bool> used(max_arity,false);

  arity = 0;
  while (!rules.empty())
  {
    aterm_list l;
    aterm_list m;

    std::vector<int> args(arity,-1);

    for (; !rules.empty(); rules.pop_front())
    {
      if (aterm_cast<aterm_appl>(element_at(aterm_cast<const aterm_list>(rules.front()),2)).function().arity() == arity + 1)
      {
        const atermpp::aterm_appl &cond = aterm_cast<const aterm_appl>(element_at(aterm_cast<const aterm_list>(rules.front()),1));
        atermpp::term_list <variable_list> vars = make_list<variable_list>(get_vars(cond));
        const atermpp::aterm_appl &pars = aterm_cast<const aterm_appl>(element_at(aterm_cast<const aterm_list>(rules.front()),2));

        std::vector < bool> bs(arity,false);

        for (size_t i = 0; i < arity; i++)
        {
          if (!is_variable(atermpp::aterm_cast<const atermpp::aterm_appl>(pars[i+1])))
          {
            bs[i] = true;
            const variable_list evars = get_vars(atermpp::aterm_cast<const atermpp::aterm_appl>(pars[i+1]));
            for (variable_list::const_iterator v=evars.begin(); v!=evars.end(); ++v)
            {
              int j=0;
              const atermpp::term_list <variable_list> next_vars=vars.tail();
              for (atermpp::term_list <variable_list>::const_iterator o=next_vars.begin(); o!=next_vars.end(); ++o)
              {
                if (std::find(o->begin(),o->end(),*v) != o->end())
                {
                  bs[j] = true;
                }
                j++;
              }
            }
            vars=push_back(vars,get_vars(atermpp::aterm_cast<const atermpp::aterm_appl>(pars[i+1])));
          }
          else
          {
            int j = -1;
            bool b = false;
            for (atermpp::term_list <variable_list>::const_iterator o=vars.begin(); o!=vars.end(); ++o)
            {
              if (std::find(o->begin(),o->end(),variable(atermpp::aterm_cast<const atermpp::aterm_appl>(pars[i+1]))) != o->end())
              {
                if (j >= 0)
                {
                  bs[j] = true;
                }
                b = true;
              }
              j++;
            }
            if (b)
            {
              bs[i] = true;
            }
            vars=push_back(vars,get_vars(aterm_cast<const atermpp::aterm_appl>(pars[i+1])));
          }
        }

        aterm_list deps;
        for (size_t i = 0; i < arity; i++)
        {
          if (bs[i] && !used[i])
          {
            assert(i<((size_t)1)<<(8*sizeof(int)-1));  // Check whether i can safely be translated into an int.
            deps.push_front(aterm_int(i));
            args[i] += 1;
          }
        }
        deps = reverse(deps);

        m.push_front(make_list<aterm>(deps,rules.front()));
      }
      else
      {
        l.push_front(rules.front());
      }
    }

    while (!m.empty())
    {
      aterm_list m2;
      for (; !m.empty(); m.pop_front())
      {
        if (aterm_cast<const aterm_list>((aterm_cast<const aterm_list>(m.front())).front()).empty())
        {
<<<<<<< HEAD
          ATerm rule=ATgetFirst(ATgetNext(ATLgetFirst(m)));
          strat = ATinsert(strat, rule);
          size_t len =ATgetLength(ATLgetFirst((ATermList)rule));
          if (len>MAX_LEN) 
=======
          aterm rule = aterm_cast<const aterm_list>(m.front()).tail().front();
          strat.push_front(rule);
          size_t len = aterm_cast<const aterm_list>(aterm_cast<const aterm_list>(rule).front()).size();
          if (len>MAX_LEN)
>>>>>>> 1c0f9828
          {
            MAX_LEN=len;
          }
        }
        else
        {
          m2.push_front(m.front());
        }
      }
      m = reverse(m2);

      if (m.empty())
      {
        break;
      }

      int max = -1;
      int maxidx = -1;

      for (size_t i = 0; i < arity; i++)
      {
        assert(i<((size_t)1)<<(8*sizeof(int)-1));
        if (args[i] > max)
        {
          maxidx = (int)i;
          max = args[i];
        }
      }

      if (maxidx >= 0)
      {
        args[maxidx] = -1;
        used[maxidx] = true;

        aterm_int k(static_cast<size_t>(maxidx));
        strat.push_front(k);
        m2 = aterm_list();
        for (; !m.empty(); m.pop_front())
        {
          aterm_list temp=aterm_cast<const aterm_list>(m.front()).tail();
          temp.push_front(remove_one_element<aterm>(aterm_cast<const aterm_list>((aterm_cast<const aterm_list>(m.front())).front()), k));
          m2.push_front(temp);
        }
        m = reverse(m2);
      }
    }

    rules = reverse(l);
    arity++;
  }

  return reverse(strat);
}

void RewriterJitty::make_jitty_strat_sufficiently_larger(const size_t i)
{
  if (i>=jitty_strat.size())
  {
    size_t oldsize=jitty_strat.size();
    jitty_strat.resize(i+1);
    for( ; oldsize<jitty_strat.size(); ++oldsize)
    {
      jitty_strat[oldsize]=aterm_list(aterm());
    }
  }
}

RewriterJitty::RewriterJitty(
           const data_specification& data_spec,
           const mcrl2::data::used_data_equation_selector& equation_selector):
        Rewriter()
{
  m_data_specification_for_enumeration = data_spec;

  MAX_LEN=0;
  max_vars = 0;
  need_rebuild = false;

  const std::vector< data_equation > &l = data_spec.equations();
  for (std::vector< data_equation >::const_iterator j=l.begin(); j!=l.end(); ++j)
  {
    if (equation_selector(*j))
    {
      try
      {
        CheckRewriteRule(*j);
      }
      catch (std::runtime_error& e)
      {
        mCRL2log(warning) << e.what() << std::endl;
        continue;
      }

      atermpp::aterm_int lhs_head_index=OpId2Int(get_function_symbol_of_head(j->lhs()));

      data_equation_list n;
      std::map< atermpp::aterm_int, data_equation_list >::iterator it = jitty_eqns.find(lhs_head_index);
      if (it != jitty_eqns.end())
      {
        n = it->second;
      }
      if (j->variables().size() > max_vars)
      {
        max_vars = j->variables().size();
      }
      n.push_front(*j);
      jitty_eqns[lhs_head_index] = n;
    }
  }

  for(std::map< function_symbol, atermpp::aterm_int >::const_iterator l1 = term2int.begin()
      ; l1 != term2int.end()
      ; ++l1)
  {

    atermpp::aterm_int i = l1->second;
    std::map< atermpp::aterm_int, data_equation_list >::iterator it = jitty_eqns.find( i );

    make_jitty_strat_sufficiently_larger(i.value());
    if (it == jitty_eqns.end() )
    {
      jitty_strat[i.value()] = aterm_list(aterm());
    }
    else
    {
      jitty_strat[i.value()] = create_strategy(reverse(it->second));
    }
  }
}

RewriterJitty::~RewriterJitty()
{
}

bool RewriterJitty::addRewriteRule(const data_equation &rule)
{
  try
  {
    CheckRewriteRule(rule);
  }
  catch (std::runtime_error& e)
  {
    mCRL2log(warning) << e.what() << std::endl;
    return false;
  }

  atermpp::aterm_int lhs_head_index=OpId2Int(get_function_symbol_of_head(rule.lhs()));
  data_equation_list n;
  std::map< atermpp::aterm_int, data_equation_list >::iterator it = jitty_eqns.find(lhs_head_index);
  if (it != jitty_eqns.end())
  {
    n = it->second;
  }

  if (rule.variables().size() > max_vars)
  {
    max_vars = rule.variables().size();
  }
  n.push_front(rule);
  jitty_eqns[lhs_head_index] = n;
  make_jitty_strat_sufficiently_larger(lhs_head_index.value());
  jitty_strat[lhs_head_index.value()] = aterm_list(aterm()); //create_strategy(n);
  need_rebuild = true;

  return true;
}

bool RewriterJitty::removeRewriteRule(const data_equation &rule)
{
  atermpp::aterm_int lhs_head_index=OpId2Int(get_function_symbol_of_head(rule.lhs()));

  data_equation_list n;
  const std::map< atermpp::aterm_int, data_equation_list >::iterator it = jitty_eqns.find(lhs_head_index);
  if (it != jitty_eqns.end())
  {
    n = it->second;
  }

  n = remove_one_element(n,rule);

  make_jitty_strat_sufficiently_larger(lhs_head_index.value());
  if (n.empty())
  {
    jitty_eqns.erase( it );
    jitty_strat[lhs_head_index.value()] = aterm_list(aterm());
  }
  else
  {
    jitty_eqns[lhs_head_index] = n;
    jitty_strat[lhs_head_index.value()] = aterm_list(aterm());//create_strategy(n);
    need_rebuild = true;
  }

  return true;
}

template <class T>
static atermpp::aterm subst_values(
            const T& subst,
            const atermpp::aterm &t); //Prototype.

template <class T>
class subst_values_argument
{
  private:
    const T& m_subst;

  public:
    subst_values_argument( const T& subst)
      : m_subst(subst)
    {}

    aterm operator()(const aterm &t) const
    {
      return subst_values(m_subst,t);
    }
};

template <class T>
static atermpp::aterm subst_values(
            const T& subst,
            const atermpp::aterm &t)
{
  if (t.type_is_int())
  {
    return t;
  }
  else if (is_variable(t))
  {
    for (size_t i=0; i<subst.size(); i++)
    {
      if (t==subst[i].first)
      {
        return subst[i].second;
      }
    }
    return t;
  }
  else if (is_abstraction(atermpp::aterm_cast<const atermpp::aterm_appl>(t)))
  {
    const atermpp::aterm_appl &t1=atermpp::aterm_cast<const atermpp::aterm_appl>(t);
    const atermpp::aterm_appl &binder=atermpp::aterm_cast<const atermpp::aterm_appl>(t1[0]);
    const variable_list &bound_variables=atermpp::aterm_cast<const variable_list>(t1[1]);
    const atermpp::aterm_appl body=atermpp::aterm_cast<const atermpp::aterm_appl>(subst_values(subst,atermpp::aterm_cast<const atermpp::aterm_appl>(t1[2])));
#ifndef NDEBUG
    // Check that variables in right hand sides of equations do not clash with bound variables.
    for(size_t i=0; i<subst.size(); ++i)
    {
      for(variable_list::const_iterator it=bound_variables.begin(); it!=bound_variables.end(); ++it)
      {
        assert(*it!= subst[i].first);
      }
    }
#endif
    return gsMakeBinder(binder,bound_variables,body);

  }
  else if (is_where_clause(atermpp::aterm_cast<const atermpp::aterm_appl>(t)))
  {
    const atermpp::aterm_appl &t1=atermpp::aterm_cast<const atermpp::aterm_appl>(t);
    const atermpp::term_list < atermpp::aterm_appl > &assignment_list=atermpp::aterm_cast<const atermpp::term_list < atermpp::aterm_appl > >(t1[1]);
    const atermpp::aterm_appl body=atermpp::aterm_cast<const atermpp::aterm_appl>(subst_values(subst,atermpp::aterm_cast<const atermpp::aterm_appl>(t1[0])));

#ifndef NDEBUG
    // Check that variables in right hand sides of equations do not clash with bound variables.
    for(size_t i=0; i<subst.size(); ++i)
    {
      for(atermpp::term_list < atermpp::aterm_appl >::const_iterator it=assignment_list.begin(); it!=assignment_list.end(); ++it)
      {
        assert(atermpp::aterm_cast<const atermpp::aterm_appl>(*it)[0]!= subst[i].first);
      }
    }
#endif

    std::vector < atermpp::aterm_appl > new_assignments;

    for(atermpp::term_list < atermpp::aterm_appl > :: const_iterator it=assignment_list.begin(); it!=assignment_list.end(); ++it)
    {
      const atermpp::aterm_appl &assignment= *it;
      new_assignments.push_back(core::detail::gsMakeDataVarIdInit(variable(assignment[0]),
    		atermpp::aterm_cast<const atermpp::aterm_appl>(subst_values(subst,atermpp::aterm_cast<const atermpp::aterm_appl>(assignment[1])))));
    }
    atermpp::term_list < atermpp::aterm_appl > new_assignment_list;
    for(std::vector < atermpp::aterm_appl >::reverse_iterator it=new_assignments.rbegin(); it!=new_assignments.rend(); ++it)
    {
      new_assignment_list.push_front(*it);
    }
    return gsMakeWhr(body,new_assignment_list);
  }
  else
  {
    const atermpp::aterm_appl &t1=aterm_cast<const atermpp::aterm_appl>(t);
    const size_t arity = t1.size();
    const subst_values_argument<T> substitute_values_in_arguments(subst);
    return ApplyArray(arity,t1.begin(),t1.end(),substitute_values_in_arguments);
  }
}

// Match term t with the lhs p of an equation in internal format.
template <class T>
static bool match_jitty(
                    const atermpp::aterm &t,
                    const atermpp::aterm &p,
                    // std::vector <variable> &vars,
                    // std::vector <atermpp::aterm> &vals,
                    T& subst)
{
  if (p.type_is_int())
  {
    return p==t;
  }
  else if (is_variable(p))
  {
    for (size_t i=0; i<subst.size(); i++)
    {
      if (p== subst[i].first)
      {
        if (t== subst[i].second)
        {
          return true;
        }
        else
        {
          return false;
        }
      }
    }
    // vars.push_back(aterm_cast<const variable>(p));
    // vals.push_back(t);
    // vars[number_of_vars]=reinterpret_cast<const variable*>(&p);
    // vals[number_of_vars]=&t;
    // ++number_of_vars;
    subst.push_back(std::pair<variable,atermpp::aterm>(aterm_cast<const variable>(p),t));
    return true;
  }
  else
  {
    if (t.type_is_int() || is_variable(t) || is_abstraction(aterm_cast<const atermpp::aterm_appl>(t)) || is_where_clause(aterm_cast<const atermpp::aterm_appl>(t)))
    {
      return false;
    }
    // p and t must be aterm_appl's.
    const atermpp::aterm_appl &pa=aterm_cast<const atermpp::aterm_appl>(p);
    const atermpp::aterm_appl &ta=aterm_cast<const atermpp::aterm_appl>(t);

    if (pa.function()!=ta.function())
    {
      return false;
    }

    size_t arity = pa.size();

    for (size_t i=0; i<arity; i++)
    {
      if (!match_jitty(ta[i],pa[i],subst))
      {
        return false;
      }
    }

    return true;
  }
}

atermpp::aterm_appl RewriterJitty::rewrite_aux(
                      const atermpp::aterm_appl &term,
                      internal_substitution_type &sigma)
{
  if (is_variable(term))
  {
    return sigma(atermpp::aterm_cast<variable>(term));
  }
  else if (is_where_clause(term))
  {
    return rewrite_where(term,sigma);
  }
  else if (is_abstraction(term))
  {
    const atermpp::aterm_appl &binder=atermpp::aterm_cast<const atermpp::aterm_appl>(term[0]);
    if (binder==gsMakeExists())
    {
      return internal_existential_quantifier_enumeration(term,sigma);
    }
    if (binder==gsMakeForall())
    {
      return internal_universal_quantifier_enumeration(term,sigma);
    }
    if (binder==gsMakeLambda())
    {
      return rewrite_single_lambda(aterm_cast<const variable_list>(term[1]),atermpp::aterm_cast<const atermpp::aterm_appl>(term[2]),false,sigma);
    }
    assert(0);
    return term;
  }
  else // Term has the shape #REWR#(t1,...,tn);
  {
    const atermpp::aterm &op = term[0];
    const size_t arity=term.size();
    atermpp::aterm_appl head;

    if (op.type_is_int())
    {
      return rewrite_aux_function_symbol(aterm_cast<const atermpp::aterm_int>(op),term,sigma);
    }
    else if (is_variable(op))
    {
      head=sigma(atermpp::aterm_cast<const variable>(op));
    }
    else if (is_abstraction(atermpp::aterm_cast<const atermpp::aterm_appl>(op)))
    {
      head=aterm_cast<const atermpp::aterm_appl>(op);
    }
    else if (is_where_clause(atermpp::aterm_cast<const atermpp::aterm_appl>(op)))
    {
      head = rewrite_aux(atermpp::aterm_cast<const atermpp::aterm_appl>(op),sigma);
    }
    else
    {
      // op has the shape = #REWR#(u1,...,un).
      head=aterm_cast<const atermpp::aterm_appl>(op);
    }

    // Here head has the shape
    // u(u1,...,um), lambda y1,....,ym.u, forall y1,....,ym.u or exists y1,....,ym.u,
    if (is_abstraction(head))
    {
      const atermpp::aterm_appl &binder=atermpp::aterm_cast<const atermpp::aterm_appl>(head[0]);
      if (binder==gsMakeLambda())
      {
        return rewrite_lambda_application(head,term,sigma);
      }
      if (binder==gsMakeExists())
      {
        return internal_existential_quantifier_enumeration(head,sigma);
      }
      if (binder==gsMakeForall())
      {
        return internal_universal_quantifier_enumeration(head,sigma);
      }
      assert(0); // One cannot end up here.
    }

    if (is_variable(head))
    {
      MCRL2_SYSTEM_SPECIFIC_ALLOCA(args,atermpp::aterm, arity);
      // std::vector < atermpp::aterm > args(arity);
      // args[0]=head;
      new (&args[0]) aterm(head);
      for(size_t i=1; i<arity; ++i)
      {
        // args[i]=rewrite_aux(atermpp::aterm_cast<const atermpp::aterm_appl>(term(i)),sigma);
        new (&args[i]) aterm(rewrite_aux(atermpp::aterm_cast<const atermpp::aterm_appl>(term[i]),sigma));
      }
      const aterm_appl result=ApplyArray(arity,&args[0],&args[0]+arity);
      for(size_t i=0; i<arity; ++i)
      {
        args[i].~aterm();
      }
      return result;
    }
    else
    {
    // Here head has the shape #REWR#(u0,u1,...,un).

      const atermpp::aterm_appl &term_op=head;
      assert(term_op[0].type_is_int());
      const size_t arity_op=term_op.size();
      MCRL2_SYSTEM_SPECIFIC_ALLOCA(args,atermpp::aterm, arity+arity_op-1);
      // std::vector < atermpp::aterm > args(arity+arity_op-1);
      for(size_t i=0; i<arity_op; ++i)
      {
        // args[i]=term_op(i);
        new (&args[i]) aterm(term_op[i]);
      }
      for(size_t i=1; i<arity; ++i)
      {
        // args[i+arity_op-1]=term(i);
        new (&args[i+arity_op-1]) aterm(term[i]);
      }
      const atermpp::aterm_appl result=rewrite_aux(ApplyArray(arity+arity_op-1,&args[0],&args[0]+arity+arity_op-1),sigma);
      for(size_t i=0; i<arity+arity_op-1; ++i)
      {
        args[i].~aterm();
      }
      return result;
    }
  }
}

aterm_appl RewriterJitty::rewrite_aux_function_symbol(
                      const aterm_int &op,
                      const aterm_appl &term,
                      internal_substitution_type &sigma)
{
  // The first term is function symbol; apply the necessary rewrite rules using a jitty strategy.
  const size_t arity=term.size();

  MCRL2_SYSTEM_SPECIFIC_ALLOCA(rewritten,aterm, arity);
  MCRL2_SYSTEM_SPECIFIC_ALLOCA(rewritten_defined,bool, arity);

  for(size_t i=0; i<arity; ++i)
  {
    rewritten_defined[i]=false;
  }

  const size_t op_value=op.value();
  if (op_value>=jitty_strat.size())
  {
    make_jitty_strat_sufficiently_larger(op_value);
  }

  const aterm_list &strat=jitty_strat[op_value];
  if (strat.defined())
  {
<<<<<<< HEAD
    MCRL2_SYSTEM_SPECIFIC_ALLOCA(vars,variable, MAX_LEN);
    MCRL2_SYSTEM_SPECIFIC_ALLOCA(vals,atermpp::aterm, MAX_LEN);

    for (; !ATisEmpty(strat); strat=ATgetNext(strat))
=======
    typedef std::pair<variable, aterm> variable_aterm_pair;
    boost::signals2::detail::auto_buffer<variable_aterm_pair, boost::signals2::detail::store_n_objects<16> > subst;
    subst.reserve(16);
    for (aterm_list::const_iterator strategy_it=strat.begin(); strategy_it!=strat.end(); ++strategy_it)
>>>>>>> 1c0f9828
    {
      const aterm &rule = *strategy_it;
      if (rule.type_is_int())
      {
        const size_t i = (aterm_cast<const aterm_int>(rule)).value()+1;
        if (i < arity)
        {
          assert(!rewritten_defined[i]);
          rewritten_defined[i]=true;
          new (&rewritten[i]) aterm(rewrite_aux(aterm_cast<const aterm_appl>(term[i]),sigma));
          assert(rewritten[i].defined());
        }
        else
        {
          break;
        }
      }
      else
      {
        const aterm_list& rule1=aterm_cast<const aterm_list>(rule);
        const aterm_appl &lhs = aterm_cast<const aterm_appl>(element_at(rule1,2));
        size_t rule_arity = lhs.size();

        if (rule_arity > arity)
        {
          break;
        }

<<<<<<< HEAD
        size_t max_len = ATgetLength(ATLgetFirst(rule));
        assert(max_len<=MAX_LEN);

        // MCRL2_SYSTEM_SPECIFIC_ALLOCA(vars,variable, max_len);
        // MCRL2_SYSTEM_SPECIFIC_ALLOCA(vals,atermpp::aterm, max_len);
=======
        subst.clear();
>>>>>>> 1c0f9828

        bool matches = true;

        for (size_t i=1; i<rule_arity; i++)
        {
          assert(i<arity);
          if (!match_jitty(rewritten_defined[i]?rewritten[i]:term[i],lhs[i],subst))
          {
            matches = false;
            break;
          }
        }
        // assert(number_of_vars<=max_len);
        if (matches && (element_at(rule1,1)==internal_true ||
                        rewrite_aux(aterm_cast<const aterm_appl>(subst_values(subst,element_at(rule1,1))),sigma)==internal_true))
        {
          const aterm_appl &rhs = aterm_cast<const aterm_appl>(element_at(rule1,3));

          if (arity == rule_arity)
          {
            const aterm_appl result=rewrite_aux(aterm_cast<const aterm_appl>(subst_values(subst,rhs)),sigma);
            for (size_t i=0; i<arity; i++)
            {
              if (rewritten_defined[i])
              {
                rewritten[i].~aterm();
              }
            }
            return result;
          }
          else
          {
            assert(arity>rule_arity);
            const size_t new_arity=1+arity-rule_arity;
            MCRL2_SYSTEM_SPECIFIC_ALLOCA(newargs, aterm, new_arity);
            // std::vector < aterm > newargs;
            // newargs.reserve(new_arity);
            // newargs.push_back(subst_values(vars,vals,number_of_vars,rhs));
            new (&newargs[0]) aterm(subst_values(subst,rhs));
            for(size_t i=1; i<new_arity; ++i)
            {
              assert(rule_arity+i-1<arity);
              // newargs.push_back(term(rule_arity+i-1)));
              new (&newargs[i]) aterm(term[rule_arity+i-1]);
            }
            const aterm_appl result=rewrite_aux(ApplyArray(new_arity,&newargs[0],&newargs[0]+new_arity),sigma);
            for (size_t i=0; i<new_arity; ++i)
            {
              newargs[i].~aterm();
            }
            for (size_t i=0; i<arity; ++i)
            {
              if (rewritten_defined[i])
              {
                rewritten[i].~aterm();
              }
            }
            return result;
          }
        }
      }
    }
  }

  // No rewrite rule is applicable. Rewrite the not yet rewritten arguments.
  assert(!rewritten_defined[0]);
  rewritten_defined[0]=true;
  new (&rewritten[0]) aterm(op);
  // rewritten[0] = op;
  for (size_t i=1; i<arity; i++)
  {
    if (!rewritten_defined[i])
    {
      rewritten_defined[i]=true;
      // rewritten[i]=rewrite_aux(aterm_cast<const aterm_appl>(term(i)),sigma);
      new (&rewritten[i]) aterm(rewrite_aux(aterm_cast<const aterm_appl>(term[i]),sigma));
    }
  }

  const aterm_appl result=ApplyArray(arity,&rewritten[0],&rewritten[0]+arity);
  for (size_t i=0; i<arity; i++)
  {
    rewritten[i].~aterm();
  }
  return result;
}

atermpp::aterm_appl RewriterJitty::toRewriteFormat(const data_expression &term)
{
  return toInner(term,true);
}

data_expression RewriterJitty::rewrite(const data_expression &term, substitution_type &sigma)
{
  internal_substitution_type internal_sigma = apply(sigma, boost::bind(&RewriterJitty::toRewriteFormat, this, _1));
  data_expression result=fromRewriteFormat(rewrite_internal(toRewriteFormat(term), internal_sigma));
  return result;
}

atermpp::aterm_appl RewriterJitty::rewrite_internal(
     const atermpp::aterm_appl &term,
     internal_substitution_type &sigma)
{
  if (need_rebuild)
  {
    for( std::map< atermpp::aterm_int, data_equation_list >::iterator opids = jitty_eqns.begin()
        ; opids != jitty_eqns.end()
        ; ++opids )
    {
      const size_t j=opids->first.value();
      make_jitty_strat_sufficiently_larger(j);
      if (!jitty_strat[j].defined())
      {
        jitty_strat[j] = create_strategy(opids->second);
      }
    }
    need_rebuild = false;
  }

  return rewrite_aux(term, sigma);
}

rewrite_strategy RewriterJitty::getStrategy()
{
  return jitty;
}
}
}
}<|MERGE_RESOLUTION|>--- conflicted
+++ resolved
@@ -70,11 +70,7 @@
   return get_function_symbol_of_head(application(t).head());
 }
 
-<<<<<<< HEAD
-ATermList RewriterJitty::create_strategy(data_equation_list rules1) //, RewriterJitty *rewriter)
-=======
 aterm_list RewriterJitty::create_strategy(const data_equation_list &rules1)
->>>>>>> 1c0f9828
 {
   size_t max_arity = 0;
   for (data_equation_list::const_iterator l=rules1.begin(); l!=rules1.end(); ++l)
@@ -90,19 +86,12 @@
   aterm_list rules=aterm_list();
   for(data_equation_list::const_iterator j=rules1.begin(); j!=rules1.end(); ++j)
   {
-<<<<<<< HEAD
-    rules = ATinsert(rules,(ATerm) ATmakeList4((ATerm) static_cast<ATermList>(j->variables()),
-                                         (ATerm)(ATermAppl)toRewriteFormat(j->condition()),
-                                         (ATerm) (ATermAppl)toRewriteFormat(j->lhs()),
-                                         (ATerm)(ATermAppl)toRewriteFormat(j->rhs())));
-=======
     const aterm list_representing_rewrite_rule=make_list<aterm>(
                                          aterm_cast<const aterm_list>(j->variables()),
                                          toRewriteFormat(j->condition()),
                                          toRewriteFormat(j->lhs()),
                                          toRewriteFormat(j->rhs()));
     rules.push_front(list_representing_rewrite_rule);
->>>>>>> 1c0f9828
   }
   rules = reverse(rules);
 
@@ -201,17 +190,10 @@
       {
         if (aterm_cast<const aterm_list>((aterm_cast<const aterm_list>(m.front())).front()).empty())
         {
-<<<<<<< HEAD
-          ATerm rule=ATgetFirst(ATgetNext(ATLgetFirst(m)));
-          strat = ATinsert(strat, rule);
-          size_t len =ATgetLength(ATLgetFirst((ATermList)rule));
-          if (len>MAX_LEN) 
-=======
           aterm rule = aterm_cast<const aterm_list>(m.front()).tail().front();
           strat.push_front(rule);
           size_t len = aterm_cast<const aterm_list>(aterm_cast<const aterm_list>(rule).front()).size();
           if (len>MAX_LEN)
->>>>>>> 1c0f9828
           {
             MAX_LEN=len;
           }
@@ -726,17 +708,10 @@
   const aterm_list &strat=jitty_strat[op_value];
   if (strat.defined())
   {
-<<<<<<< HEAD
-    MCRL2_SYSTEM_SPECIFIC_ALLOCA(vars,variable, MAX_LEN);
-    MCRL2_SYSTEM_SPECIFIC_ALLOCA(vals,atermpp::aterm, MAX_LEN);
-
-    for (; !ATisEmpty(strat); strat=ATgetNext(strat))
-=======
     typedef std::pair<variable, aterm> variable_aterm_pair;
     boost::signals2::detail::auto_buffer<variable_aterm_pair, boost::signals2::detail::store_n_objects<16> > subst;
     subst.reserve(16);
     for (aterm_list::const_iterator strategy_it=strat.begin(); strategy_it!=strat.end(); ++strategy_it)
->>>>>>> 1c0f9828
     {
       const aterm &rule = *strategy_it;
       if (rule.type_is_int())
@@ -765,15 +740,7 @@
           break;
         }
 
-<<<<<<< HEAD
-        size_t max_len = ATgetLength(ATLgetFirst(rule));
-        assert(max_len<=MAX_LEN);
-
-        // MCRL2_SYSTEM_SPECIFIC_ALLOCA(vars,variable, max_len);
-        // MCRL2_SYSTEM_SPECIFIC_ALLOCA(vals,atermpp::aterm, max_len);
-=======
         subst.clear();
->>>>>>> 1c0f9828
 
         bool matches = true;
 
