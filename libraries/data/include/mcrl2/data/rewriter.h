--- conflicted
+++ resolved
@@ -1,251 +1,3 @@
-<<<<<<< HEAD
-// Author(s): Wieger Wesselink
-// Copyright: see the accompanying file COPYING or copy at
-// https://svn.win.tue.nl/trac/MCRL2/browser/trunk/COPYING
-//
-// Distributed under the Boost Software License, Version 1.0.
-// (See accompanying file LICENSE_1_0.txt or copy at
-// http://www.boost.org/LICENSE_1_0.txt)
-//
-/// \file mcrl2/data/rewriter.h
-/// \brief The class rewriter.
-
-#ifndef MCRL2_DATA_REWRITER_H
-#define MCRL2_DATA_REWRITER_H
-
-#include <functional>
-#include <algorithm>
-#include <sstream>
-#include <boost/shared_ptr.hpp>
-#include "mcrl2/data/term_traits.h"
-#include "mcrl2/data/data_expression_with_variables.h"
-#include "mcrl2/data/rewrite.h"
-#include "mcrl2/data/parser.h"
-#include "mcrl2/data/replace.h"
-#include "mcrl2/data/find.h"
-
-namespace mcrl2 {
-
-namespace data {
-
-  /// \brief Rewriter class for the mCRL2 Library. It only works for terms of type data_expression
-  /// and data_expression_with_variables.
-  template <typename Term>
-  class basic_rewriter
-  {
-    friend class enumerator;
-
-    protected:
-      /// \brief The wrapped Rewriter.
-      boost::shared_ptr<Rewriter> m_rewriter;
-
-    public:
-      /// \brief The variable type of the rewriter.
-      typedef typename core::term_traits<Term>::variable_type variable_type;
-
-      /// \brief The term type of the rewriter.
-      typedef Term term_type;
-
-      /// \brief The strategy of the rewriter.
-      enum strategy
-      {
-        innermost                  = GS_REWR_INNER   ,  /** \brief Innermost */
-#ifdef MCRL2_INNERC_AVAILABLE
-  	    innermost_compiling        = GS_REWR_INNERC  ,  /** \brief Compiling innermost */
-#endif
-  	    jitty                      = GS_REWR_JITTY   ,  /** \brief JITty */
-#ifdef MCRL2_JITTYC_AVAILABLE
-  	    jitty_compiling            = GS_REWR_JITTYC  ,  /** \brief Compiling JITty */
-#endif
-  	    innermost_prover           = GS_REWR_INNER_P ,  /** \brief Innermost + Prover */
-#ifdef MCRL2_INNERC_AVAILABLE
-  	    innermost_compiling_prover = GS_REWR_INNERC_P,  /** \brief Compiling innermost + Prover*/
-#endif
-#ifdef MCRL2_JITTYC_AVAILABLE
-  	    jitty_prover               = GS_REWR_JITTY_P ,  /** \brief JITty + Prover */
-  	    jitty_compiling_prover     = GS_REWR_JITTYC_P   /** \brief Compiling JITty + Prover*/
-#else
-  	    jitty_prover               = GS_REWR_JITTY_P    /** \brief JITty + Prover */
-#endif
-      };
-
-      /// \brief Constructor.
-      /// \param r A rewriter
-      basic_rewriter(Rewriter* r)
-        : m_rewriter(r)
-      { }
-
-      /// \brief Constructor.
-      /// \param r A rewriter
-      basic_rewriter(boost::shared_ptr<Rewriter>& r)
-      	: m_rewriter(r)
-      { }
-
-      /// \brief Constructor.
-      /// \param d A data specification
-      /// \param s A rewriter strategy.
-      basic_rewriter(data_specification d, strategy s = jitty)
-        : m_rewriter(createRewriter(d, static_cast<RewriteStrategy>(s)))
-      { }
-
-      /// \brief Adds an equation to the rewrite rules.
-      /// \param eq The equation that is added.
-      /// \return Returns true if the operation succeeded.
-      bool add_rule(const data_equation& eq)
-      {
-        return m_rewriter.get()->addRewriteRule(eq);
-      }
-
-      /// \brief Removes an equation from the rewrite rules.
-      /// \param eq The equation that is removed.
-      void remove_rule(const data_equation& eq)
-      {
-        m_rewriter.get()->removeRewriteRule(eq);
-      }
-
-      /// \brief Returns a pointer to the Rewriter object that is used for the implementation.
-      /// \return A pointer to the wrapped Rewriter object.
-      /// \deprecated
-      Rewriter* get_rewriter()
-      {
-        return m_rewriter.get();
-      }
-  };
-
-  /// \brief Rewriter that operates on data expressions.
-  class rewriter: public basic_rewriter<data_expression>
-  {
-    friend class rewriter_with_variables;
-
-    public:
-      /// \brief Constructor.
-      /// \param d A data specification
-      /// \param s A rewriter strategy.
-      rewriter(data_specification d = default_data_specification(), strategy s = jitty)
-        : basic_rewriter<data_expression>(d, s)
-      { }
-
-      /// \brief Rewrites a data expression.
-      /// \param d A data expression
-      /// \return The normal form of d.
-      data_expression operator()(const data_expression& d) const
-      {
-        return m_rewriter.get()->rewrite(d);
-      }
-
-      /// \brief Rewrites the data expression d, and on the fly applies a substitution function
-      /// to data variables.
-      /// \param d A data expression
-      /// \param sigma A substitution function
-      /// \return The normal form of the term.
-      template <typename SubstitutionFunction>
-      data_expression operator()(const data_expression& d, SubstitutionFunction sigma) const
-      {
-        return this->operator()(replace_data_variables(d, sigma));
-      }
-  };
-
-  /// \brief Rewriter that operates on data expressions.
-  class rewriter_with_variables: public basic_rewriter<data_expression_with_variables>
-  {
-    public:
-      /// \brief Constructor.
-      /// \param d A data specification
-      /// \param s A rewriter strategy.
-      rewriter_with_variables(data_specification d = default_data_specification(), strategy s = jitty)
-        : basic_rewriter<data_expression_with_variables>(d, s)
-      { }
-
-      /// \brief Constructor. The Rewriter object that is used internally will be shared with \p r.
-      /// \param r A data rewriter
-      rewriter_with_variables(rewriter r)
-        : basic_rewriter<data_expression_with_variables>(r.m_rewriter)
-      {}
-
-      /// \brief Rewrites a data expression.
-      /// \param d The term to be rewritten.
-      /// \return The normal form of d.
-      data_expression_with_variables operator()(const data_expression_with_variables& d) const
-      {
-        data_expression t = m_rewriter.get()->rewrite(d);
-        std::set<data_variable> v = find_all_data_variables(t);
-        return data_expression_with_variables(t, data_variable_list(v.begin(), v.end()));
-      }
-
-      /// \brief Rewrites the data expression d, and on the fly applies a substitution function
-      /// to data variables.
-      /// \param d A term.
-      /// \param sigma A substitution function
-      /// \return The normal form of the term.
-      template <typename SubstitutionFunction>
-      data_expression_with_variables operator()(const data_expression_with_variables& d, SubstitutionFunction sigma) const
-      {
-        data_expression t = this->operator()(replace_data_variables(d, sigma));
-        std::set<data_variable> v = find_all_data_variables(t);
-        data_expression_with_variables result(t, data_variable_list(v.begin(), v.end()));
-        return result;
-      }
-  };
-
-  /// \brief Function object that turns a map of substitutions to variables into a substitution function.
-  template <typename SubstitutionMap>
-  class rewriter_map: public SubstitutionMap
-  {
-    public:
-      /// \brief The mapped type.
-      typedef typename SubstitutionMap::mapped_type term_type;
-
-      /// \brief The key type.
-      typedef typename SubstitutionMap::key_type variable_type;
-
-      /// \brief Constructor.
-      rewriter_map()
-      {}
-
-      /// \brief Constructor.
-      /// \param m A rewriter map.
-      rewriter_map(const rewriter_map<SubstitutionMap>& m)
-        : SubstitutionMap(m)
-      {}
-
-      /// \brief Constructor.
-      /// \param start The start of a range of substitutions.
-      /// \param end The end of a range of substitutions.
-      template <typename Iter>
-      rewriter_map(Iter start, Iter end)
-        : SubstitutionMap(start, end)
-      {}
-
-      /// \brief Function application.
-      /// \param v A variable
-      /// \return The corresponding value.
-      term_type operator()(const variable_type& v) const
-      {
-        typename SubstitutionMap::const_iterator i = this->find(v);
-        return i == this->end() ? core::term_traits<term_type>::variable2term(v) : i->second;
-      }
-
-      /// \brief Returns a string representation of the map, for example [a := 3, b := true].
-      /// \return A string representation of the map.
-      std::string to_string() const
-      {
-        std::stringstream result;
-        result << "[";
-        for (typename SubstitutionMap::const_iterator i = this->begin(); i != this->end(); ++i)
-        {
-          result << (i == this->begin() ? "" : "; ") << core::pp(i->first) << ":" << core::pp(i->first.sort()) << " := " << core::pp(i->second);
-        }
-        result << "]";
-        return result.str();
-      }
-  };
-
-} // namespace data
-
-} // namespace mcrl2
-
-#endif // MCRL2_DATA_REWRITER_H
-=======
 // Author(s): Wieger Wesselink
 // Copyright: see the accompanying file COPYING or copy at
 // https://svn.win.tue.nl/trac/MCRL2/browser/trunk/COPYING
@@ -438,5 +190,4 @@
 
 } // namespace mcrl2
 
-#endif // MCRL2_DATA_REWRITER_H
->>>>>>> 3fb7bde6
+#endif // MCRL2_DATA_REWRITER_H