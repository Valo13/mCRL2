<<<<<<< HEAD
// Author(s): Wieger Wesselink
// Copyright: see the accompanying file COPYING or copy at
// https://svn.win.tue.nl/trac/MCRL2/browser/trunk/COPYING
//
// Distributed under the Boost Software License, Version 1.0.
// (See accompanying file LICENSE_1_0.txt or copy at
// http://www.boost.org/LICENSE_1_0.txt)
//
/// \file mcrl2/data/detail/data_utility.h
/// \brief Add your file description here.

#ifndef MCRL2_DATA_DETAIL_DATA_UTILITY_H
#define MCRL2_DATA_DETAIL_DATA_UTILITY_H

#include <algorithm>
#include <iterator>
#include <set>
#include <string>
#include <utility>
#include <vector>
#include <boost/algorithm/string.hpp>
#include <boost/algorithm/string/split.hpp>

#include "mcrl2/data/data.h"

namespace mcrl2 {

namespace data {

namespace detail {

/// \brief Parses a data variable
/// For example: "X(d:D,e:E)".
/// \param s A string
/// \return The parsed data variable
inline
std::pair<std::string, data_expression_list> parse_variable(std::string s)
{
  using boost::algorithm::split;
  using boost::algorithm::is_any_of;

  std::string name;
  data_expression_list variables;

  std::string::size_type idx = s.find('(');
  if (idx == std::string::npos)
  {
    name = s;
  }
  else
  {
    name = s.substr(0, idx);
    assert(*s.rbegin() == ')');
    std::vector<std::string> v;
    std::string w = s.substr(idx + 1, s.size() - idx - 2);
    split(v, w, is_any_of(","));
    // This doesn't compile in combination with 'using namespace std::rel_ops'
    // for Visual C++ 8.0 (looks like a compiler bug)
    // for (std::vector<std::string>::reverse_iterator i = v.rbegin(); i != v.rend(); ++i)
    // {
    //   data_expression d = data_variable(*i);
    //   variables = push_front(variables, d);
    // }
    for (std::vector<std::string>::iterator i = v.begin(); i != v.end(); ++i)
    {
      data_expression d = data_variable(*i);
      variables = push_front(variables, d);
    }
  }
  return std::make_pair(name, atermpp::reverse(variables));
}

/// \brief Returns true if the names of the given variables are unique.
/// \param variables A sequence of data variables
/// \return True if the names of the given variables are unique.
inline
bool unique_names(data_variable_list variables)
{
  std::set<core::identifier_string> variable_names;
  for (data_variable_list::iterator i = variables.begin(); i != variables.end(); ++i)
  {
    variable_names.insert(i->name());
  }
  if (variable_names.size() != variables.size())
  {
    return false;
  }
  return true;
}

/// \brief Returns true if the left hand sides of assignments are contained in variables.
/// \param assignments A sequence of assignments to data variables
/// \param variables A sequence of data variables
/// \return True if the left hand sides of assignments are contained in variables.
inline
bool check_assignment_variables(data_assignment_list assignments, data_variable_list variables)
{
  std::set<data_variable> v;
  std::copy(variables.begin(), variables.end(), std::inserter(v, v.begin()));
  for (data_assignment_list::iterator i = assignments.begin(); i != assignments.end(); ++i)
  {
    if (v.find(i->lhs()) == v.end())
      return false;
  }
  return true;
}

/// \brief Function object for checking if an operator has a sort equal to a given sort.
struct is_operation_with_given_sort
{
  atermpp::aterm_appl sort_to_compare_with;

  is_operation_with_given_sort(sort_expression u):sort_to_compare_with(u)
  // is_operation_with_given_sort(atermpp::aterm_appl u):sort_to_compare_with(u)
  {}

  /// \brief Function call operator
  /// \param t A data operation
  /// \return The function result
  bool operator()(data_operation t) const
  { data_operation op=t;
    return op.sort()==sort_to_compare_with;
  }
};

/// \brief Function object for checking if a term is a constant sort.
struct is_constant_sort
{
  /// \brief Function call operator
  /// \param t A term
  /// \return The function result
  bool operator()(atermpp::aterm_appl t) const
  {
    return is_sort_expression(t) && !sort_expression(t).is_arrow();
  }
};

/// \brief Function object for checking if an operator is a constant sort.
struct is_constant_operation
{
  /// \brief Function call operator
  /// \param t A term
  /// \return The function result
  bool operator()(atermpp::aterm_appl t) const
  { data_operation op=t;
    return is_sort_expression(op.sort()) && !sort_expression(op.sort()).is_arrow();
  }
};

/// \brief Function object for checking if an operator is a not a constant sort.
struct is_not_a_constant_operation
{
  /// \brief Function call operator
  /// \param t A term
  /// \return The function result
  bool operator()(atermpp::aterm_appl t) const
  { data_operation op=t;
    return is_sort_expression(op.sort()) && sort_expression(op.sort()).is_arrow();
  }
};

/// \brief Returns true if the domain sorts and the range sort of the given sort s are contained in sorts.
/// \param s A sort expression
/// \param sorts A set of sort expressions
/// \return True if the sort is contained in <tt>sorts</tt>
inline bool check_sort(sort_expression s, const std::set<sort_expression>& sorts)
{
  std::set<sort_expression> s_sorts;
  atermpp::find_all_if(s, is_constant_sort(), std::inserter(s_sorts, s_sorts.begin()));
  return std::includes(sorts.begin(), sorts.end(), s_sorts.begin(), s_sorts.end());
}

/// \brief Returns true if the domain sorts and the range sort of the sorts in the sequence [first, last)
/// are contained in sorts.
/// \param first Start of a sequence of sorts
/// \param last End of a sequence of sorts
/// \param sorts A set of sort expressions
/// \return True if the sequence of sorts is contained in <tt>sorts</tt>
template <typename Iterator>
bool check_sorts(Iterator first, Iterator last, const std::set<sort_expression>& sorts)
{
  for (Iterator i = first; i != last; ++i)
  {
    if (!check_sort(*i, sorts))
      return false;
  }
  return true;
}

/// \brief Returns true if the domain sorts and the range sort of the given variables are contained in sorts.
/// \param variables A container with data variables
/// \param sorts A set of sort expressions
/// \return True if the domain sorts and the range sort of the given variables are contained in sorts.
template <typename VariableContainer>
bool check_variable_sorts(const VariableContainer& variables, const std::set<sort_expression>& sorts)
{
  for (typename VariableContainer::const_iterator i = variables.begin(); i != variables.end(); ++i)
  {
    if (!check_sort(i->sort(), sorts))
      return false;
  }
  return true;
}

/// \brief Returns true if names of the given variables are not contained in names.
/// \param variables A sequence of data variables
/// \param names A set of strings
/// \return True if names of the given variables are not contained in names.
inline
bool check_variable_names(data_variable_list variables, const std::set<core::identifier_string>& names)
{
  for (data_variable_list::iterator i = variables.begin(); i != variables.end(); ++i)
  {
    if (names.find(i->name()) != names.end())
      return false;
  }
  return true;
}

/// \brief Returns true if the domain sorts and range sort of the given functions are contained in sorts.
/// \param functions A sequence of data operations
/// \param sorts A set of sort expressions
/// \return True if the domain sorts and range sort of the given functions are contained in sorts.
inline
bool check_data_spec_sorts(data_operation_list functions, const std::set<sort_expression>& sorts)
{
  for (data_operation_list::iterator i = functions.begin(); i != functions.end(); ++i)
  {
    if (!check_sort(i->sort(), sorts))
      return false;
  }
  return true;
}

/// \brief Returns the names of the variables in t
/// \param t A sequence of data variables
/// \return The names of the variables in t
inline
std::vector<std::string> variable_strings(data_variable_list t)
{
  std::vector<std::string> result;
  for (data_variable_list::iterator i = t.begin(); i != t.end(); ++i)
    result.push_back(i->name());
  return result;
}

} // namespace detail

} // namespace data

} // namespace mcrl2

#endif // MCRL2_DATA_DETAIL_DATA_UTILITY_H
=======
// Author(s): Wieger Wesselink
// Copyright: see the accompanying file COPYING or copy at
// https://svn.win.tue.nl/trac/MCRL2/browser/trunk/COPYING
//
// Distributed under the Boost Software License, Version 1.0.
// (See accompanying file LICENSE_1_0.txt or copy at
// http://www.boost.org/LICENSE_1_0.txt)
//
/// \file mcrl2/data/detail/data_utility.h
/// \brief Add your file description here.

#ifndef MCRL2_DATA_DETAIL_DATA_UTILITY_H
#define MCRL2_DATA_DETAIL_DATA_UTILITY_H

#include <algorithm>
#include <iterator>
#include <set>
#include <string>
#include <utility>
#include <vector>
#include <boost/algorithm/string.hpp>
#include <boost/algorithm/string/split.hpp>

#include "mcrl2/data/data.h"

namespace mcrl2 {

namespace data {

namespace detail {

/// \brief Parses a data variable
/// For example: "X(d:D,e:E)".
/// \param s A string
/// \return The parsed data variable
inline
std::pair<std::string, data_expression_list> parse_variable(std::string s)
{
  using boost::algorithm::split;
  using boost::algorithm::is_any_of;

  std::string name;
  data_expression_list variables;

  std::string::size_type idx = s.find('(');
  if (idx == std::string::npos)
  {
    name = s;
  }
  else
  {
    name = s.substr(0, idx);
    assert(*s.rbegin() == ')');
    std::vector<std::string> v;
    std::string w = s.substr(idx + 1, s.size() - idx - 2);
    split(v, w, is_any_of(","));
    // This doesn't compile in combination with 'using namespace std::rel_ops'
    // for Visual C++ 8.0 (looks like a compiler bug)
    // for (std::vector<std::string>::reverse_iterator i = v.rbegin(); i != v.rend(); ++i)
    // {
    //   data_expression d = data_variable(*i);
    //   variables = push_front(variables, d);
    // }
    for (std::vector<std::string>::iterator i = v.begin(); i != v.end(); ++i)
    {
      data_expression d = data_variable(*i);
      variables = push_front(variables, d);
    }
  }
  return std::make_pair(name, atermpp::reverse(variables));
}

/// \brief Returns true if the names of the given variables are unique.
/// \param variables A sequence of data variables
/// \return True if the names of the given variables are unique.
inline
bool unique_names(data_variable_list variables)
{
  std::set<core::identifier_string> variable_names;
  for (data_variable_list::iterator i = variables.begin(); i != variables.end(); ++i)
  {
    variable_names.insert(i->name());
  }
  if (variable_names.size() != variables.size())
  {
    return false;
  }
  return true;
}

/// \brief Returns true if the left hand sides of assignments are contained in variables.
/// \param assignments A sequence of assignments to data variables
/// \param variables A sequence of data variables
/// \return True if the left hand sides of assignments are contained in variables.
inline
bool check_assignment_variables(data_assignment_list assignments, data_variable_list variables)
{
  std::set<data_variable> v;
  std::copy(variables.begin(), variables.end(), std::inserter(v, v.begin()));
  for (data_assignment_list::iterator i = assignments.begin(); i != assignments.end(); ++i)
  {
    if (v.find(i->lhs()) == v.end())
      return false;
  }
  return true;
}

/// \brief Function object for checking if an operator has a sort equal to a given sort.
struct is_operation_with_given_sort
{
  atermpp::aterm_appl sort_to_compare_with;

  is_operation_with_given_sort(sort_expression u):sort_to_compare_with(u)
  // is_operation_with_given_sort(atermpp::aterm_appl u):sort_to_compare_with(u)
  {}

  /// \brief Function call operator
  /// \param t A data operation
  /// \return The function result
  bool operator()(data_operation t) const
  { data_operation op=t;
    return op.sort()==sort_to_compare_with;
  }
};

/// \brief Function object for checking if a term is a constant sort.
struct is_constant_sort
{
  /// \brief Function call operator
  /// \param t A term
  /// \return The function result
  bool operator()(atermpp::aterm_appl t) const
  {
    return is_sort_expression(t) && !sort_expression(t).is_arrow();
  }
};

/// \brief Function object for checking if an operator is a constant sort.
struct is_constant_operation
{
  /// \brief Function call operator
  /// \param t A term
  /// \return The function result
  bool operator()(atermpp::aterm_appl t) const
  { data_operation op=t;
    return is_sort_expression(op.sort()) && !sort_expression(op.sort()).is_arrow();
  }
};

/// \brief Function object for checking if an operator is a not a constant sort.
struct is_not_a_constant_operation
{
  /// \brief Function call operator
  /// \param t A term
  /// \return The function result
  bool operator()(atermpp::aterm_appl t) const
  { data_operation op=t;
    return is_sort_expression(op.sort()) && sort_expression(op.sort()).is_arrow();
  }
};

/// \brief Returns true if the domain sorts and the range sort of the given sort s are contained in sorts.
/// \param s A sort expression
/// \param sorts A set of sort expressions
/// \return True if the sort is contained in <tt>sorts</tt>
inline bool check_sort(sort_expression s, const std::set<sort_expression>& sorts)
{
  std::set<sort_expression> s_sorts;
  atermpp::find_all_if(s, is_constant_sort(), std::inserter(s_sorts, s_sorts.begin()));
  return std::includes(sorts.begin(), sorts.end(), s_sorts.begin(), s_sorts.end());
}

/// \brief Returns true if the domain sorts and the range sort of the sorts in the sequence [first, last)
/// are contained in sorts.
/// \param first Start of a sequence of sorts
/// \param last End of a sequence of sorts
/// \param sorts A set of sort expressions
/// \return True if the sequence of sorts is contained in <tt>sorts</tt>
template <typename Iterator>
bool check_sorts(Iterator first, Iterator last, const std::set<sort_expression>& sorts)
{
  for (Iterator i = first; i != last; ++i)
  {
    if (!check_sort(*i, sorts))
      return false;
  }
  return true;
}

/// \brief Returns true if the domain sorts and the range sort of the given variables are contained in sorts.
/// \param variables A container with data variables
/// \param sorts A set of sort expressions
/// \return True if the domain sorts and the range sort of the given variables are contained in sorts.
template <typename VariableContainer>
bool check_variable_sorts(const VariableContainer& variables, const std::set<sort_expression>& sorts)
{
  for (typename VariableContainer::const_iterator i = variables.begin(); i != variables.end(); ++i)
  {
    if (!check_sort(i->sort(), sorts))
      return false;
  }
  return true;
}

/// \brief Returns true if names of the given variables are not contained in names.
/// \param variables A sequence of data variables
/// \param names A set of strings
/// \return True if names of the given variables are not contained in names.
inline
bool check_variable_names(data_variable_list variables, const std::set<core::identifier_string>& names)
{
  for (data_variable_list::iterator i = variables.begin(); i != variables.end(); ++i)
  {
    if (names.find(i->name()) != names.end())
      return false;
  }
  return true;
}

/// \brief Returns true if the domain sorts and range sort of the given functions are contained in sorts.
/// \param functions A sequence of data operations
/// \param sorts A set of sort expressions
/// \return True if the domain sorts and range sort of the given functions are contained in sorts.
inline
bool check_data_spec_sorts(data_operation_list functions, const std::set<sort_expression>& sorts)
{
  for (data_operation_list::iterator i = functions.begin(); i != functions.end(); ++i)
  {
    if (!check_sort(i->sort(), sorts))
      return false;
  }
  return true;
}

/// \brief Returns the names of the variables in t
/// \param t A sequence of data variables
/// \return The names of the variables in t
inline
std::vector<std::string> variable_strings(data_variable_list t)
{
  std::vector<std::string> result;
  for (data_variable_list::iterator i = t.begin(); i != t.end(); ++i)
    result.push_back(i->name());
  return result;
}

} // namespace detail

} // namespace data

} // namespace mcrl2

#endif // MCRL2_DATA_DETAIL_DATA_UTILITY_H
>>>>>>> 3fb7bde6
<|MERGE_RESOLUTION|>--- conflicted
+++ resolved
@@ -1,4 +1,3 @@
-<<<<<<< HEAD
 // Author(s): Wieger Wesselink
 // Copyright: see the accompanying file COPYING or copy at
 // https://svn.win.tue.nl/trac/MCRL2/browser/trunk/COPYING
@@ -251,259 +250,4 @@
 
 } // namespace mcrl2
 
-#endif // MCRL2_DATA_DETAIL_DATA_UTILITY_H
-=======
-// Author(s): Wieger Wesselink
-// Copyright: see the accompanying file COPYING or copy at
-// https://svn.win.tue.nl/trac/MCRL2/browser/trunk/COPYING
-//
-// Distributed under the Boost Software License, Version 1.0.
-// (See accompanying file LICENSE_1_0.txt or copy at
-// http://www.boost.org/LICENSE_1_0.txt)
-//
-/// \file mcrl2/data/detail/data_utility.h
-/// \brief Add your file description here.
-
-#ifndef MCRL2_DATA_DETAIL_DATA_UTILITY_H
-#define MCRL2_DATA_DETAIL_DATA_UTILITY_H
-
-#include <algorithm>
-#include <iterator>
-#include <set>
-#include <string>
-#include <utility>
-#include <vector>
-#include <boost/algorithm/string.hpp>
-#include <boost/algorithm/string/split.hpp>
-
-#include "mcrl2/data/data.h"
-
-namespace mcrl2 {
-
-namespace data {
-
-namespace detail {
-
-/// \brief Parses a data variable
-/// For example: "X(d:D,e:E)".
-/// \param s A string
-/// \return The parsed data variable
-inline
-std::pair<std::string, data_expression_list> parse_variable(std::string s)
-{
-  using boost::algorithm::split;
-  using boost::algorithm::is_any_of;
-
-  std::string name;
-  data_expression_list variables;
-
-  std::string::size_type idx = s.find('(');
-  if (idx == std::string::npos)
-  {
-    name = s;
-  }
-  else
-  {
-    name = s.substr(0, idx);
-    assert(*s.rbegin() == ')');
-    std::vector<std::string> v;
-    std::string w = s.substr(idx + 1, s.size() - idx - 2);
-    split(v, w, is_any_of(","));
-    // This doesn't compile in combination with 'using namespace std::rel_ops'
-    // for Visual C++ 8.0 (looks like a compiler bug)
-    // for (std::vector<std::string>::reverse_iterator i = v.rbegin(); i != v.rend(); ++i)
-    // {
-    //   data_expression d = data_variable(*i);
-    //   variables = push_front(variables, d);
-    // }
-    for (std::vector<std::string>::iterator i = v.begin(); i != v.end(); ++i)
-    {
-      data_expression d = data_variable(*i);
-      variables = push_front(variables, d);
-    }
-  }
-  return std::make_pair(name, atermpp::reverse(variables));
-}
-
-/// \brief Returns true if the names of the given variables are unique.
-/// \param variables A sequence of data variables
-/// \return True if the names of the given variables are unique.
-inline
-bool unique_names(data_variable_list variables)
-{
-  std::set<core::identifier_string> variable_names;
-  for (data_variable_list::iterator i = variables.begin(); i != variables.end(); ++i)
-  {
-    variable_names.insert(i->name());
-  }
-  if (variable_names.size() != variables.size())
-  {
-    return false;
-  }
-  return true;
-}
-
-/// \brief Returns true if the left hand sides of assignments are contained in variables.
-/// \param assignments A sequence of assignments to data variables
-/// \param variables A sequence of data variables
-/// \return True if the left hand sides of assignments are contained in variables.
-inline
-bool check_assignment_variables(data_assignment_list assignments, data_variable_list variables)
-{
-  std::set<data_variable> v;
-  std::copy(variables.begin(), variables.end(), std::inserter(v, v.begin()));
-  for (data_assignment_list::iterator i = assignments.begin(); i != assignments.end(); ++i)
-  {
-    if (v.find(i->lhs()) == v.end())
-      return false;
-  }
-  return true;
-}
-
-/// \brief Function object for checking if an operator has a sort equal to a given sort.
-struct is_operation_with_given_sort
-{
-  atermpp::aterm_appl sort_to_compare_with;
-
-  is_operation_with_given_sort(sort_expression u):sort_to_compare_with(u)
-  // is_operation_with_given_sort(atermpp::aterm_appl u):sort_to_compare_with(u)
-  {}
-
-  /// \brief Function call operator
-  /// \param t A data operation
-  /// \return The function result
-  bool operator()(data_operation t) const
-  { data_operation op=t;
-    return op.sort()==sort_to_compare_with;
-  }
-};
-
-/// \brief Function object for checking if a term is a constant sort.
-struct is_constant_sort
-{
-  /// \brief Function call operator
-  /// \param t A term
-  /// \return The function result
-  bool operator()(atermpp::aterm_appl t) const
-  {
-    return is_sort_expression(t) && !sort_expression(t).is_arrow();
-  }
-};
-
-/// \brief Function object for checking if an operator is a constant sort.
-struct is_constant_operation
-{
-  /// \brief Function call operator
-  /// \param t A term
-  /// \return The function result
-  bool operator()(atermpp::aterm_appl t) const
-  { data_operation op=t;
-    return is_sort_expression(op.sort()) && !sort_expression(op.sort()).is_arrow();
-  }
-};
-
-/// \brief Function object for checking if an operator is a not a constant sort.
-struct is_not_a_constant_operation
-{
-  /// \brief Function call operator
-  /// \param t A term
-  /// \return The function result
-  bool operator()(atermpp::aterm_appl t) const
-  { data_operation op=t;
-    return is_sort_expression(op.sort()) && sort_expression(op.sort()).is_arrow();
-  }
-};
-
-/// \brief Returns true if the domain sorts and the range sort of the given sort s are contained in sorts.
-/// \param s A sort expression
-/// \param sorts A set of sort expressions
-/// \return True if the sort is contained in <tt>sorts</tt>
-inline bool check_sort(sort_expression s, const std::set<sort_expression>& sorts)
-{
-  std::set<sort_expression> s_sorts;
-  atermpp::find_all_if(s, is_constant_sort(), std::inserter(s_sorts, s_sorts.begin()));
-  return std::includes(sorts.begin(), sorts.end(), s_sorts.begin(), s_sorts.end());
-}
-
-/// \brief Returns true if the domain sorts and the range sort of the sorts in the sequence [first, last)
-/// are contained in sorts.
-/// \param first Start of a sequence of sorts
-/// \param last End of a sequence of sorts
-/// \param sorts A set of sort expressions
-/// \return True if the sequence of sorts is contained in <tt>sorts</tt>
-template <typename Iterator>
-bool check_sorts(Iterator first, Iterator last, const std::set<sort_expression>& sorts)
-{
-  for (Iterator i = first; i != last; ++i)
-  {
-    if (!check_sort(*i, sorts))
-      return false;
-  }
-  return true;
-}
-
-/// \brief Returns true if the domain sorts and the range sort of the given variables are contained in sorts.
-/// \param variables A container with data variables
-/// \param sorts A set of sort expressions
-/// \return True if the domain sorts and the range sort of the given variables are contained in sorts.
-template <typename VariableContainer>
-bool check_variable_sorts(const VariableContainer& variables, const std::set<sort_expression>& sorts)
-{
-  for (typename VariableContainer::const_iterator i = variables.begin(); i != variables.end(); ++i)
-  {
-    if (!check_sort(i->sort(), sorts))
-      return false;
-  }
-  return true;
-}
-
-/// \brief Returns true if names of the given variables are not contained in names.
-/// \param variables A sequence of data variables
-/// \param names A set of strings
-/// \return True if names of the given variables are not contained in names.
-inline
-bool check_variable_names(data_variable_list variables, const std::set<core::identifier_string>& names)
-{
-  for (data_variable_list::iterator i = variables.begin(); i != variables.end(); ++i)
-  {
-    if (names.find(i->name()) != names.end())
-      return false;
-  }
-  return true;
-}
-
-/// \brief Returns true if the domain sorts and range sort of the given functions are contained in sorts.
-/// \param functions A sequence of data operations
-/// \param sorts A set of sort expressions
-/// \return True if the domain sorts and range sort of the given functions are contained in sorts.
-inline
-bool check_data_spec_sorts(data_operation_list functions, const std::set<sort_expression>& sorts)
-{
-  for (data_operation_list::iterator i = functions.begin(); i != functions.end(); ++i)
-  {
-    if (!check_sort(i->sort(), sorts))
-      return false;
-  }
-  return true;
-}
-
-/// \brief Returns the names of the variables in t
-/// \param t A sequence of data variables
-/// \return The names of the variables in t
-inline
-std::vector<std::string> variable_strings(data_variable_list t)
-{
-  std::vector<std::string> result;
-  for (data_variable_list::iterator i = t.begin(); i != t.end(); ++i)
-    result.push_back(i->name());
-  return result;
-}
-
-} // namespace detail
-
-} // namespace data
-
-} // namespace mcrl2
-
-#endif // MCRL2_DATA_DETAIL_DATA_UTILITY_H
->>>>>>> 3fb7bde6
+#endif // MCRL2_DATA_DETAIL_DATA_UTILITY_H