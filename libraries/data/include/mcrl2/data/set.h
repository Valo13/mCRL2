// Author(s): Jeroen Keiren
// Copyright: see the accompanying file COPYING or copy at
// https://svn.win.tue.nl/trac/MCRL2/browser/trunk/COPYING
//
// Distributed under the Boost Software License, Version 1.0.
// (See accompanying file LICENSE_1_0.txt or copy at
// http://www.boost.org/LICENSE_1_0.txt)
//
/// \file mcrl2/data/set.h
/// \brief The standard sort set_.
///
/// This file was generated from the data sort specification
/// mcrl2/data/build/set.spec.

#ifndef MCRL2_DATA_SET_H
#define MCRL2_DATA_SET_H

#include "boost/utility.hpp"

#include "mcrl2/exception.h"
#include "mcrl2/data/basic_sort.h"
#include "mcrl2/data/function_sort.h"
#include "mcrl2/data/function_symbol.h"
#include "mcrl2/data/application.h"
#include "mcrl2/data/data_equation.h"
#include "mcrl2/atermpp/container_utility.h"
#include "mcrl2/data/standard.h"
#include "mcrl2/data/forall.h"
#include "mcrl2/data/container_sort.h"
#include "mcrl2/data/structured_sort.h"
#include "mcrl2/data/bool.h"
#include "mcrl2/data/fset.h"

namespace mcrl2 {

  namespace data {

    /// \brief Namespace for system defined sort set_
    namespace sort_set {

      /// \brief Constructor for sort expression Set(S)
      /// \param s A sort expression
      /// \return Sort expression set_(s)
      inline
      container_sort set_(const sort_expression& s)
      {
        container_sort set_(set_container(), s);
        return set_;
      }

      /// \brief Recogniser for sort expression Set(s)
      /// \param e A sort expression
      /// \return true iff e is a container sort of which the name matches
      ///      set_
      inline
      bool is_set(const sort_expression& e)
      {
        if (is_container_sort(e))
        {
          return container_sort(e).container_name() == set_container();
        }
        return false;
      }

      /// \brief Generate identifier \@set
      /// \return Identifier \@set
      inline
<<<<<<< HEAD
      core::identifier_string const& setconstructor_name()
      {
        static core::identifier_string setconstructor_name = data::detail::initialise_static_expression(setconstructor_name, core::identifier_string("@set"));
        return setconstructor_name;
=======
      core::identifier_string const& constructor_name()
      {
        static core::identifier_string constructor_name = core::detail::initialise_static_expression(constructor_name, core::identifier_string("@set"));
        return constructor_name;
>>>>>>> a907a07f
      }

      /// \brief Constructor for function symbol \@set
      /// \param s A sort expression
<<<<<<< HEAD
      /// \return Function symbol setconstructor
      inline
      function_symbol setconstructor(const sort_expression& s)
      {
        function_symbol setconstructor(setconstructor_name(), make_function_sort(make_function_sort(s, sort_bool::bool_()), sort_fset::fset(s), set_(s)));
        return setconstructor;
=======
      /// \return Function symbol constructor
      inline
      function_symbol constructor(const sort_expression& s)
      {
        function_symbol constructor(constructor_name(), make_function_sort(make_function_sort(s, sort_bool::bool_()), sort_fset::fset(s), set_(s)));
        return constructor;
>>>>>>> a907a07f
      }


      /// \brief Recogniser for function \@set
      /// \param e A data expression
      /// \return true iff e is the function symbol matching \@set
      inline
<<<<<<< HEAD
      bool is_setconstructor_function_symbol(const atermpp::aterm_appl& e)
      {
        if (is_function_symbol(e))
        {
          return function_symbol(e).name() == setconstructor_name();
=======
      bool is_constructor_function_symbol(const atermpp::aterm_appl& e)
      {
        if (is_function_symbol(e))
        {
          return function_symbol(e).name() == constructor_name();
>>>>>>> a907a07f
        }
        return false;
      }

      /// \brief Application of function symbol \@set
      /// \param s A sort expression
      /// \param arg0 A data expression
      /// \param arg1 A data expression
      /// \return Application of \@set to a number of arguments
      inline
<<<<<<< HEAD
      application setconstructor(const sort_expression& s, const data_expression& arg0, const data_expression& arg1)
      {
        return setconstructor(s)(arg0, arg1);
=======
      application constructor(const sort_expression& s, const data_expression& arg0, const data_expression& arg1)
      {
        return constructor(s)(arg0, arg1);
>>>>>>> a907a07f
      }

      /// \brief Recogniser for application of \@set
      /// \param e A data expression
<<<<<<< HEAD
      /// \return true iff e is an application of function symbol setconstructor to a
      ///     number of arguments
      inline
      bool is_setconstructor_application(const atermpp::aterm_appl& e)
      {
        if (is_application(e))
        {
          return is_setconstructor_function_symbol(application(e).head());
=======
      /// \return true iff e is an application of function symbol constructor to a
      ///     number of arguments
      inline
      bool is_constructor_application(const atermpp::aterm_appl& e)
      {
        if (is_application(e))
        {
          return is_constructor_function_symbol(application(e).head());
>>>>>>> a907a07f
        }
        return false;
      }

      /// \brief Give all system defined constructors for set_
      /// \param s A sort expression
      /// \return All system defined constructors for set_
      inline
      function_symbol_vector set_generate_constructors_code(const sort_expression& s)
      {
        function_symbol_vector result;
<<<<<<< HEAD
        result.push_back(setconstructor(s));
=======
        result.push_back(constructor(s));
>>>>>>> a907a07f

        return result;
      }
      /// \brief Generate identifier {}
      /// \return Identifier {}
      inline
<<<<<<< HEAD
      core::identifier_string const& emptyset_name()
      {
        static core::identifier_string emptyset_name = data::detail::initialise_static_expression(emptyset_name, core::identifier_string("{}"));
        return emptyset_name;
=======
      core::identifier_string const& empty_name()
      {
        static core::identifier_string empty_name = core::detail::initialise_static_expression(empty_name, core::identifier_string("{}"));
        return empty_name;
>>>>>>> a907a07f
      }

      /// \brief Constructor for function symbol {}
      /// \param s A sort expression
<<<<<<< HEAD
      /// \return Function symbol emptyset
      inline
      function_symbol emptyset(const sort_expression& s)
      {
        function_symbol emptyset(emptyset_name(), set_(s));
        return emptyset;
=======
      /// \return Function symbol empty
      inline
      function_symbol empty(const sort_expression& s)
      {
        function_symbol empty(empty_name(), set_(s));
        return empty;
>>>>>>> a907a07f
      }


      /// \brief Recogniser for function {}
      /// \param e A data expression
      /// \return true iff e is the function symbol matching {}
      inline
<<<<<<< HEAD
      bool is_emptyset_function_symbol(const atermpp::aterm_appl& e)
      {
        if (is_function_symbol(e))
        {
          return function_symbol(e).name() == emptyset_name();
=======
      bool is_empty_function_symbol(const atermpp::aterm_appl& e)
      {
        if (is_function_symbol(e))
        {
          return function_symbol(e).name() == empty_name();
>>>>>>> a907a07f
        }
        return false;
      }

      /// \brief Generate identifier \@setfset
      /// \return Identifier \@setfset
      inline
<<<<<<< HEAD
      core::identifier_string const& setfset_name()
      {
        static core::identifier_string setfset_name = data::detail::initialise_static_expression(setfset_name, core::identifier_string("@setfset"));
        return setfset_name;
=======
      core::identifier_string const& set_fset_name()
      {
        static core::identifier_string set_fset_name = core::detail::initialise_static_expression(set_fset_name, core::identifier_string("@setfset"));
        return set_fset_name;
>>>>>>> a907a07f
      }

      /// \brief Constructor for function symbol \@setfset
      /// \param s A sort expression
<<<<<<< HEAD
      /// \return Function symbol setfset
      inline
      function_symbol setfset(const sort_expression& s)
      {
        function_symbol setfset(setfset_name(), make_function_sort(sort_fset::fset(s), set_(s)));
        return setfset;
=======
      /// \return Function symbol set_fset
      inline
      function_symbol set_fset(const sort_expression& s)
      {
        function_symbol set_fset(set_fset_name(), make_function_sort(sort_fset::fset(s), set_(s)));
        return set_fset;
>>>>>>> a907a07f
      }


      /// \brief Recogniser for function \@setfset
      /// \param e A data expression
      /// \return true iff e is the function symbol matching \@setfset
      inline
<<<<<<< HEAD
      bool is_setfset_function_symbol(const atermpp::aterm_appl& e)
      {
        if (is_function_symbol(e))
        {
          return function_symbol(e).name() == setfset_name();
=======
      bool is_set_fset_function_symbol(const atermpp::aterm_appl& e)
      {
        if (is_function_symbol(e))
        {
          return function_symbol(e).name() == set_fset_name();
>>>>>>> a907a07f
        }
        return false;
      }

      /// \brief Application of function symbol \@setfset
      /// \param s A sort expression
      /// \param arg0 A data expression
      /// \return Application of \@setfset to a number of arguments
      inline
<<<<<<< HEAD
      application setfset(const sort_expression& s, const data_expression& arg0)
      {
        return setfset(s)(arg0);
=======
      application set_fset(const sort_expression& s, const data_expression& arg0)
      {
        return set_fset(s)(arg0);
>>>>>>> a907a07f
      }

      /// \brief Recogniser for application of \@setfset
      /// \param e A data expression
<<<<<<< HEAD
      /// \return true iff e is an application of function symbol setfset to a
      ///     number of arguments
      inline
      bool is_setfset_application(const atermpp::aterm_appl& e)
      {
        if (is_application(e))
        {
          return is_setfset_function_symbol(application(e).head());
=======
      /// \return true iff e is an application of function symbol set_fset to a
      ///     number of arguments
      inline
      bool is_set_fset_application(const atermpp::aterm_appl& e)
      {
        if (is_application(e))
        {
          return is_set_fset_function_symbol(application(e).head());
>>>>>>> a907a07f
        }
        return false;
      }

      /// \brief Generate identifier \@setcomp
      /// \return Identifier \@setcomp
      inline
<<<<<<< HEAD
      core::identifier_string const& setcomprehension_name()
      {
        static core::identifier_string setcomprehension_name = data::detail::initialise_static_expression(setcomprehension_name, core::identifier_string("@setcomp"));
        return setcomprehension_name;
=======
      core::identifier_string const& set_comprehension_name()
      {
        static core::identifier_string set_comprehension_name = core::detail::initialise_static_expression(set_comprehension_name, core::identifier_string("@setcomp"));
        return set_comprehension_name;
>>>>>>> a907a07f
      }

      /// \brief Constructor for function symbol \@setcomp
      /// \param s A sort expression
<<<<<<< HEAD
      /// \return Function symbol setcomprehension
      inline
      function_symbol setcomprehension(const sort_expression& s)
      {
        function_symbol setcomprehension(setcomprehension_name(), make_function_sort(make_function_sort(s, sort_bool::bool_()), set_(s)));
        return setcomprehension;
=======
      /// \return Function symbol set_comprehension
      inline
      function_symbol set_comprehension(const sort_expression& s)
      {
        function_symbol set_comprehension(set_comprehension_name(), make_function_sort(make_function_sort(s, sort_bool::bool_()), set_(s)));
        return set_comprehension;
>>>>>>> a907a07f
      }


      /// \brief Recogniser for function \@setcomp
      /// \param e A data expression
      /// \return true iff e is the function symbol matching \@setcomp
      inline
<<<<<<< HEAD
      bool is_setcomprehension_function_symbol(const atermpp::aterm_appl& e)
      {
        if (is_function_symbol(e))
        {
          return function_symbol(e).name() == setcomprehension_name();
=======
      bool is_set_comprehension_function_symbol(const atermpp::aterm_appl& e)
      {
        if (is_function_symbol(e))
        {
          return function_symbol(e).name() == set_comprehension_name();
>>>>>>> a907a07f
        }
        return false;
      }

      /// \brief Application of function symbol \@setcomp
      /// \param s A sort expression
      /// \param arg0 A data expression
      /// \return Application of \@setcomp to a number of arguments
      inline
<<<<<<< HEAD
      application setcomprehension(const sort_expression& s, const data_expression& arg0)
      {
        return setcomprehension(s)(arg0);
=======
      application set_comprehension(const sort_expression& s, const data_expression& arg0)
      {
        return set_comprehension(s)(arg0);
>>>>>>> a907a07f
      }

      /// \brief Recogniser for application of \@setcomp
      /// \param e A data expression
<<<<<<< HEAD
      /// \return true iff e is an application of function symbol setcomprehension to a
      ///     number of arguments
      inline
      bool is_setcomprehension_application(const atermpp::aterm_appl& e)
      {
        if (is_application(e))
        {
          return is_setcomprehension_function_symbol(application(e).head());
=======
      /// \return true iff e is an application of function symbol set_comprehension to a
      ///     number of arguments
      inline
      bool is_set_comprehension_application(const atermpp::aterm_appl& e)
      {
        if (is_application(e))
        {
          return is_set_comprehension_function_symbol(application(e).head());
>>>>>>> a907a07f
        }
        return false;
      }

      /// \brief Generate identifier in
      /// \return Identifier in
      inline
<<<<<<< HEAD
      core::identifier_string const& setin_name()
      {
        static core::identifier_string setin_name = data::detail::initialise_static_expression(setin_name, core::identifier_string("in"));
        return setin_name;
=======
      core::identifier_string const& in_name()
      {
        static core::identifier_string in_name = core::detail::initialise_static_expression(in_name, core::identifier_string("in"));
        return in_name;
>>>>>>> a907a07f
      }

      /// \brief Constructor for function symbol in
      /// \param s A sort expression
<<<<<<< HEAD
      /// \return Function symbol setin
      inline
      function_symbol setin(const sort_expression& s)
      {
        function_symbol setin(setin_name(), make_function_sort(s, set_(s), sort_bool::bool_()));
        return setin;
=======
      /// \return Function symbol in
      inline
      function_symbol in(const sort_expression& s)
      {
        function_symbol in(in_name(), make_function_sort(s, set_(s), sort_bool::bool_()));
        return in;
>>>>>>> a907a07f
      }


      /// \brief Recogniser for function in
      /// \param e A data expression
      /// \return true iff e is the function symbol matching in
      inline
<<<<<<< HEAD
      bool is_setin_function_symbol(const atermpp::aterm_appl& e)
      {
        if (is_function_symbol(e))
        {
          return function_symbol(e).name() == setin_name();
=======
      bool is_in_function_symbol(const atermpp::aterm_appl& e)
      {
        if (is_function_symbol(e))
        {
          return function_symbol(e).name() == in_name();
>>>>>>> a907a07f
        }
        return false;
      }

      /// \brief Application of function symbol in
      /// \param s A sort expression
      /// \param arg0 A data expression
      /// \param arg1 A data expression
      /// \return Application of in to a number of arguments
      inline
<<<<<<< HEAD
      application setin(const sort_expression& s, const data_expression& arg0, const data_expression& arg1)
      {
        return setin(s)(arg0, arg1);
=======
      application in(const sort_expression& s, const data_expression& arg0, const data_expression& arg1)
      {
        return in(s)(arg0, arg1);
>>>>>>> a907a07f
      }

      /// \brief Recogniser for application of in
      /// \param e A data expression
<<<<<<< HEAD
      /// \return true iff e is an application of function symbol setin to a
      ///     number of arguments
      inline
      bool is_setin_application(const atermpp::aterm_appl& e)
      {
        if (is_application(e))
        {
          return is_setin_function_symbol(application(e).head());
=======
      /// \return true iff e is an application of function symbol in to a
      ///     number of arguments
      inline
      bool is_in_application(const atermpp::aterm_appl& e)
      {
        if (is_application(e))
        {
          return is_in_function_symbol(application(e).head());
>>>>>>> a907a07f
        }
        return false;
      }

      /// \brief Generate identifier !
      /// \return Identifier !
      inline
<<<<<<< HEAD
      core::identifier_string const& setcomplement_name()
      {
        static core::identifier_string setcomplement_name = data::detail::initialise_static_expression(setcomplement_name, core::identifier_string("!"));
        return setcomplement_name;
=======
      core::identifier_string const& complement_name()
      {
        static core::identifier_string complement_name = core::detail::initialise_static_expression(complement_name, core::identifier_string("!"));
        return complement_name;
>>>>>>> a907a07f
      }

      /// \brief Constructor for function symbol !
      /// \param s A sort expression
<<<<<<< HEAD
      /// \return Function symbol setcomplement
      inline
      function_symbol setcomplement(const sort_expression& s)
      {
        function_symbol setcomplement(setcomplement_name(), make_function_sort(set_(s), set_(s)));
        return setcomplement;
=======
      /// \return Function symbol complement
      inline
      function_symbol complement(const sort_expression& s)
      {
        function_symbol complement(complement_name(), make_function_sort(set_(s), set_(s)));
        return complement;
>>>>>>> a907a07f
      }


      /// \brief Recogniser for function !
      /// \param e A data expression
      /// \return true iff e is the function symbol matching !
      inline
<<<<<<< HEAD
      bool is_setcomplement_function_symbol(const atermpp::aterm_appl& e)
      {
        if (is_function_symbol(e))
        {
          return function_symbol(e).name() == setcomplement_name();
=======
      bool is_complement_function_symbol(const atermpp::aterm_appl& e)
      {
        if (is_function_symbol(e))
        {
          return function_symbol(e).name() == complement_name();
>>>>>>> a907a07f
        }
        return false;
      }

      /// \brief Application of function symbol !
      /// \param s A sort expression
      /// \param arg0 A data expression
      /// \return Application of ! to a number of arguments
      inline
<<<<<<< HEAD
      application setcomplement(const sort_expression& s, const data_expression& arg0)
      {
        return setcomplement(s)(arg0);
=======
      application complement(const sort_expression& s, const data_expression& arg0)
      {
        return complement(s)(arg0);
>>>>>>> a907a07f
      }

      /// \brief Recogniser for application of !
      /// \param e A data expression
<<<<<<< HEAD
      /// \return true iff e is an application of function symbol setcomplement to a
      ///     number of arguments
      inline
      bool is_setcomplement_application(const atermpp::aterm_appl& e)
      {
        if (is_application(e))
        {
          return is_setcomplement_function_symbol(application(e).head());
=======
      /// \return true iff e is an application of function symbol complement to a
      ///     number of arguments
      inline
      bool is_complement_application(const atermpp::aterm_appl& e)
      {
        if (is_application(e))
        {
          return is_complement_function_symbol(application(e).head());
>>>>>>> a907a07f
        }
        return false;
      }

      /// \brief Generate identifier +
      /// \return Identifier +
      inline
<<<<<<< HEAD
      core::identifier_string const& setunion_name()
      {
        static core::identifier_string setunion_name = data::detail::initialise_static_expression(setunion_name, core::identifier_string("+"));
        return setunion_name;
=======
      core::identifier_string const& union_name()
      {
        static core::identifier_string union_name = core::detail::initialise_static_expression(union_name, core::identifier_string("+"));
        return union_name;
>>>>>>> a907a07f
      }

      /// \brief Constructor for function symbol +
      /// \param s A sort expression
<<<<<<< HEAD
      /// \return Function symbol setunion_
      inline
      function_symbol setunion_(const sort_expression& s)
      {
        function_symbol setunion_(setunion_name(), make_function_sort(set_(s), set_(s), set_(s)));
        return setunion_;
=======
      /// \return Function symbol union_
      inline
      function_symbol union_(const sort_expression& s)
      {
        function_symbol union_(union_name(), make_function_sort(set_(s), set_(s), set_(s)));
        return union_;
>>>>>>> a907a07f
      }


      /// \brief Recogniser for function +
      /// \param e A data expression
      /// \return true iff e is the function symbol matching +
      inline
<<<<<<< HEAD
      bool is_setunion_function_symbol(const atermpp::aterm_appl& e)
      {
        if (is_function_symbol(e))
        {
          return function_symbol(e).name() == setunion_name();
=======
      bool is_union_function_symbol(const atermpp::aterm_appl& e)
      {
        if (is_function_symbol(e))
        {
          return function_symbol(e).name() == union_name();
>>>>>>> a907a07f
        }
        return false;
      }

      /// \brief Application of function symbol +
      /// \param s A sort expression
      /// \param arg0 A data expression
      /// \param arg1 A data expression
      /// \return Application of + to a number of arguments
      inline
<<<<<<< HEAD
      application setunion_(const sort_expression& s, const data_expression& arg0, const data_expression& arg1)
      {
        return setunion_(s)(arg0, arg1);
=======
      application union_(const sort_expression& s, const data_expression& arg0, const data_expression& arg1)
      {
        return union_(s)(arg0, arg1);
>>>>>>> a907a07f
      }

      /// \brief Recogniser for application of +
      /// \param e A data expression
<<<<<<< HEAD
      /// \return true iff e is an application of function symbol setunion_ to a
      ///     number of arguments
      inline
      bool is_setunion_application(const atermpp::aterm_appl& e)
      {
        if (is_application(e))
        {
          return is_setunion_function_symbol(application(e).head());
=======
      /// \return true iff e is an application of function symbol union_ to a
      ///     number of arguments
      inline
      bool is_union_application(const atermpp::aterm_appl& e)
      {
        if (is_application(e))
        {
          return is_union_function_symbol(application(e).head());
>>>>>>> a907a07f
        }
        return false;
      }

      /// \brief Generate identifier *
      /// \return Identifier *
      inline
<<<<<<< HEAD
      core::identifier_string const& setintersection_name()
      {
        static core::identifier_string setintersection_name = data::detail::initialise_static_expression(setintersection_name, core::identifier_string("*"));
        return setintersection_name;
=======
      core::identifier_string const& intersection_name()
      {
        static core::identifier_string intersection_name = core::detail::initialise_static_expression(intersection_name, core::identifier_string("*"));
        return intersection_name;
>>>>>>> a907a07f
      }

      /// \brief Constructor for function symbol *
      /// \param s A sort expression
<<<<<<< HEAD
      /// \return Function symbol setintersection
      inline
      function_symbol setintersection(const sort_expression& s)
      {
        function_symbol setintersection(setintersection_name(), make_function_sort(set_(s), set_(s), set_(s)));
        return setintersection;
=======
      /// \return Function symbol intersection
      inline
      function_symbol intersection(const sort_expression& s)
      {
        function_symbol intersection(intersection_name(), make_function_sort(set_(s), set_(s), set_(s)));
        return intersection;
>>>>>>> a907a07f
      }


      /// \brief Recogniser for function *
      /// \param e A data expression
      /// \return true iff e is the function symbol matching *
      inline
<<<<<<< HEAD
      bool is_setintersection_function_symbol(const atermpp::aterm_appl& e)
      {
        if (is_function_symbol(e))
        {
          return function_symbol(e).name() == setintersection_name();
=======
      bool is_intersection_function_symbol(const atermpp::aterm_appl& e)
      {
        if (is_function_symbol(e))
        {
          return function_symbol(e).name() == intersection_name();
>>>>>>> a907a07f
        }
        return false;
      }

      /// \brief Application of function symbol *
      /// \param s A sort expression
      /// \param arg0 A data expression
      /// \param arg1 A data expression
      /// \return Application of * to a number of arguments
      inline
<<<<<<< HEAD
      application setintersection(const sort_expression& s, const data_expression& arg0, const data_expression& arg1)
      {
        return setintersection(s)(arg0, arg1);
=======
      application intersection(const sort_expression& s, const data_expression& arg0, const data_expression& arg1)
      {
        return intersection(s)(arg0, arg1);
>>>>>>> a907a07f
      }

      /// \brief Recogniser for application of *
      /// \param e A data expression
<<<<<<< HEAD
      /// \return true iff e is an application of function symbol setintersection to a
      ///     number of arguments
      inline
      bool is_setintersection_application(const atermpp::aterm_appl& e)
      {
        if (is_application(e))
        {
          return is_setintersection_function_symbol(application(e).head());
=======
      /// \return true iff e is an application of function symbol intersection to a
      ///     number of arguments
      inline
      bool is_intersection_application(const atermpp::aterm_appl& e)
      {
        if (is_application(e))
        {
          return is_intersection_function_symbol(application(e).head());
>>>>>>> a907a07f
        }
        return false;
      }

      /// \brief Generate identifier -
      /// \return Identifier -
      inline
<<<<<<< HEAD
      core::identifier_string const& setdifference_name()
      {
        static core::identifier_string setdifference_name = data::detail::initialise_static_expression(setdifference_name, core::identifier_string("-"));
        return setdifference_name;
=======
      core::identifier_string const& difference_name()
      {
        static core::identifier_string difference_name = core::detail::initialise_static_expression(difference_name, core::identifier_string("-"));
        return difference_name;
>>>>>>> a907a07f
      }

      /// \brief Constructor for function symbol -
      /// \param s A sort expression
<<<<<<< HEAD
      /// \return Function symbol setdifference
      inline
      function_symbol setdifference(const sort_expression& s)
      {
        function_symbol setdifference(setdifference_name(), make_function_sort(set_(s), set_(s), set_(s)));
        return setdifference;
=======
      /// \return Function symbol difference
      inline
      function_symbol difference(const sort_expression& s)
      {
        function_symbol difference(difference_name(), make_function_sort(set_(s), set_(s), set_(s)));
        return difference;
>>>>>>> a907a07f
      }


      /// \brief Recogniser for function -
      /// \param e A data expression
      /// \return true iff e is the function symbol matching -
      inline
<<<<<<< HEAD
      bool is_setdifference_function_symbol(const atermpp::aterm_appl& e)
      {
        if (is_function_symbol(e))
        {
          return function_symbol(e).name() == setdifference_name();
=======
      bool is_difference_function_symbol(const atermpp::aterm_appl& e)
      {
        if (is_function_symbol(e))
        {
          return function_symbol(e).name() == difference_name();
>>>>>>> a907a07f
        }
        return false;
      }

      /// \brief Application of function symbol -
      /// \param s A sort expression
      /// \param arg0 A data expression
      /// \param arg1 A data expression
      /// \return Application of - to a number of arguments
      inline
<<<<<<< HEAD
      application setdifference(const sort_expression& s, const data_expression& arg0, const data_expression& arg1)
      {
        return setdifference(s)(arg0, arg1);
=======
      application difference(const sort_expression& s, const data_expression& arg0, const data_expression& arg1)
      {
        return difference(s)(arg0, arg1);
>>>>>>> a907a07f
      }

      /// \brief Recogniser for application of -
      /// \param e A data expression
<<<<<<< HEAD
      /// \return true iff e is an application of function symbol setdifference to a
      ///     number of arguments
      inline
      bool is_setdifference_application(const atermpp::aterm_appl& e)
      {
        if (is_application(e))
        {
          return is_setdifference_function_symbol(application(e).head());
=======
      /// \return true iff e is an application of function symbol difference to a
      ///     number of arguments
      inline
      bool is_difference_application(const atermpp::aterm_appl& e)
      {
        if (is_application(e))
        {
          return is_difference_function_symbol(application(e).head());
>>>>>>> a907a07f
        }
        return false;
      }

      /// \brief Generate identifier \@false_
      /// \return Identifier \@false_
      inline
      core::identifier_string const& false_function_name()
      {
<<<<<<< HEAD
        static core::identifier_string false_function_name = data::detail::initialise_static_expression(false_function_name, core::identifier_string("@false_"));
=======
        static core::identifier_string false_function_name = core::detail::initialise_static_expression(false_function_name, core::identifier_string("@false_"));
>>>>>>> a907a07f
        return false_function_name;
      }

      /// \brief Constructor for function symbol \@false_
      /// \param s A sort expression
      /// \return Function symbol false_function
      inline
      function_symbol false_function(const sort_expression& s)
      {
        function_symbol false_function(false_function_name(), make_function_sort(s, sort_bool::bool_()));
        return false_function;
      }


      /// \brief Recogniser for function \@false_
      /// \param e A data expression
      /// \return true iff e is the function symbol matching \@false_
      inline
      bool is_false_function_function_symbol(const atermpp::aterm_appl& e)
      {
        if (is_function_symbol(e))
        {
          return function_symbol(e).name() == false_function_name();
        }
        return false;
      }

      /// \brief Application of function symbol \@false_
      /// \param s A sort expression
      /// \param arg0 A data expression
      /// \return Application of \@false_ to a number of arguments
      inline
      application false_function(const sort_expression& s, const data_expression& arg0)
      {
        return false_function(s)(arg0);
      }

      /// \brief Recogniser for application of \@false_
      /// \param e A data expression
      /// \return true iff e is an application of function symbol false_function to a
      ///     number of arguments
      inline
      bool is_false_function_application(const atermpp::aterm_appl& e)
      {
        if (is_application(e))
        {
          return is_false_function_function_symbol(application(e).head());
        }
        return false;
      }

      /// \brief Generate identifier \@true_
      /// \return Identifier \@true_
      inline
      core::identifier_string const& true_function_name()
      {
<<<<<<< HEAD
        static core::identifier_string true_function_name = data::detail::initialise_static_expression(true_function_name, core::identifier_string("@true_"));
=======
        static core::identifier_string true_function_name = core::detail::initialise_static_expression(true_function_name, core::identifier_string("@true_"));
>>>>>>> a907a07f
        return true_function_name;
      }

      /// \brief Constructor for function symbol \@true_
      /// \param s A sort expression
      /// \return Function symbol true_function
      inline
      function_symbol true_function(const sort_expression& s)
      {
        function_symbol true_function(true_function_name(), make_function_sort(s, sort_bool::bool_()));
        return true_function;
      }


      /// \brief Recogniser for function \@true_
      /// \param e A data expression
      /// \return true iff e is the function symbol matching \@true_
      inline
      bool is_true_function_function_symbol(const atermpp::aterm_appl& e)
      {
        if (is_function_symbol(e))
        {
          return function_symbol(e).name() == true_function_name();
        }
        return false;
      }

      /// \brief Application of function symbol \@true_
      /// \param s A sort expression
      /// \param arg0 A data expression
      /// \return Application of \@true_ to a number of arguments
      inline
      application true_function(const sort_expression& s, const data_expression& arg0)
      {
        return true_function(s)(arg0);
      }

      /// \brief Recogniser for application of \@true_
      /// \param e A data expression
      /// \return true iff e is an application of function symbol true_function to a
      ///     number of arguments
      inline
      bool is_true_function_application(const atermpp::aterm_appl& e)
      {
        if (is_application(e))
        {
          return is_true_function_function_symbol(application(e).head());
        }
        return false;
      }

      /// \brief Generate identifier \@not_
      /// \return Identifier \@not_
      inline
      core::identifier_string const& not_function_name()
      {
<<<<<<< HEAD
        static core::identifier_string not_function_name = data::detail::initialise_static_expression(not_function_name, core::identifier_string("@not_"));
=======
        static core::identifier_string not_function_name = core::detail::initialise_static_expression(not_function_name, core::identifier_string("@not_"));
>>>>>>> a907a07f
        return not_function_name;
      }

      /// \brief Constructor for function symbol \@not_
      /// \param s A sort expression
      /// \return Function symbol not_function
      inline
      function_symbol not_function(const sort_expression& s)
      {
        function_symbol not_function(not_function_name(), make_function_sort(make_function_sort(s, sort_bool::bool_()), make_function_sort(s, sort_bool::bool_())));
        return not_function;
      }


      /// \brief Recogniser for function \@not_
      /// \param e A data expression
      /// \return true iff e is the function symbol matching \@not_
      inline
      bool is_not_function_function_symbol(const atermpp::aterm_appl& e)
      {
        if (is_function_symbol(e))
        {
          return function_symbol(e).name() == not_function_name();
        }
        return false;
      }

      /// \brief Application of function symbol \@not_
      /// \param s A sort expression
      /// \param arg0 A data expression
      /// \return Application of \@not_ to a number of arguments
      inline
      application not_function(const sort_expression& s, const data_expression& arg0)
      {
        return not_function(s)(arg0);
      }

      /// \brief Recogniser for application of \@not_
      /// \param e A data expression
      /// \return true iff e is an application of function symbol not_function to a
      ///     number of arguments
      inline
      bool is_not_function_application(const atermpp::aterm_appl& e)
      {
        if (is_application(e))
        {
          return is_not_function_function_symbol(application(e).head());
        }
        return false;
      }

      /// \brief Generate identifier \@and_
      /// \return Identifier \@and_
      inline
      core::identifier_string const& and_function_name()
      {
<<<<<<< HEAD
        static core::identifier_string and_function_name = data::detail::initialise_static_expression(and_function_name, core::identifier_string("@and_"));
=======
        static core::identifier_string and_function_name = core::detail::initialise_static_expression(and_function_name, core::identifier_string("@and_"));
>>>>>>> a907a07f
        return and_function_name;
      }

      /// \brief Constructor for function symbol \@and_
      /// \param s A sort expression
      /// \return Function symbol and_function
      inline
      function_symbol and_function(const sort_expression& s)
      {
        function_symbol and_function(and_function_name(), make_function_sort(make_function_sort(s, sort_bool::bool_()), make_function_sort(s, sort_bool::bool_()), make_function_sort(s, sort_bool::bool_())));
        return and_function;
      }


      /// \brief Recogniser for function \@and_
      /// \param e A data expression
      /// \return true iff e is the function symbol matching \@and_
      inline
      bool is_and_function_function_symbol(const atermpp::aterm_appl& e)
      {
        if (is_function_symbol(e))
        {
          return function_symbol(e).name() == and_function_name();
        }
        return false;
      }

      /// \brief Application of function symbol \@and_
      /// \param s A sort expression
      /// \param arg0 A data expression
      /// \param arg1 A data expression
      /// \return Application of \@and_ to a number of arguments
      inline
      application and_function(const sort_expression& s, const data_expression& arg0, const data_expression& arg1)
      {
        return and_function(s)(arg0, arg1);
      }

      /// \brief Recogniser for application of \@and_
      /// \param e A data expression
      /// \return true iff e is an application of function symbol and_function to a
      ///     number of arguments
      inline
      bool is_and_function_application(const atermpp::aterm_appl& e)
      {
        if (is_application(e))
        {
          return is_and_function_function_symbol(application(e).head());
        }
        return false;
      }

      /// \brief Generate identifier \@or_
      /// \return Identifier \@or_
      inline
      core::identifier_string const& or_function_name()
      {
<<<<<<< HEAD
        static core::identifier_string or_function_name = data::detail::initialise_static_expression(or_function_name, core::identifier_string("@or_"));
=======
        static core::identifier_string or_function_name = core::detail::initialise_static_expression(or_function_name, core::identifier_string("@or_"));
>>>>>>> a907a07f
        return or_function_name;
      }

      /// \brief Constructor for function symbol \@or_
      /// \param s A sort expression
      /// \return Function symbol or_function
      inline
      function_symbol or_function(const sort_expression& s)
      {
        function_symbol or_function(or_function_name(), make_function_sort(make_function_sort(s, sort_bool::bool_()), make_function_sort(s, sort_bool::bool_()), make_function_sort(s, sort_bool::bool_())));
        return or_function;
      }


      /// \brief Recogniser for function \@or_
      /// \param e A data expression
      /// \return true iff e is the function symbol matching \@or_
      inline
      bool is_or_function_function_symbol(const atermpp::aterm_appl& e)
      {
        if (is_function_symbol(e))
        {
          return function_symbol(e).name() == or_function_name();
        }
        return false;
      }

      /// \brief Application of function symbol \@or_
      /// \param s A sort expression
      /// \param arg0 A data expression
      /// \param arg1 A data expression
      /// \return Application of \@or_ to a number of arguments
      inline
      application or_function(const sort_expression& s, const data_expression& arg0, const data_expression& arg1)
      {
        return or_function(s)(arg0, arg1);
      }

      /// \brief Recogniser for application of \@or_
      /// \param e A data expression
      /// \return true iff e is an application of function symbol or_function to a
      ///     number of arguments
      inline
      bool is_or_function_application(const atermpp::aterm_appl& e)
      {
        if (is_application(e))
        {
          return is_or_function_function_symbol(application(e).head());
        }
        return false;
      }

      /// \brief Give all system defined mappings for set_
      /// \param s A sort expression
      /// \return All system defined mappings for set_
      inline
      function_symbol_vector set_generate_functions_code(const sort_expression& s)
      {
        function_symbol_vector result;
<<<<<<< HEAD
        result.push_back(emptyset(s));
        result.push_back(setfset(s));
        result.push_back(setcomprehension(s));
        result.push_back(setin(s));
        result.push_back(setcomplement(s));
        result.push_back(setunion_(s));
        result.push_back(setintersection(s));
        result.push_back(setdifference(s));
=======
        result.push_back(empty(s));
        result.push_back(set_fset(s));
        result.push_back(set_comprehension(s));
        result.push_back(in(s));
        result.push_back(complement(s));
        result.push_back(union_(s));
        result.push_back(intersection(s));
        result.push_back(difference(s));
>>>>>>> a907a07f
        result.push_back(false_function(s));
        result.push_back(true_function(s));
        result.push_back(not_function(s));
        result.push_back(and_function(s));
        result.push_back(or_function(s));
        return result;
      }
      ///\brief Function for projecting out argument
      ///        right from an application
      /// \param e A data expression
      /// \pre right is defined for e
      /// \return The argument of e that corresponds to right
      inline
      data_expression right(const data_expression& e)
      {
<<<<<<< HEAD
        assert(is_setconstructor_application(e) || is_setin_application(e) || is_setunion_application(e) || is_setintersection_application(e) || is_setdifference_application(e) || is_and_function_application(e) || is_or_function_application(e));
=======
        assert(is_constructor_application(e) || is_in_application(e) || is_union_application(e) || is_intersection_application(e) || is_difference_application(e) || is_and_function_application(e) || is_or_function_application(e));
>>>>>>> a907a07f
        return *boost::next(static_cast< application >(e).arguments().begin(), 1);
      }

      ///\brief Function for projecting out argument
      ///        arg from an application
      /// \param e A data expression
      /// \pre arg is defined for e
      /// \return The argument of e that corresponds to arg
      inline
      data_expression arg(const data_expression& e)
      {
<<<<<<< HEAD
        assert(is_setfset_application(e) || is_setcomprehension_application(e) || is_setcomplement_application(e) || is_false_function_application(e) || is_true_function_application(e) || is_not_function_application(e));
=======
        assert(is_set_fset_application(e) || is_set_comprehension_application(e) || is_complement_application(e) || is_false_function_application(e) || is_true_function_application(e) || is_not_function_application(e));
>>>>>>> a907a07f
        return *boost::next(static_cast< application >(e).arguments().begin(), 0);
      }

      ///\brief Function for projecting out argument
      ///        left from an application
      /// \param e A data expression
      /// \pre left is defined for e
      /// \return The argument of e that corresponds to left
      inline
      data_expression left(const data_expression& e)
      {
<<<<<<< HEAD
        assert(is_setconstructor_application(e) || is_setin_application(e) || is_setunion_application(e) || is_setintersection_application(e) || is_setdifference_application(e) || is_and_function_application(e) || is_or_function_application(e));
=======
        assert(is_constructor_application(e) || is_in_application(e) || is_union_application(e) || is_intersection_application(e) || is_difference_application(e) || is_and_function_application(e) || is_or_function_application(e));
>>>>>>> a907a07f
        return *boost::next(static_cast< application >(e).arguments().begin(), 0);
      }

      /// \brief Give all system defined equations for set_
      /// \param s A sort expression
      /// \return All system defined equations for sort set_
      inline
      data_equation_vector set_generate_equations_code(const sort_expression& s)
      {
        variable ve("e",s);
        variable vd("d",s);
        variable vs("s",sort_fset::fset(s));
        variable vt("t",sort_fset::fset(s));
        variable vf("f",make_function_sort(s, sort_bool::bool_()));
        variable vg("g",make_function_sort(s, sort_bool::bool_()));
        variable vx("x",set_(s));
        variable vy("y",set_(s));
        variable vc("c",s);

        data_equation_vector result;
<<<<<<< HEAD
        result.push_back(data_equation(variable_list(), emptyset(s), setconstructor(s, false_function(s), sort_fset::fset_empty(s))));
        result.push_back(data_equation(atermpp::make_vector(vs), setfset(s, vs), setconstructor(s, false_function(s), vs)));
        result.push_back(data_equation(atermpp::make_vector(vf), setcomprehension(s, vf), setconstructor(s, vf, sort_fset::fset_empty(s))));
        result.push_back(data_equation(atermpp::make_vector(ve, vf, vs), setin(s, ve, setconstructor(s, vf, vs)), not_equal_to(vf(ve), sort_fset::fsetin(s, ve, vs))));
        result.push_back(data_equation(atermpp::make_vector(vf, vg, vs, vt), equal_to(setconstructor(s, vf, vs), setconstructor(s, vg, vt)), forall(atermpp::make_vector(vc), not_equal_to(equal_to(vf(vc), vg(vc)), sort_fset::fsetin(s, vc, sort_fset::fsetdifference(s, vs, vt))))));
        result.push_back(data_equation(atermpp::make_vector(vx, vy), less(vx, vy), sort_bool::and_(less_equal(vx, vy), not_equal_to(vx, vy))));
        result.push_back(data_equation(atermpp::make_vector(vx, vy), less_equal(vx, vy), equal_to(setintersection(s, vx, vy), vx)));
        result.push_back(data_equation(atermpp::make_vector(vf, vs), setcomplement(s, setconstructor(s, vf, vs)), setconstructor(s, not_function(s, vf), vs)));
        result.push_back(data_equation(atermpp::make_vector(vf, vg, vs, vt), setunion_(s, setconstructor(s, vf, vs), setconstructor(s, vg, vt)), setconstructor(s, or_function(s, vf, vg), sort_fset::fsetunion(s, vf, vg, vs, vt))));
        result.push_back(data_equation(atermpp::make_vector(vf, vg, vs, vt), setintersection(s, setconstructor(s, vf, vs), setconstructor(s, vg, vt)), setconstructor(s, and_function(s, vf, vg), sort_fset::fsetintersection(s, vf, vg, vs, vt))));
        result.push_back(data_equation(atermpp::make_vector(vx, vy), setdifference(s, vx, vy), setintersection(s, vx, setcomplement(s, vy))));
=======
        result.push_back(data_equation(variable_list(), empty(s), constructor(s, false_function(s), sort_fset::empty(s))));
        result.push_back(data_equation(atermpp::make_vector(vs), set_fset(s, vs), constructor(s, false_function(s), vs)));
        result.push_back(data_equation(atermpp::make_vector(vf), set_comprehension(s, vf), constructor(s, vf, sort_fset::empty(s))));
        result.push_back(data_equation(atermpp::make_vector(ve, vf, vs), in(s, ve, constructor(s, vf, vs)), not_equal_to(vf(ve), sort_fset::in(s, ve, vs))));
        result.push_back(data_equation(atermpp::make_vector(vf, vg, vs, vt), equal_to(constructor(s, vf, vs), constructor(s, vg, vt)), forall(atermpp::make_vector(vc), not_equal_to(equal_to(vf(vc), vg(vc)), sort_fset::in(s, vc, sort_fset::difference(s, vs, vt))))));
        result.push_back(data_equation(atermpp::make_vector(vx, vy), less(vx, vy), sort_bool::and_(less_equal(vx, vy), not_equal_to(vx, vy))));
        result.push_back(data_equation(atermpp::make_vector(vx, vy), less_equal(vx, vy), equal_to(intersection(s, vx, vy), vx)));
        result.push_back(data_equation(atermpp::make_vector(vf, vs), complement(s, constructor(s, vf, vs)), constructor(s, not_function(s, vf), vs)));
        result.push_back(data_equation(atermpp::make_vector(vf, vg, vs, vt), union_(s, constructor(s, vf, vs), constructor(s, vg, vt)), constructor(s, or_function(s, vf, vg), sort_fset::union_(s, vf, vg, vs, vt))));
        result.push_back(data_equation(atermpp::make_vector(vf, vg, vs, vt), intersection(s, constructor(s, vf, vs), constructor(s, vg, vt)), constructor(s, and_function(s, vf, vg), sort_fset::intersection(s, vf, vg, vs, vt))));
        result.push_back(data_equation(atermpp::make_vector(vx, vy), difference(s, vx, vy), intersection(s, vx, complement(s, vy))));
>>>>>>> a907a07f
        result.push_back(data_equation(atermpp::make_vector(ve), false_function(s, ve), sort_bool::false_()));
        result.push_back(data_equation(atermpp::make_vector(ve), true_function(s, ve), sort_bool::true_()));
        result.push_back(data_equation(variable_list(), equal_to(false_function(s), true_function(s)), sort_bool::false_()));
        result.push_back(data_equation(variable_list(), equal_to(true_function(s), false_function(s)), sort_bool::false_()));
        result.push_back(data_equation(atermpp::make_vector(ve, vf), not_function(s, vf)(ve), sort_bool::not_(vf(ve))));
        result.push_back(data_equation(variable_list(), not_function(s, false_function(s)), true_function(s)));
        result.push_back(data_equation(variable_list(), not_function(s, true_function(s)), false_function(s)));
        result.push_back(data_equation(atermpp::make_vector(ve, vf, vg), and_function(s, vf, vg)(ve), sort_bool::and_(vf(ve), vg(ve))));
        result.push_back(data_equation(atermpp::make_vector(vf), and_function(s, vf, vf), vf));
        result.push_back(data_equation(atermpp::make_vector(vf), and_function(s, vf, false_function(s)), false_function(s)));
        result.push_back(data_equation(atermpp::make_vector(vf), and_function(s, false_function(s), vf), false_function(s)));
        result.push_back(data_equation(atermpp::make_vector(vf), and_function(s, vf, true_function(s)), vf));
        result.push_back(data_equation(atermpp::make_vector(vf), and_function(s, true_function(s), vf), vf));
        result.push_back(data_equation(atermpp::make_vector(ve, vf, vg), or_function(s, vf, vg)(ve), sort_bool::or_(vf(ve), vg(ve))));
        result.push_back(data_equation(atermpp::make_vector(vf), or_function(s, vf, vf), vf));
        result.push_back(data_equation(atermpp::make_vector(vf), or_function(s, vf, false_function(s)), vf));
        result.push_back(data_equation(atermpp::make_vector(vf), or_function(s, false_function(s), vf), vf));
        result.push_back(data_equation(atermpp::make_vector(vf), or_function(s, vf, true_function(s)), true_function(s)));
        result.push_back(data_equation(atermpp::make_vector(vf), or_function(s, true_function(s), vf), true_function(s)));
        return result;
      }

    } // namespace sort_set_

  } // namespace data

} // namespace mcrl2

#endif // MCRL2_DATA_SET_H<|MERGE_RESOLUTION|>--- conflicted
+++ resolved
@@ -65,36 +65,20 @@
       /// \brief Generate identifier \@set
       /// \return Identifier \@set
       inline
-<<<<<<< HEAD
-      core::identifier_string const& setconstructor_name()
-      {
-        static core::identifier_string setconstructor_name = data::detail::initialise_static_expression(setconstructor_name, core::identifier_string("@set"));
-        return setconstructor_name;
-=======
       core::identifier_string const& constructor_name()
       {
         static core::identifier_string constructor_name = core::detail::initialise_static_expression(constructor_name, core::identifier_string("@set"));
         return constructor_name;
->>>>>>> a907a07f
       }
 
       /// \brief Constructor for function symbol \@set
       /// \param s A sort expression
-<<<<<<< HEAD
-      /// \return Function symbol setconstructor
-      inline
-      function_symbol setconstructor(const sort_expression& s)
-      {
-        function_symbol setconstructor(setconstructor_name(), make_function_sort(make_function_sort(s, sort_bool::bool_()), sort_fset::fset(s), set_(s)));
-        return setconstructor;
-=======
       /// \return Function symbol constructor
       inline
       function_symbol constructor(const sort_expression& s)
       {
         function_symbol constructor(constructor_name(), make_function_sort(make_function_sort(s, sort_bool::bool_()), sort_fset::fset(s), set_(s)));
         return constructor;
->>>>>>> a907a07f
       }
 
 
@@ -102,19 +86,11 @@
       /// \param e A data expression
       /// \return true iff e is the function symbol matching \@set
       inline
-<<<<<<< HEAD
-      bool is_setconstructor_function_symbol(const atermpp::aterm_appl& e)
-      {
-        if (is_function_symbol(e))
-        {
-          return function_symbol(e).name() == setconstructor_name();
-=======
       bool is_constructor_function_symbol(const atermpp::aterm_appl& e)
       {
         if (is_function_symbol(e))
         {
           return function_symbol(e).name() == constructor_name();
->>>>>>> a907a07f
         }
         return false;
       }
@@ -125,29 +101,13 @@
       /// \param arg1 A data expression
       /// \return Application of \@set to a number of arguments
       inline
-<<<<<<< HEAD
-      application setconstructor(const sort_expression& s, const data_expression& arg0, const data_expression& arg1)
-      {
-        return setconstructor(s)(arg0, arg1);
-=======
       application constructor(const sort_expression& s, const data_expression& arg0, const data_expression& arg1)
       {
         return constructor(s)(arg0, arg1);
->>>>>>> a907a07f
       }
 
       /// \brief Recogniser for application of \@set
       /// \param e A data expression
-<<<<<<< HEAD
-      /// \return true iff e is an application of function symbol setconstructor to a
-      ///     number of arguments
-      inline
-      bool is_setconstructor_application(const atermpp::aterm_appl& e)
-      {
-        if (is_application(e))
-        {
-          return is_setconstructor_function_symbol(application(e).head());
-=======
       /// \return true iff e is an application of function symbol constructor to a
       ///     number of arguments
       inline
@@ -156,7 +116,6 @@
         if (is_application(e))
         {
           return is_constructor_function_symbol(application(e).head());
->>>>>>> a907a07f
         }
         return false;
       }
@@ -168,47 +127,27 @@
       function_symbol_vector set_generate_constructors_code(const sort_expression& s)
       {
         function_symbol_vector result;
-<<<<<<< HEAD
-        result.push_back(setconstructor(s));
-=======
         result.push_back(constructor(s));
->>>>>>> a907a07f
 
         return result;
       }
       /// \brief Generate identifier {}
       /// \return Identifier {}
       inline
-<<<<<<< HEAD
-      core::identifier_string const& emptyset_name()
-      {
-        static core::identifier_string emptyset_name = data::detail::initialise_static_expression(emptyset_name, core::identifier_string("{}"));
-        return emptyset_name;
-=======
       core::identifier_string const& empty_name()
       {
         static core::identifier_string empty_name = core::detail::initialise_static_expression(empty_name, core::identifier_string("{}"));
         return empty_name;
->>>>>>> a907a07f
       }
 
       /// \brief Constructor for function symbol {}
       /// \param s A sort expression
-<<<<<<< HEAD
-      /// \return Function symbol emptyset
-      inline
-      function_symbol emptyset(const sort_expression& s)
-      {
-        function_symbol emptyset(emptyset_name(), set_(s));
-        return emptyset;
-=======
       /// \return Function symbol empty
       inline
       function_symbol empty(const sort_expression& s)
       {
         function_symbol empty(empty_name(), set_(s));
         return empty;
->>>>>>> a907a07f
       }
 
 
@@ -216,19 +155,11 @@
       /// \param e A data expression
       /// \return true iff e is the function symbol matching {}
       inline
-<<<<<<< HEAD
-      bool is_emptyset_function_symbol(const atermpp::aterm_appl& e)
-      {
-        if (is_function_symbol(e))
-        {
-          return function_symbol(e).name() == emptyset_name();
-=======
       bool is_empty_function_symbol(const atermpp::aterm_appl& e)
       {
         if (is_function_symbol(e))
         {
           return function_symbol(e).name() == empty_name();
->>>>>>> a907a07f
         }
         return false;
       }
@@ -236,36 +167,20 @@
       /// \brief Generate identifier \@setfset
       /// \return Identifier \@setfset
       inline
-<<<<<<< HEAD
-      core::identifier_string const& setfset_name()
-      {
-        static core::identifier_string setfset_name = data::detail::initialise_static_expression(setfset_name, core::identifier_string("@setfset"));
-        return setfset_name;
-=======
       core::identifier_string const& set_fset_name()
       {
         static core::identifier_string set_fset_name = core::detail::initialise_static_expression(set_fset_name, core::identifier_string("@setfset"));
         return set_fset_name;
->>>>>>> a907a07f
       }
 
       /// \brief Constructor for function symbol \@setfset
       /// \param s A sort expression
-<<<<<<< HEAD
-      /// \return Function symbol setfset
-      inline
-      function_symbol setfset(const sort_expression& s)
-      {
-        function_symbol setfset(setfset_name(), make_function_sort(sort_fset::fset(s), set_(s)));
-        return setfset;
-=======
       /// \return Function symbol set_fset
       inline
       function_symbol set_fset(const sort_expression& s)
       {
         function_symbol set_fset(set_fset_name(), make_function_sort(sort_fset::fset(s), set_(s)));
         return set_fset;
->>>>>>> a907a07f
       }
 
 
@@ -273,19 +188,11 @@
       /// \param e A data expression
       /// \return true iff e is the function symbol matching \@setfset
       inline
-<<<<<<< HEAD
-      bool is_setfset_function_symbol(const atermpp::aterm_appl& e)
-      {
-        if (is_function_symbol(e))
-        {
-          return function_symbol(e).name() == setfset_name();
-=======
       bool is_set_fset_function_symbol(const atermpp::aterm_appl& e)
       {
         if (is_function_symbol(e))
         {
           return function_symbol(e).name() == set_fset_name();
->>>>>>> a907a07f
         }
         return false;
       }
@@ -295,29 +202,13 @@
       /// \param arg0 A data expression
       /// \return Application of \@setfset to a number of arguments
       inline
-<<<<<<< HEAD
-      application setfset(const sort_expression& s, const data_expression& arg0)
-      {
-        return setfset(s)(arg0);
-=======
       application set_fset(const sort_expression& s, const data_expression& arg0)
       {
         return set_fset(s)(arg0);
->>>>>>> a907a07f
       }
 
       /// \brief Recogniser for application of \@setfset
       /// \param e A data expression
-<<<<<<< HEAD
-      /// \return true iff e is an application of function symbol setfset to a
-      ///     number of arguments
-      inline
-      bool is_setfset_application(const atermpp::aterm_appl& e)
-      {
-        if (is_application(e))
-        {
-          return is_setfset_function_symbol(application(e).head());
-=======
       /// \return true iff e is an application of function symbol set_fset to a
       ///     number of arguments
       inline
@@ -326,7 +217,6 @@
         if (is_application(e))
         {
           return is_set_fset_function_symbol(application(e).head());
->>>>>>> a907a07f
         }
         return false;
       }
@@ -334,36 +224,20 @@
       /// \brief Generate identifier \@setcomp
       /// \return Identifier \@setcomp
       inline
-<<<<<<< HEAD
-      core::identifier_string const& setcomprehension_name()
-      {
-        static core::identifier_string setcomprehension_name = data::detail::initialise_static_expression(setcomprehension_name, core::identifier_string("@setcomp"));
-        return setcomprehension_name;
-=======
       core::identifier_string const& set_comprehension_name()
       {
         static core::identifier_string set_comprehension_name = core::detail::initialise_static_expression(set_comprehension_name, core::identifier_string("@setcomp"));
         return set_comprehension_name;
->>>>>>> a907a07f
       }
 
       /// \brief Constructor for function symbol \@setcomp
       /// \param s A sort expression
-<<<<<<< HEAD
-      /// \return Function symbol setcomprehension
-      inline
-      function_symbol setcomprehension(const sort_expression& s)
-      {
-        function_symbol setcomprehension(setcomprehension_name(), make_function_sort(make_function_sort(s, sort_bool::bool_()), set_(s)));
-        return setcomprehension;
-=======
       /// \return Function symbol set_comprehension
       inline
       function_symbol set_comprehension(const sort_expression& s)
       {
         function_symbol set_comprehension(set_comprehension_name(), make_function_sort(make_function_sort(s, sort_bool::bool_()), set_(s)));
         return set_comprehension;
->>>>>>> a907a07f
       }
 
 
@@ -371,19 +245,11 @@
       /// \param e A data expression
       /// \return true iff e is the function symbol matching \@setcomp
       inline
-<<<<<<< HEAD
-      bool is_setcomprehension_function_symbol(const atermpp::aterm_appl& e)
-      {
-        if (is_function_symbol(e))
-        {
-          return function_symbol(e).name() == setcomprehension_name();
-=======
       bool is_set_comprehension_function_symbol(const atermpp::aterm_appl& e)
       {
         if (is_function_symbol(e))
         {
           return function_symbol(e).name() == set_comprehension_name();
->>>>>>> a907a07f
         }
         return false;
       }
@@ -393,29 +259,13 @@
       /// \param arg0 A data expression
       /// \return Application of \@setcomp to a number of arguments
       inline
-<<<<<<< HEAD
-      application setcomprehension(const sort_expression& s, const data_expression& arg0)
-      {
-        return setcomprehension(s)(arg0);
-=======
       application set_comprehension(const sort_expression& s, const data_expression& arg0)
       {
         return set_comprehension(s)(arg0);
->>>>>>> a907a07f
       }
 
       /// \brief Recogniser for application of \@setcomp
       /// \param e A data expression
-<<<<<<< HEAD
-      /// \return true iff e is an application of function symbol setcomprehension to a
-      ///     number of arguments
-      inline
-      bool is_setcomprehension_application(const atermpp::aterm_appl& e)
-      {
-        if (is_application(e))
-        {
-          return is_setcomprehension_function_symbol(application(e).head());
-=======
       /// \return true iff e is an application of function symbol set_comprehension to a
       ///     number of arguments
       inline
@@ -424,7 +274,6 @@
         if (is_application(e))
         {
           return is_set_comprehension_function_symbol(application(e).head());
->>>>>>> a907a07f
         }
         return false;
       }
@@ -432,36 +281,20 @@
       /// \brief Generate identifier in
       /// \return Identifier in
       inline
-<<<<<<< HEAD
-      core::identifier_string const& setin_name()
-      {
-        static core::identifier_string setin_name = data::detail::initialise_static_expression(setin_name, core::identifier_string("in"));
-        return setin_name;
-=======
       core::identifier_string const& in_name()
       {
         static core::identifier_string in_name = core::detail::initialise_static_expression(in_name, core::identifier_string("in"));
         return in_name;
->>>>>>> a907a07f
       }
 
       /// \brief Constructor for function symbol in
       /// \param s A sort expression
-<<<<<<< HEAD
-      /// \return Function symbol setin
-      inline
-      function_symbol setin(const sort_expression& s)
-      {
-        function_symbol setin(setin_name(), make_function_sort(s, set_(s), sort_bool::bool_()));
-        return setin;
-=======
       /// \return Function symbol in
       inline
       function_symbol in(const sort_expression& s)
       {
         function_symbol in(in_name(), make_function_sort(s, set_(s), sort_bool::bool_()));
         return in;
->>>>>>> a907a07f
       }
 
 
@@ -469,19 +302,11 @@
       /// \param e A data expression
       /// \return true iff e is the function symbol matching in
       inline
-<<<<<<< HEAD
-      bool is_setin_function_symbol(const atermpp::aterm_appl& e)
-      {
-        if (is_function_symbol(e))
-        {
-          return function_symbol(e).name() == setin_name();
-=======
       bool is_in_function_symbol(const atermpp::aterm_appl& e)
       {
         if (is_function_symbol(e))
         {
           return function_symbol(e).name() == in_name();
->>>>>>> a907a07f
         }
         return false;
       }
@@ -492,29 +317,13 @@
       /// \param arg1 A data expression
       /// \return Application of in to a number of arguments
       inline
-<<<<<<< HEAD
-      application setin(const sort_expression& s, const data_expression& arg0, const data_expression& arg1)
-      {
-        return setin(s)(arg0, arg1);
-=======
       application in(const sort_expression& s, const data_expression& arg0, const data_expression& arg1)
       {
         return in(s)(arg0, arg1);
->>>>>>> a907a07f
       }
 
       /// \brief Recogniser for application of in
       /// \param e A data expression
-<<<<<<< HEAD
-      /// \return true iff e is an application of function symbol setin to a
-      ///     number of arguments
-      inline
-      bool is_setin_application(const atermpp::aterm_appl& e)
-      {
-        if (is_application(e))
-        {
-          return is_setin_function_symbol(application(e).head());
-=======
       /// \return true iff e is an application of function symbol in to a
       ///     number of arguments
       inline
@@ -523,7 +332,6 @@
         if (is_application(e))
         {
           return is_in_function_symbol(application(e).head());
->>>>>>> a907a07f
         }
         return false;
       }
@@ -531,36 +339,20 @@
       /// \brief Generate identifier !
       /// \return Identifier !
       inline
-<<<<<<< HEAD
-      core::identifier_string const& setcomplement_name()
-      {
-        static core::identifier_string setcomplement_name = data::detail::initialise_static_expression(setcomplement_name, core::identifier_string("!"));
-        return setcomplement_name;
-=======
       core::identifier_string const& complement_name()
       {
         static core::identifier_string complement_name = core::detail::initialise_static_expression(complement_name, core::identifier_string("!"));
         return complement_name;
->>>>>>> a907a07f
       }
 
       /// \brief Constructor for function symbol !
       /// \param s A sort expression
-<<<<<<< HEAD
-      /// \return Function symbol setcomplement
-      inline
-      function_symbol setcomplement(const sort_expression& s)
-      {
-        function_symbol setcomplement(setcomplement_name(), make_function_sort(set_(s), set_(s)));
-        return setcomplement;
-=======
       /// \return Function symbol complement
       inline
       function_symbol complement(const sort_expression& s)
       {
         function_symbol complement(complement_name(), make_function_sort(set_(s), set_(s)));
         return complement;
->>>>>>> a907a07f
       }
 
 
@@ -568,19 +360,11 @@
       /// \param e A data expression
       /// \return true iff e is the function symbol matching !
       inline
-<<<<<<< HEAD
-      bool is_setcomplement_function_symbol(const atermpp::aterm_appl& e)
-      {
-        if (is_function_symbol(e))
-        {
-          return function_symbol(e).name() == setcomplement_name();
-=======
       bool is_complement_function_symbol(const atermpp::aterm_appl& e)
       {
         if (is_function_symbol(e))
         {
           return function_symbol(e).name() == complement_name();
->>>>>>> a907a07f
         }
         return false;
       }
@@ -590,29 +374,13 @@
       /// \param arg0 A data expression
       /// \return Application of ! to a number of arguments
       inline
-<<<<<<< HEAD
-      application setcomplement(const sort_expression& s, const data_expression& arg0)
-      {
-        return setcomplement(s)(arg0);
-=======
       application complement(const sort_expression& s, const data_expression& arg0)
       {
         return complement(s)(arg0);
->>>>>>> a907a07f
       }
 
       /// \brief Recogniser for application of !
       /// \param e A data expression
-<<<<<<< HEAD
-      /// \return true iff e is an application of function symbol setcomplement to a
-      ///     number of arguments
-      inline
-      bool is_setcomplement_application(const atermpp::aterm_appl& e)
-      {
-        if (is_application(e))
-        {
-          return is_setcomplement_function_symbol(application(e).head());
-=======
       /// \return true iff e is an application of function symbol complement to a
       ///     number of arguments
       inline
@@ -621,7 +389,6 @@
         if (is_application(e))
         {
           return is_complement_function_symbol(application(e).head());
->>>>>>> a907a07f
         }
         return false;
       }
@@ -629,36 +396,20 @@
       /// \brief Generate identifier +
       /// \return Identifier +
       inline
-<<<<<<< HEAD
-      core::identifier_string const& setunion_name()
-      {
-        static core::identifier_string setunion_name = data::detail::initialise_static_expression(setunion_name, core::identifier_string("+"));
-        return setunion_name;
-=======
       core::identifier_string const& union_name()
       {
         static core::identifier_string union_name = core::detail::initialise_static_expression(union_name, core::identifier_string("+"));
         return union_name;
->>>>>>> a907a07f
       }
 
       /// \brief Constructor for function symbol +
       /// \param s A sort expression
-<<<<<<< HEAD
-      /// \return Function symbol setunion_
-      inline
-      function_symbol setunion_(const sort_expression& s)
-      {
-        function_symbol setunion_(setunion_name(), make_function_sort(set_(s), set_(s), set_(s)));
-        return setunion_;
-=======
       /// \return Function symbol union_
       inline
       function_symbol union_(const sort_expression& s)
       {
         function_symbol union_(union_name(), make_function_sort(set_(s), set_(s), set_(s)));
         return union_;
->>>>>>> a907a07f
       }
 
 
@@ -666,19 +417,11 @@
       /// \param e A data expression
       /// \return true iff e is the function symbol matching +
       inline
-<<<<<<< HEAD
-      bool is_setunion_function_symbol(const atermpp::aterm_appl& e)
-      {
-        if (is_function_symbol(e))
-        {
-          return function_symbol(e).name() == setunion_name();
-=======
       bool is_union_function_symbol(const atermpp::aterm_appl& e)
       {
         if (is_function_symbol(e))
         {
           return function_symbol(e).name() == union_name();
->>>>>>> a907a07f
         }
         return false;
       }
@@ -689,29 +432,13 @@
       /// \param arg1 A data expression
       /// \return Application of + to a number of arguments
       inline
-<<<<<<< HEAD
-      application setunion_(const sort_expression& s, const data_expression& arg0, const data_expression& arg1)
-      {
-        return setunion_(s)(arg0, arg1);
-=======
       application union_(const sort_expression& s, const data_expression& arg0, const data_expression& arg1)
       {
         return union_(s)(arg0, arg1);
->>>>>>> a907a07f
       }
 
       /// \brief Recogniser for application of +
       /// \param e A data expression
-<<<<<<< HEAD
-      /// \return true iff e is an application of function symbol setunion_ to a
-      ///     number of arguments
-      inline
-      bool is_setunion_application(const atermpp::aterm_appl& e)
-      {
-        if (is_application(e))
-        {
-          return is_setunion_function_symbol(application(e).head());
-=======
       /// \return true iff e is an application of function symbol union_ to a
       ///     number of arguments
       inline
@@ -720,7 +447,6 @@
         if (is_application(e))
         {
           return is_union_function_symbol(application(e).head());
->>>>>>> a907a07f
         }
         return false;
       }
@@ -728,36 +454,20 @@
       /// \brief Generate identifier *
       /// \return Identifier *
       inline
-<<<<<<< HEAD
-      core::identifier_string const& setintersection_name()
-      {
-        static core::identifier_string setintersection_name = data::detail::initialise_static_expression(setintersection_name, core::identifier_string("*"));
-        return setintersection_name;
-=======
       core::identifier_string const& intersection_name()
       {
         static core::identifier_string intersection_name = core::detail::initialise_static_expression(intersection_name, core::identifier_string("*"));
         return intersection_name;
->>>>>>> a907a07f
       }
 
       /// \brief Constructor for function symbol *
       /// \param s A sort expression
-<<<<<<< HEAD
-      /// \return Function symbol setintersection
-      inline
-      function_symbol setintersection(const sort_expression& s)
-      {
-        function_symbol setintersection(setintersection_name(), make_function_sort(set_(s), set_(s), set_(s)));
-        return setintersection;
-=======
       /// \return Function symbol intersection
       inline
       function_symbol intersection(const sort_expression& s)
       {
         function_symbol intersection(intersection_name(), make_function_sort(set_(s), set_(s), set_(s)));
         return intersection;
->>>>>>> a907a07f
       }
 
 
@@ -765,19 +475,11 @@
       /// \param e A data expression
       /// \return true iff e is the function symbol matching *
       inline
-<<<<<<< HEAD
-      bool is_setintersection_function_symbol(const atermpp::aterm_appl& e)
-      {
-        if (is_function_symbol(e))
-        {
-          return function_symbol(e).name() == setintersection_name();
-=======
       bool is_intersection_function_symbol(const atermpp::aterm_appl& e)
       {
         if (is_function_symbol(e))
         {
           return function_symbol(e).name() == intersection_name();
->>>>>>> a907a07f
         }
         return false;
       }
@@ -788,29 +490,13 @@
       /// \param arg1 A data expression
       /// \return Application of * to a number of arguments
       inline
-<<<<<<< HEAD
-      application setintersection(const sort_expression& s, const data_expression& arg0, const data_expression& arg1)
-      {
-        return setintersection(s)(arg0, arg1);
-=======
       application intersection(const sort_expression& s, const data_expression& arg0, const data_expression& arg1)
       {
         return intersection(s)(arg0, arg1);
->>>>>>> a907a07f
       }
 
       /// \brief Recogniser for application of *
       /// \param e A data expression
-<<<<<<< HEAD
-      /// \return true iff e is an application of function symbol setintersection to a
-      ///     number of arguments
-      inline
-      bool is_setintersection_application(const atermpp::aterm_appl& e)
-      {
-        if (is_application(e))
-        {
-          return is_setintersection_function_symbol(application(e).head());
-=======
       /// \return true iff e is an application of function symbol intersection to a
       ///     number of arguments
       inline
@@ -819,7 +505,6 @@
         if (is_application(e))
         {
           return is_intersection_function_symbol(application(e).head());
->>>>>>> a907a07f
         }
         return false;
       }
@@ -827,36 +512,20 @@
       /// \brief Generate identifier -
       /// \return Identifier -
       inline
-<<<<<<< HEAD
-      core::identifier_string const& setdifference_name()
-      {
-        static core::identifier_string setdifference_name = data::detail::initialise_static_expression(setdifference_name, core::identifier_string("-"));
-        return setdifference_name;
-=======
       core::identifier_string const& difference_name()
       {
         static core::identifier_string difference_name = core::detail::initialise_static_expression(difference_name, core::identifier_string("-"));
         return difference_name;
->>>>>>> a907a07f
       }
 
       /// \brief Constructor for function symbol -
       /// \param s A sort expression
-<<<<<<< HEAD
-      /// \return Function symbol setdifference
-      inline
-      function_symbol setdifference(const sort_expression& s)
-      {
-        function_symbol setdifference(setdifference_name(), make_function_sort(set_(s), set_(s), set_(s)));
-        return setdifference;
-=======
       /// \return Function symbol difference
       inline
       function_symbol difference(const sort_expression& s)
       {
         function_symbol difference(difference_name(), make_function_sort(set_(s), set_(s), set_(s)));
         return difference;
->>>>>>> a907a07f
       }
 
 
@@ -864,19 +533,11 @@
       /// \param e A data expression
       /// \return true iff e is the function symbol matching -
       inline
-<<<<<<< HEAD
-      bool is_setdifference_function_symbol(const atermpp::aterm_appl& e)
-      {
-        if (is_function_symbol(e))
-        {
-          return function_symbol(e).name() == setdifference_name();
-=======
       bool is_difference_function_symbol(const atermpp::aterm_appl& e)
       {
         if (is_function_symbol(e))
         {
           return function_symbol(e).name() == difference_name();
->>>>>>> a907a07f
         }
         return false;
       }
@@ -887,29 +548,13 @@
       /// \param arg1 A data expression
       /// \return Application of - to a number of arguments
       inline
-<<<<<<< HEAD
-      application setdifference(const sort_expression& s, const data_expression& arg0, const data_expression& arg1)
-      {
-        return setdifference(s)(arg0, arg1);
-=======
       application difference(const sort_expression& s, const data_expression& arg0, const data_expression& arg1)
       {
         return difference(s)(arg0, arg1);
->>>>>>> a907a07f
       }
 
       /// \brief Recogniser for application of -
       /// \param e A data expression
-<<<<<<< HEAD
-      /// \return true iff e is an application of function symbol setdifference to a
-      ///     number of arguments
-      inline
-      bool is_setdifference_application(const atermpp::aterm_appl& e)
-      {
-        if (is_application(e))
-        {
-          return is_setdifference_function_symbol(application(e).head());
-=======
       /// \return true iff e is an application of function symbol difference to a
       ///     number of arguments
       inline
@@ -918,7 +563,6 @@
         if (is_application(e))
         {
           return is_difference_function_symbol(application(e).head());
->>>>>>> a907a07f
         }
         return false;
       }
@@ -928,11 +572,7 @@
       inline
       core::identifier_string const& false_function_name()
       {
-<<<<<<< HEAD
-        static core::identifier_string false_function_name = data::detail::initialise_static_expression(false_function_name, core::identifier_string("@false_"));
-=======
         static core::identifier_string false_function_name = core::detail::initialise_static_expression(false_function_name, core::identifier_string("@false_"));
->>>>>>> a907a07f
         return false_function_name;
       }
 
@@ -989,11 +629,7 @@
       inline
       core::identifier_string const& true_function_name()
       {
-<<<<<<< HEAD
-        static core::identifier_string true_function_name = data::detail::initialise_static_expression(true_function_name, core::identifier_string("@true_"));
-=======
         static core::identifier_string true_function_name = core::detail::initialise_static_expression(true_function_name, core::identifier_string("@true_"));
->>>>>>> a907a07f
         return true_function_name;
       }
 
@@ -1050,11 +686,7 @@
       inline
       core::identifier_string const& not_function_name()
       {
-<<<<<<< HEAD
-        static core::identifier_string not_function_name = data::detail::initialise_static_expression(not_function_name, core::identifier_string("@not_"));
-=======
         static core::identifier_string not_function_name = core::detail::initialise_static_expression(not_function_name, core::identifier_string("@not_"));
->>>>>>> a907a07f
         return not_function_name;
       }
 
@@ -1111,11 +743,7 @@
       inline
       core::identifier_string const& and_function_name()
       {
-<<<<<<< HEAD
-        static core::identifier_string and_function_name = data::detail::initialise_static_expression(and_function_name, core::identifier_string("@and_"));
-=======
         static core::identifier_string and_function_name = core::detail::initialise_static_expression(and_function_name, core::identifier_string("@and_"));
->>>>>>> a907a07f
         return and_function_name;
       }
 
@@ -1173,11 +801,7 @@
       inline
       core::identifier_string const& or_function_name()
       {
-<<<<<<< HEAD
-        static core::identifier_string or_function_name = data::detail::initialise_static_expression(or_function_name, core::identifier_string("@or_"));
-=======
         static core::identifier_string or_function_name = core::detail::initialise_static_expression(or_function_name, core::identifier_string("@or_"));
->>>>>>> a907a07f
         return or_function_name;
       }
 
@@ -1237,16 +861,6 @@
       function_symbol_vector set_generate_functions_code(const sort_expression& s)
       {
         function_symbol_vector result;
-<<<<<<< HEAD
-        result.push_back(emptyset(s));
-        result.push_back(setfset(s));
-        result.push_back(setcomprehension(s));
-        result.push_back(setin(s));
-        result.push_back(setcomplement(s));
-        result.push_back(setunion_(s));
-        result.push_back(setintersection(s));
-        result.push_back(setdifference(s));
-=======
         result.push_back(empty(s));
         result.push_back(set_fset(s));
         result.push_back(set_comprehension(s));
@@ -1255,7 +869,6 @@
         result.push_back(union_(s));
         result.push_back(intersection(s));
         result.push_back(difference(s));
->>>>>>> a907a07f
         result.push_back(false_function(s));
         result.push_back(true_function(s));
         result.push_back(not_function(s));
@@ -1271,11 +884,7 @@
       inline
       data_expression right(const data_expression& e)
       {
-<<<<<<< HEAD
-        assert(is_setconstructor_application(e) || is_setin_application(e) || is_setunion_application(e) || is_setintersection_application(e) || is_setdifference_application(e) || is_and_function_application(e) || is_or_function_application(e));
-=======
         assert(is_constructor_application(e) || is_in_application(e) || is_union_application(e) || is_intersection_application(e) || is_difference_application(e) || is_and_function_application(e) || is_or_function_application(e));
->>>>>>> a907a07f
         return *boost::next(static_cast< application >(e).arguments().begin(), 1);
       }
 
@@ -1287,11 +896,7 @@
       inline
       data_expression arg(const data_expression& e)
       {
-<<<<<<< HEAD
-        assert(is_setfset_application(e) || is_setcomprehension_application(e) || is_setcomplement_application(e) || is_false_function_application(e) || is_true_function_application(e) || is_not_function_application(e));
-=======
         assert(is_set_fset_application(e) || is_set_comprehension_application(e) || is_complement_application(e) || is_false_function_application(e) || is_true_function_application(e) || is_not_function_application(e));
->>>>>>> a907a07f
         return *boost::next(static_cast< application >(e).arguments().begin(), 0);
       }
 
@@ -1303,11 +908,7 @@
       inline
       data_expression left(const data_expression& e)
       {
-<<<<<<< HEAD
-        assert(is_setconstructor_application(e) || is_setin_application(e) || is_setunion_application(e) || is_setintersection_application(e) || is_setdifference_application(e) || is_and_function_application(e) || is_or_function_application(e));
-=======
         assert(is_constructor_application(e) || is_in_application(e) || is_union_application(e) || is_intersection_application(e) || is_difference_application(e) || is_and_function_application(e) || is_or_function_application(e));
->>>>>>> a907a07f
         return *boost::next(static_cast< application >(e).arguments().begin(), 0);
       }
 
@@ -1328,19 +929,6 @@
         variable vc("c",s);
 
         data_equation_vector result;
-<<<<<<< HEAD
-        result.push_back(data_equation(variable_list(), emptyset(s), setconstructor(s, false_function(s), sort_fset::fset_empty(s))));
-        result.push_back(data_equation(atermpp::make_vector(vs), setfset(s, vs), setconstructor(s, false_function(s), vs)));
-        result.push_back(data_equation(atermpp::make_vector(vf), setcomprehension(s, vf), setconstructor(s, vf, sort_fset::fset_empty(s))));
-        result.push_back(data_equation(atermpp::make_vector(ve, vf, vs), setin(s, ve, setconstructor(s, vf, vs)), not_equal_to(vf(ve), sort_fset::fsetin(s, ve, vs))));
-        result.push_back(data_equation(atermpp::make_vector(vf, vg, vs, vt), equal_to(setconstructor(s, vf, vs), setconstructor(s, vg, vt)), forall(atermpp::make_vector(vc), not_equal_to(equal_to(vf(vc), vg(vc)), sort_fset::fsetin(s, vc, sort_fset::fsetdifference(s, vs, vt))))));
-        result.push_back(data_equation(atermpp::make_vector(vx, vy), less(vx, vy), sort_bool::and_(less_equal(vx, vy), not_equal_to(vx, vy))));
-        result.push_back(data_equation(atermpp::make_vector(vx, vy), less_equal(vx, vy), equal_to(setintersection(s, vx, vy), vx)));
-        result.push_back(data_equation(atermpp::make_vector(vf, vs), setcomplement(s, setconstructor(s, vf, vs)), setconstructor(s, not_function(s, vf), vs)));
-        result.push_back(data_equation(atermpp::make_vector(vf, vg, vs, vt), setunion_(s, setconstructor(s, vf, vs), setconstructor(s, vg, vt)), setconstructor(s, or_function(s, vf, vg), sort_fset::fsetunion(s, vf, vg, vs, vt))));
-        result.push_back(data_equation(atermpp::make_vector(vf, vg, vs, vt), setintersection(s, setconstructor(s, vf, vs), setconstructor(s, vg, vt)), setconstructor(s, and_function(s, vf, vg), sort_fset::fsetintersection(s, vf, vg, vs, vt))));
-        result.push_back(data_equation(atermpp::make_vector(vx, vy), setdifference(s, vx, vy), setintersection(s, vx, setcomplement(s, vy))));
-=======
         result.push_back(data_equation(variable_list(), empty(s), constructor(s, false_function(s), sort_fset::empty(s))));
         result.push_back(data_equation(atermpp::make_vector(vs), set_fset(s, vs), constructor(s, false_function(s), vs)));
         result.push_back(data_equation(atermpp::make_vector(vf), set_comprehension(s, vf), constructor(s, vf, sort_fset::empty(s))));
@@ -1352,7 +940,6 @@
         result.push_back(data_equation(atermpp::make_vector(vf, vg, vs, vt), union_(s, constructor(s, vf, vs), constructor(s, vg, vt)), constructor(s, or_function(s, vf, vg), sort_fset::union_(s, vf, vg, vs, vt))));
         result.push_back(data_equation(atermpp::make_vector(vf, vg, vs, vt), intersection(s, constructor(s, vf, vs), constructor(s, vg, vt)), constructor(s, and_function(s, vf, vg), sort_fset::intersection(s, vf, vg, vs, vt))));
         result.push_back(data_equation(atermpp::make_vector(vx, vy), difference(s, vx, vy), intersection(s, vx, complement(s, vy))));
->>>>>>> a907a07f
         result.push_back(data_equation(atermpp::make_vector(ve), false_function(s, ve), sort_bool::false_()));
         result.push_back(data_equation(atermpp::make_vector(ve), true_function(s, ve), sort_bool::true_()));
         result.push_back(data_equation(variable_list(), equal_to(false_function(s), true_function(s)), sort_bool::false_()));
