--- conflicted
+++ resolved
@@ -208,15 +208,7 @@
   atermpp::set < ATerm > used;
   ATermList substs = ATmakeList0();
 
-<<<<<<< HEAD
-//  if ( !remove_standard_functions )
-  {
-    bool b;
-    ATindexedSetPut(used,(ATerm) ATmakeAppl0(ATmakeAFun("if",0,true)),&b);
-  }
-=======
   used.insert((ATerm) ATmakeAppl0(ATmakeAFun("if",0,true)));
->>>>>>> a907a07f
 
   for (; !ATisEmpty(ids); ids=ATgetNext(ids))
   {
@@ -249,22 +241,13 @@
     size_t i = 0;
     ATermAppl new_id = 0;
     while (!is_user_identifier(s) ||
-<<<<<<< HEAD
-           ATindexedSetGetIndex(used,(ATerm)(new_id = ATmakeAppl0(ATmakeAFun(s,0,true)))) >=0)
-=======
            (used.count((ATerm)(new_id = ATmakeAppl0(ATmakeAFun(s,0,true)))) >0))
->>>>>>> a907a07f
     {
       sprintf(t,"%zu",i);
       i++;
     }
 
-<<<<<<< HEAD
-    bool b;
-    ATindexedSetPut(used,(ATerm) new_id,&b);
-=======
     used.insert((ATerm) new_id);
->>>>>>> a907a07f
 
     substs = ATinsert(substs,(ATerm) gsMakeSubst(ATgetFirst(ids),(ATerm) new_id));
   }
