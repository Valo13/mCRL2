// Author(s): Muck van Weerdenburg; adapted by Jan Friso Groote
// Copyright: see the accompanying file COPYING or copy at
// https://svn.win.tue.nl/trac/MCRL2/browser/trunk/COPYING
//
// Distributed under the Boost Software License, Version 1.0.
// (See accompanying file LICENSE_1_0.txt or copy at
// http://www.boost.org/LICENSE_1_0.txt)
//
/// \file mcrl2i.cpp


#include "boost.hpp" // precompiled headers

#define TOOLNAME "mcrl2i"
#define AUTHORS "Muck van Weerdenburg; Jan Friso Groote"

#include <iostream>
#include <sstream>
#include <string>
#include <cctype>

#include "boost/utility.hpp"
#include "boost/lexical_cast.hpp"

#include <cstdio>
#include <cerrno>
#include <cstdlib>
#include <cstring>
#include <cassert>

#include "mcrl2/data/rewriter.h"
#include "mcrl2/data/classic_enumerator.h"
#include "mcrl2/data/parse.h"
#include "mcrl2/core/detail/aterm_io.h"
#include "mcrl2/data/data_specification.h"
#include "mcrl2/utilities/input_tool.h"
#include "mcrl2/utilities/rewriter_tool.h"
#include "mcrl2/lps/specification.h"
#include "mcrl2/pbes/pbes.h"
#include "mcrl2/atermpp/aterm_init.h"
#include "mcrl2/utilities/mcrl2_gui_tool.h"


using namespace std;
using namespace mcrl2;
using namespace mcrl2::utilities;
using namespace mcrl2::core;
using namespace mcrl2::data;
using namespace mcrl2::utilities::tools;
using mcrl2::utilities::tools::rewriter_tool;


static bool check_whether_variable_string_is_in_use(
  const std::string& s,
  const atermpp::set < variable > &varset)
{
  for (atermpp::set < variable >::const_iterator i=varset.begin();
       i!=varset.end(); ++i)
  {
    if (i->name()==s.c_str())
    {
      return true;
    }
  }
  return false;
}

static string trim_spaces(const string& str)
{
  // function from http://www.codeproject.com/vcpp/stl/stdstringtrim.asp
  string s(str);
  string::size_type pos = s.find_last_not_of(' ');
  if (pos != string::npos)
  {
    s.erase(pos + 1);
    pos = s.find_first_not_of(' ');
    if (pos != string::npos)
    {
      s.erase(0, pos);
    }
  }
  else
  {
    s.erase(s.begin(), s.end());
  }

  return s;
}

static data_expression parse_term(const string& term_string,
                                  const data_specification& spec,
                                  atermpp::set < variable > context_variables,
                                  const atermpp::set < variable > &local_variables = atermpp::set < variable >())
{
  context_variables.insert(local_variables.begin(),local_variables.end());
  return parse_data_expression(term_string,context_variables.begin(),context_variables.end(),spec);
}

static void declare_variables(
  const string& vars,
  atermpp::set <variable> &context_variables,
  data_specification& spec)
{
  parse_variables(vars + ";",std::inserter(context_variables,context_variables.begin()),
                  context_variables.begin(), context_variables.end(),spec);
}

// Match beginning of string s with match. Return true
// iff it does. If a match is found, remove match from the beginning
// of s.
static bool match_and_remove(string& s, const string& match)
{
  if (s.substr(0,match.size())==match)
  {
    s=s.substr(match.size());
    return true;
  }
  return false;
}

static const std::string help_text=
  "The following commands are available to manipulate mcrl2 data expressions. "
  "Essentially, there are commands to rewrite and type expressions, as well as generating "
  "the solutions for a boolean expression. The expressions can contain assigned or "
  "unassigned variables. Note that there are no bounds on the number of steps to evaluate "
  "or solve an expression, nor is the number of solutions bounded. Hence, the assign, eval "
  "solve commands can give rise to infinite loops.\n"
  "  h[elp]                         print this help message.\n"
  "  q[uit]                         quit.\n"
  "  t[ype] EXPRESSION              print type of EXPRESSION.\n"
  "  a[ssign] VAR=EXPRESSION        evaluate the expression and assign it to the variable.\n"
  "  e[val] EXPRESSION              rewrite EXPRESSION and print result.\n"
  "  v[ar] VARLIST                  declare variables in VARLIST.\n"
  "  r[ewriter] STRATEGY            use STRATEGY for rewriting.\n"
  "  s[solve] VARLIST. EXPRESSION   give all valuations of the variables in\n"
  "                                      VARLIST that satisfy EXPRESSION.\n"
  "VARLIST is of the form x,y,...: S; ... v,w,...: T.\n";


class mcrl2i_tool: public rewriter_tool<input_tool>
{
  public:
    /// Constructor.
    mcrl2i_tool()
      : rewriter_tool<input_tool>(
        TOOLNAME,
        AUTHORS,
        "Interpreter for the mCRL2 data language",
        "Evaluate mCRL2 data expressions via a text-based interface. "
        "If INFILE is present and if it contains an LPS or PBES, the data types of this specification may be used. "
        "If no input file is given, only the standard numeric datatypes are available. Stdin is ignored."
        + help_text
      )
    {}

    /// Runs the algorithm.
    bool run()
    {
      atermpp::set < variable > context_variables;
      data_specification spec;
      if (!input_filename().empty())
      {
        try
        {
          // Try to read a linear specification
          mcrl2::lps::specification p;
          p.load(input_filename());
          spec=p.data();
          context_variables = p.global_variables();
        }
        catch (mcrl2::runtime_error e)
        {
          try
          {
            // Try to read a pbes.
            mcrl2::pbes_system::pbes <> p;
            p.load(input_filename());
            spec=p.data();
            context_variables = p.global_variables();
          }
          catch (mcrl2::runtime_error& e)
          {
            std::cout << "Could not read " << input_filename() << " as an LPS or a PBES. " << e.what() <<
                      "\nUsing standard data types only;\n";
            spec=data_specification();
            context_variables.clear();
          }
        }
      }

      // Import all standard data types should be available even if they are
      // not port of the loaded lps or pbes.
      spec.add_context_sort(sort_real::real_());

      std::cout << "mCRL2 interpreter (type h for help)" << std::endl;

      rewriter rewr(spec,m_rewrite_strategy);

<<<<<<< HEAD
      atermpp::map < variable, data_expression > assignments;
=======
      mutable_map_substitution < atermpp::map < variable, data_expression > > assignments;
>>>>>>> a907a07f

      bool done = false;
      while (!done)
      {
        try
        {
          string s;
          (cout << "? ").flush();
          getline(cin, s);
          if ((s.length() > 0) && (s[s.length()-1] == '\r'))
          {
            // remove CR
            s.resize(s.length()-1);
          }

          if (cin.eof())
          {
            cout << endl;
            done = true;
          }

          if (match_and_remove(s,"q") || match_and_remove(s,"quit"))
          {
            if (cin.eof())
            {
              cout << endl;
            }
            done = true;
          }
          else if (match_and_remove(s,"h") || match_and_remove(s,"help"))
          {
            cout << help_text;
          }
          else if (match_and_remove(s,"r ") || match_and_remove(s,"rewriter "))
          {
            try
            {
              rewriter::strategy new_strategy = boost::lexical_cast< rewriter::strategy >(s);
              if (new_strategy!=m_rewrite_strategy)
              {
                m_rewrite_strategy=new_strategy;
                rewr=rewriter(spec,m_rewrite_strategy);
              }
            }
            catch (boost::bad_lexical_cast&)
            {
              throw mcrl2::runtime_error("The string " + s + " does not describe a rewrite strategy.");
            }
          }
          else if (match_and_remove(s,"t ") || match_and_remove(s,"type "))
          {
            data_expression term = parse_term(s,spec,context_variables);
            cout << data::pp(term.sort()) << endl;
          }
          else if (match_and_remove(s,"v ") || match_and_remove(s,"var "))
          {
            declare_variables(s,context_variables,spec);
          }
          else if (match_and_remove(s,"e ") || match_and_remove(s,"eval "))
          {
            data_expression term = parse_term(s,spec,context_variables);
<<<<<<< HEAD
            cout << data::pp(rewr(term,make_map_substitution(assignments))) << "\n";
=======
            cout << data::pp(rewr(term,assignments)) << "\n";
>>>>>>> a907a07f
          }
          else if (match_and_remove(s,"s ") || match_and_remove(s,"solve "))
          {
            atermpp::set <variable> vars;
            string::size_type dotpos=s.find(".");
            if (dotpos==string::npos)
            {
              throw mcrl2::runtime_error("Expect a `.' in the input.");
            }
            parse_variables(s.substr(0,dotpos)+";",std::inserter(vars,vars.begin()),spec);
            data_expression term = parse_term(s.substr(dotpos+1),spec,context_variables,vars);
            if (term.sort()!=sort_bool::bool_())
            {
              throw mcrl2::runtime_error("expression is not of sort Bool.");
            }

            term=rewr(term);
            typedef classic_enumerator< rewriter > enumerator_type;
            enumerator_type enumerator(spec,rewr);

            for (enumerator_type::iterator
                      i=enumerator.begin(vars,term,10000); // Stop when more than 10000 internal variables are required
                      i != enumerator.end() ; ++i)
            {
              cout << "[";
              for (atermpp::set< variable >::const_iterator v=vars.begin(); v!=vars.end() ; ++v)
              {
                cout << data::pp(*v) << " := " << data::pp((*i)(*v));
                if (boost::next(v)!=vars.end())
                {
                  cout << ", ";
                }
              }
              cout << "] evaluates to "<< data::pp(rewr(term,*i)) << "\n";
            }
          }
          else if (match_and_remove(s,"a ") || match_and_remove(s,"assign "))
          {
            string::size_type assign_pos = s.find("=");
            if (assign_pos==string::npos)
            {
              throw mcrl2::runtime_error("Missing symbol = in assignment.");
            }
            string varname=trim_spaces(s.substr(0,assign_pos)).c_str();

            if (check_whether_variable_string_is_in_use(varname,context_variables))
            {
              throw mcrl2::runtime_error("Variable " + varname + " already in use.");
            }
            s = s.substr(assign_pos+1);
            data_expression term = parse_term(s,spec,context_variables);
            variable var(varname,term.sort());
<<<<<<< HEAD
            term = rewr(term,make_map_substitution(assignments));
=======
            term = rewr(term,assignments);
>>>>>>> a907a07f
            cout << data::pp(term) << "\n";
            assignments[var]=term;
            context_variables.insert(var);
          }
          else
          {
            throw mcrl2::runtime_error("unknown command (try 'h' for help).");
          }
        }
        catch (mcrl2::runtime_error& e)  // Catch errors in the input.
        {
          cout << e.what() << endl;
        }
      }

      return true;
    }
};

class mcrl2i_gui_tool: public mcrl2_gui_tool<mcrl2i_tool>
{
  public:
    mcrl2i_gui_tool()
    {
      add_rewriter_widget();
    }
};

int main(int argc, char** argv)
{
  MCRL2_ATERMPP_INIT(argc, argv)
  return mcrl2i_gui_tool().execute(argc, argv);
}
<|MERGE_RESOLUTION|>--- conflicted
+++ resolved
@@ -196,11 +196,7 @@
 
       rewriter rewr(spec,m_rewrite_strategy);
 
-<<<<<<< HEAD
-      atermpp::map < variable, data_expression > assignments;
-=======
       mutable_map_substitution < atermpp::map < variable, data_expression > > assignments;
->>>>>>> a907a07f
 
       bool done = false;
       while (!done)
@@ -262,11 +258,7 @@
           else if (match_and_remove(s,"e ") || match_and_remove(s,"eval "))
           {
             data_expression term = parse_term(s,spec,context_variables);
-<<<<<<< HEAD
-            cout << data::pp(rewr(term,make_map_substitution(assignments))) << "\n";
-=======
             cout << data::pp(rewr(term,assignments)) << "\n";
->>>>>>> a907a07f
           }
           else if (match_and_remove(s,"s ") || match_and_remove(s,"solve "))
           {
@@ -319,11 +311,7 @@
             s = s.substr(assign_pos+1);
             data_expression term = parse_term(s,spec,context_variables);
             variable var(varname,term.sort());
-<<<<<<< HEAD
-            term = rewr(term,make_map_substitution(assignments));
-=======
             term = rewr(term,assignments);
->>>>>>> a907a07f
             cout << data::pp(term) << "\n";
             assignments[var]=term;
             context_variables.insert(var);
