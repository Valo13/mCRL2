<<<<<<< HEAD
// Author(s): Alexander van Dam
=======
// Author(s): Alexander van Dam, Wieger Wesselink
// Copyright: see the accompanying file COPYING or copy at
// https://svn.win.tue.nl/trac/MCRL2/browser/trunk/COPYING
>>>>>>> 5efd6a35
//
// Distributed under the Boost Software License, Version 1.0.
// (See accompanying file LICENSE_1_0.txt or copy at
// http://www.boost.org/LICENSE_1_0.txt)
//
/// \file pbes2bes.cpp
/// \brief Add your file description here.

<<<<<<< HEAD
#define NAME "pbes2bes"
#define VERSION "0.1.4"
#define AUTHOR "Alexander van Dam"

=======
#include "boost.hpp" // precompiled headers

//#define MCRL2_ENUMERATE_QUANTIFIERS_BUILDER_DEBUG
//#define MCRL2_ENUMERATE_QUANTIFIERS_REWRITER_DEBUG

#define NAME "pbes2bes"
#define AUTHOR "Alexander van Dam, Wieger Wesselink"
>>>>>>> 5efd6a35

//C++
#include <cstdio>
#include <exception>
#include <iostream>
#include <fstream>
#include <string>
#include <utility>
#include <sstream>

<<<<<<< HEAD
//Boost
#include <boost/program_options.hpp>

//MCRL-specific
#include "print/messaging.h"
#include "mcrl2/utilities/aterm_ext.h"

//LPS-Framework
#include "mcrl2/pbes/pbes.h"
#include "mcrl2/pbes/utility.h"
#include "mcrl2/data/data_operators.h"
#include "mcrl2/data/sort.h"

//ATERM-specific
#include "atermpp/substitute.h"
#include "atermpp/utility.h"
#include "atermpp/indexed_set.h"
#include "atermpp/table.h"

//Tool-specific
#include "pbes_rewrite.h"
#include "sort_functions.h"

using namespace std;
using namespace lps;
using namespace mcrl2::utilities;

using atermpp::make_substitution;

namespace po = boost::program_options;

//Type definitions
//----------------
struct t_tool_options {
	string opt_outputformat;
	string opt_strategy;
	string infilename;
	string outfilename;
};

struct t_instantiations {
	data_variable_list finite_var;		// List of all finite variables
	data_variable_list infinite_var;	// List of all infinite variables
	data_expression_list finite_exp;	// List of all finite expressions
	data_expression_list infinite_exp;	// List of all infinite expressions

	void protect()
	{
		finite_var.protect();
		infinite_var.protect();
		finite_exp.protect();
		infinite_exp.protect();
	}
	
	void unprotect()
	{
		finite_var.unprotect();
		infinite_var.unprotect();
		finite_exp.unprotect();
		infinite_exp.unprotect();
	}
	void mark()
	{
		finite_var.mark();
		infinite_var.mark();
		finite_exp.mark();
		infinite_exp.mark();
	}
};


// Specify how the ATerms in t_instantiations need to be protected using a traits class
namespace atermpp
{
	template<>
	struct aterm_traits<t_instantiations>
	{
		static void protect(t_instantiations t) { t.protect(); }
		static void unprotect(t_instantiations t) { t.unprotect(); }
		static void mark(t_instantiations t) { t.mark(); }
	};
} // namespace atermpp

//Functions used by the main program
//----------------------------------
static t_tool_options parse_command_line(int argc, char** argv);
static pbes create_bes(pbes pbes_spec, t_tool_options tool_options);
pbes load_pbes(t_tool_options tool_options);
void save_pbes(pbes pbes_spec, t_tool_options tool_options);
void save_pbes_in_cwi_format(pbes pbes_spec, string outfilename);
string convert_rhs_to_cwi(pbes_expression p, atermpp::indexed_set *variables);
pbes do_lazy_algorithm(pbes pbes_spec, t_tool_options tool_options);
pbes do_finite_algorithm(pbes pbes_spec, t_tool_options tool_options);
propositional_variable_instantiation create_naive_propositional_variable_instantiation(propositional_variable_instantiation propvarinst, atermpp::table *enumerated_sorts);
identifier_string create_propvar_name(identifier_string propvar_name, data_expression_list finite_exp);
equation_system sort_names(vector< identifier_string > names_order, equation_system to_sort);
ATermAppl FindDummy(ATermAppl sort, lps::pbes current_spec, ATermList no_dummy);
//----------------------------------


bool process(t_tool_options const& tool_options) {
  //Load PBES
  pbes pbes_spec = load_pbes(tool_options);

  //Process the pbes
  pbes_spec = create_bes(pbes_spec, tool_options);

  //Save PBES
  save_pbes(pbes_spec, tool_options);

  return true;
}

// SQuADT protocol interface
#ifdef ENABLE_SQUADT_CONNECTIVITY
#include <mcrl2/utilities/squadt_interface.h>

class squadt_interactor : public mcrl2::utilities::squadt::tool_interface {

  private:

    static const char*  pbes_file_for_input;  ///< file containing an LPS
    static const char*  pbes_file_for_output; ///< file used to write the output to

    enum pbes_output_format {
      binary,
      internal,
      cwi
    };

    enum transformation_strategy {
      lazy,
      finite
    };

    static const char* option_transformation_strategy;
    static const char* option_selected_output_format;

  private:

    boost::shared_ptr < tipi::datatype::enumeration > transformation_method_enumeration;
    boost::shared_ptr < tipi::datatype::enumeration > output_format_enumeration;

  public:

    /** \brief constructor */
    squadt_interactor();

    /** \brief configures tool capabilities */
    void set_capabilities(tipi::tool::capabilities&) const;

    /** \brief queries the user via SQuADT if needed to obtain configuration information */
    void user_interactive_configuration(tipi::configuration&);

    /** \brief check an existing configuration object to see if it is usable */
    bool check_configuration(tipi::configuration const&) const;

    /** \brief performs the task specified by a configuration */
    bool perform_task(tipi::configuration&);
};

const char* squadt_interactor::pbes_file_for_input  = "pbes_in";
const char* squadt_interactor::pbes_file_for_output = "pbes_out";

const char* squadt_interactor::option_transformation_strategy = "transformation_strategy";
const char* squadt_interactor::option_selected_output_format  = "selected_output_format";

squadt_interactor::squadt_interactor() {
  transformation_method_enumeration.reset(new tipi::datatype::enumeration("lazy"));

  transformation_method_enumeration->add_value("finite");

  output_format_enumeration.reset(new tipi::datatype::enumeration("binary"));

  output_format_enumeration->add_value("internal");
  output_format_enumeration->add_value("cwi");
}

void squadt_interactor::set_capabilities(tipi::tool::capabilities& c) const {
  c.add_input_combination(pbes_file_for_input, tipi::mime_type("pbes", tipi::mime_type::application), tipi::tool::category::transformation);
}

void squadt_interactor::user_interactive_configuration(tipi::configuration& c) {
=======
//MCRL2-specific
#include "mcrl2/core/messaging.h"
#include "mcrl2/data/rewriter.h"
#include "mcrl2/data/enumerator.h"
#include "mcrl2/pbes/io.h"
#include "mcrl2/pbes/pbes2bes.h"
#include "mcrl2/pbes/pbes2bes_algorithm.h"
#include "mcrl2/pbes/rewriter.h"
#include "mcrl2/utilities/input_output_tool.h"
#include "mcrl2/utilities/rewriter_tool.h"

// SQuADT protocol interface
//[pbes2bes_tool
#ifdef ENABLE_SQUADT_CONNECTIVITY
#include <mcrl2/utilities/mcrl2_squadt_interface.h>
#endif

//<-
using namespace mcrl2;
using utilities::command_line_parser;
using utilities::interface_description;
using utilities::make_optional_argument;
using utilities::tools::input_output_tool;
using utilities::tools::rewriter_tool;

/// The pbes2bes tool.
//->
class pbes2bes_tool: public rewriter_tool<input_output_tool>
{
//<-
  protected:
    typedef rewriter_tool<input_output_tool> super;

    /// The output formats of the tool.
    enum pbes_output_format {
      of_pbes,
      of_internal,
      of_cwi
    };

    /// The transformation strategies of the tool.
    enum transformation_strategy {
      ts_lazy,
      ts_finite,
      ts_oldlazy
    };

    transformation_strategy m_strategy;
    pbes_output_format m_output_format;

    /// Sets the transformation strategy.
    /// \param s A transformation strategy.
    void set_transformation_strategy(const std::string& s)
    {
      if (s == "oldlazy")
      {
        m_strategy = ts_oldlazy;
      }
      else if (s == "finite")
      {
        m_strategy = ts_finite;
      }
      else if (s == "lazy")
      {
        m_strategy = ts_lazy;
      }
      else
      {
        throw std::runtime_error("unknown output strategy specified (got `" + s + "')");
      }
    }

    /// Sets the output format.
    /// \param format An output format.
    void set_output_format(const std::string& format)
    {
      if (format == "pbes")
      {
        m_output_format = of_pbes;
      }
      else if (format == "internal")
      {
        m_output_format = of_internal;
      }
      else if (format == "cwi")
      {
        m_output_format = of_cwi;
      }
      else
      {
        throw std::runtime_error("unknown output format specified (got `" + format + "')");
      }
    }

    /// Parse the non-default options.
    void parse_options(const command_line_parser& parser)
    {
    	super::parse_options(parser);
      try
      {
        set_output_format(parser.option_argument("output"));
      }
      catch (std::logic_error)
      {
        set_output_format("pbes");
      }

      try
      {
        set_transformation_strategy(parser.option_argument("strategy"));
      }
      catch (std::logic_error)
      {
        set_transformation_strategy("lazy");
      }
    }

    void add_options(interface_description& desc)
    {
    	super::add_options(desc);
      desc.
        add_option("strategy",
          make_optional_argument("NAME", "lazy"),
          "compute the BES using strategy NAME:\n"
          "  'lazy' for computing only boolean equations which can be reached from the initial state (default), or\n"
          "  'finite' for computing all possible boolean equations, or\n"
          "  'oldlazy' for the previous version of the lazy algorithm.",
          's').
        add_option("output",
          make_optional_argument("NAME", "pbes"),
          "store the BES in output format NAME:\n"
          "  'pbes' for the internal binary format (default),\n"
          "  'internal' for the internal textual format, or\n"
          "  'cwi' for the format used by the CWI to solve a BES.",
          'o');
    }

    /// \return A string representation of the transformation strategy.
    std::string strategy_string() const
    {
      if (m_strategy == ts_oldlazy)
      {
        return "oldlazy";
      }
      else if (m_strategy == ts_finite)
      {
        return "finite";
      }
      else if (m_strategy == ts_lazy)
      {
        return "lazy";
      }
      return "unknown";
    }

    /// \return A string representation of the output format.
    std::string output_format_string() const
    {
      if (m_output_format == of_pbes)
      {
        return "pbes";
      }
      else if (m_output_format == of_cwi)
      {
        return "cwi";
      }
      else if (m_output_format == of_internal)
      {
        return "internal";
      }
      return "unknown";
    }

  public:
    /// Constructor.
    pbes2bes_tool()
      : super(
          "pbes2bes",
          "Alexander van Dam, Wieger Wesselink",
          "compute a BES out of a PBES",
          "Transforms the PBES from INFILE into an equivalent BES and writes it to OUTFILE. "
          "If INFILE is not present, standard input is used. If OUTFILE is not present,   "
          "standard output is used."
        ),
        m_strategy(ts_lazy),
        m_output_format(of_pbes)
    {}

    /// Runs the algorithm.
    bool run()
    {
      if (core::gsVerbose)
      {
        std::cerr << "pbes2bes parameters:" << std::endl;
        std::cerr << "  input file:         " << m_input_filename << std::endl;
        std::cerr << "  output file:        " << m_output_filename << std::endl;
        std::cerr << "  strategy:           " << strategy_string() << std::endl;
        std::cerr << "  output format:      " << output_format_string() << std::endl;
      }

      // load the pbes
      pbes<> p;
      p.load(m_input_filename);

      if (!p.is_closed())
      {
        core::gsErrorMsg("The PBES is not closed. Pbes2bes cannot handle this kind of PBES's\nComputation aborted.\n");
        return false;
      }

      if (m_strategy == ts_lazy)
      {
        pbes2bes_algorithm algorithm(p.data(), rewrite_strategy());
        algorithm.run(p);
        p = algorithm.get_result();
      }
      else
      {
        // data rewriter
        data::rewriter datar = create_rewriter(p.data());

        // name generator
        std::string prefix = "UNIQUE_PREFIX"; // TODO: compute a unique prefix
        data::number_postfix_generator name_generator(prefix);

        // data enumerator
        data::data_enumerator<data::number_postfix_generator> datae(p.data(), datar, name_generator);

        // pbes rewriter
        data::rewriter_with_variables datarv(datar);
        pbes_system::enumerate_quantifiers_rewriter<pbes_system::pbes_expression, data::rewriter_with_variables, data::data_enumerator<> > pbesr(datarv, datae, false);

        if (m_strategy == ts_finite)
        {
          p = do_finite_algorithm(p, pbesr);
        }
        else if (m_strategy == ts_oldlazy)
        {
          p = do_lazy_algorithm(p, pbesr);
        }
      }

      // save the result
      save_pbes(p, m_output_filename, output_format_string());

      return true;
    }

    /// Sets the output filename.
    /// \param filename The name of a file.
    void set_output_filename(const std::string& filename)
    {
      m_output_filename = filename;
    }
//->
};

#ifdef ENABLE_SQUADT_CONNECTIVITY
class squadt_pbes2bes_tool : public pbes2bes_tool, public utilities::squadt::mcrl2_tool_interface
{
//<-
  private:
    static const char*  pbes_file_for_input;  ///< file containing an LPS
    static const char*  pbes_file_for_output; ///< file used to write the output to
    static const char* option_transformation_strategy;
    static const char* option_selected_output_format;

    static bool initialise_types() {
      tipi::datatype::enumeration< transformation_strategy > transformation_strategy_enumeration;

      transformation_strategy_enumeration.
        add(ts_oldlazy, "oldlazy").
        add(ts_finite, "finite");

      tipi::datatype::enumeration< pbes_output_format> output_format_enumeration;

      output_format_enumeration.
        add(of_pbes, "pbes").
        add(of_internal, "internal").
        add(of_cwi, "cwi");

      return true;
    }
//->
  public:
//<-
    /** \brief constructor */
    squadt_pbes2bes_tool() {
      static bool initialised = initialise_types();

      static_cast< void > (initialised); // harmless, and prevents unused variable warnings
    }
    /** \brief configures tool capabilities */
//->
    void set_capabilities(tipi::tool::capabilities&) const;

//<-
    /** \brief queries the user via SQuADT if needed to obtain configuration information */
//->
    void user_interactive_configuration(tipi::configuration&);

//<-
    /** \brief check an existing configuration object to see if it is usable */
//->
    bool check_configuration(tipi::configuration const&) const;

//<-
    /** \brief performs the task specified by a configuration */
//->
    bool perform_task(tipi::configuration&);

//<-
    /// \brief Run the tool with the given command line options.
    /// \param argc Number of command line arguments
    /// \param argv Command line arguments
    /// \return The execution result
//->
    int execute(int argc, char** argv)
    {
      if (mcrl2::utilities::squadt::free_activation(*this, argc, argv)) {
        return EXIT_SUCCESS;
      }
      return pbes2bes_tool::execute(argc, argv);
    }
};
//<-
const char* squadt_pbes2bes_tool::pbes_file_for_input  = "pbes_in";
const char* squadt_pbes2bes_tool::pbes_file_for_output = "pbes_out";
const char* squadt_pbes2bes_tool::option_transformation_strategy = "transformation_strategy";
const char* squadt_pbes2bes_tool::option_selected_output_format  = "selected_output_format";

void squadt_pbes2bes_tool::set_capabilities(tipi::tool::capabilities& c) const {
  c.add_input_configuration(pbes_file_for_input, tipi::mime_type("pbes", tipi::mime_type::application), tipi::tool::category::transformation);
}

void squadt_pbes2bes_tool::user_interactive_configuration(tipi::configuration& c) {
>>>>>>> 5efd6a35
  using namespace tipi;
  using namespace tipi::layout;
  using namespace tipi::layout::elements;

<<<<<<< HEAD
  layout::tool_display::sptr display(new layout::tool_display);

  /* Create and add the top layout manager */
  layout::vertical_box::aptr top(new layout::vertical_box);

  /* First column */
  layout::manager* h = new layout::horizontal_box();

  h->add(new label("Output format : "));
  
  mcrl2::utilities::squadt::radio_button_helper < pbes_output_format >
        format_selector(h, binary, "binary");

  format_selector.associate(h, internal, "internal");
  format_selector.associate(h, cwi, "cwi");

  if (c.option_exists(option_selected_output_format)) {
    format_selector.set_selection(static_cast < pbes_output_format > (
        c.get_option_argument< size_t >(option_selected_output_format, 0)));
  }
  
  /* Attach row */
  top->add(h, margins(0,5,0,5));

  top->add(new label("Transformation strategy :"));

  mcrl2::utilities::squadt::radio_button_helper < transformation_strategy >
        transformation_selector(top, lazy, "lazy: only boolean equations reachable from the initial state");

  transformation_selector.associate(top, finite, "all possible boolean equations");

  if (c.option_exists(option_transformation_strategy)) {
    transformation_selector.set_selection(static_cast < transformation_strategy > (
        c.get_option_argument< size_t >(option_transformation_strategy, 0)));
  }
  
  button* okay_button = new button("OK");

  top->add(okay_button, layout::top);

  display->set_manager(top);

  m_communicator.send_display_layout(display);

  /* Wait until the ok button was pressed */
  okay_button->await_change();

  /* Add output file to the configuration */
  if (c.output_exists(pbes_file_for_output)) {
    tipi::object& output_file = c.get_output(pbes_file_for_output);
 
    output_file.set_location(c.get_output_name(".pbes"));
=======
  /* Create display */
  tipi::tool_display d;

  // Helper for format selection
  utilities::squadt::radio_button_helper < pbes_output_format > format_selector(d);

  // Helper for strategy selection
  utilities::squadt::radio_button_helper < transformation_strategy > strategy_selector(d);

  layout::vertical_box& m = d.create< vertical_box >();

  m.append(d.create< label >().set_text("Output format : ")).
    append(d.create< horizontal_box >().
                append(format_selector.associate(of_pbes, "pbes")).
                append(format_selector.associate(of_internal, "internal")).
                append(format_selector.associate(of_cwi, "cwi")),
          margins(0,5,0,5)).
    append(d.create< label >().set_text("Transformation strategy : ")).
    append(strategy_selector.associate(ts_lazy, "lazy: only boolean equations reachable from the initial state")).
    append(strategy_selector.associate(ts_finite, "finite: all possible boolean equations"));

  button& okay_button = d.create< button >().set_label("OK");

  m.append(d.create< label >().set_text(" ")).
    append(okay_button, layout::right);

  /// Copy values from options specified in the configuration
  if (c.option_exists(option_transformation_strategy)) {
    strategy_selector.set_selection(
        c.get_option_argument< transformation_strategy >(option_transformation_strategy, 0));
  }
  if (c.option_exists(option_selected_output_format)) {
    format_selector.set_selection(
        c.get_option_argument< pbes_output_format >(option_selected_output_format, 0));
  }

  send_display_layout(d.manager(m));

  /* Wait until the ok button was pressed */
  okay_button.await_change();

  /* Add output file to the configuration */
  if (c.output_exists(pbes_file_for_output)) {
    tipi::configuration::object& output_file = c.get_output(pbes_file_for_output);

    output_file.location(c.get_output_name(".pbes"));
>>>>>>> 5efd6a35
  }
  else {
    c.add_output(pbes_file_for_output, tipi::mime_type("pbes", tipi::mime_type::application), c.get_output_name(".pbes"));
  }

<<<<<<< HEAD
  c.add_option(option_transformation_strategy).append_argument(transformation_method_enumeration,
                                static_cast < transformation_strategy > (transformation_selector.get_selection()));
  c.add_option(option_selected_output_format).append_argument(output_format_enumeration,
                                static_cast < pbes_output_format > (format_selector.get_selection()));
=======
  c.add_option(option_transformation_strategy).set_argument_value< 0 >(strategy_selector.get_selection());
  c.add_option(option_selected_output_format).set_argument_value< 0 >(format_selector.get_selection());
>>>>>>> 5efd6a35

  send_clear_display();
}

<<<<<<< HEAD
bool squadt_interactor::check_configuration(tipi::configuration const& c) const {
=======
bool squadt_pbes2bes_tool::check_configuration(tipi::configuration const& c) const {
>>>>>>> 5efd6a35
  bool result = true;

  result &= c.input_exists(pbes_file_for_input);
  result &= c.output_exists(pbes_file_for_output);
  result &= c.option_exists(option_transformation_strategy);
  result &= c.option_exists(option_selected_output_format);

  return (result);
}

<<<<<<< HEAD
bool squadt_interactor::perform_task(tipi::configuration& c) {
  static std::string strategies[] = { "lazy", "finite" };
  static std::string formats[]    = { "binary", "internal", "cwi" };

  t_tool_options tool_options;

  tool_options.opt_outputformat = formats[c.get_option_argument< size_t >(option_selected_output_format)];
  tool_options.opt_strategy     = strategies[c.get_option_argument< size_t >(option_transformation_strategy)];
  tool_options.infilename       = c.get_input(pbes_file_for_input).get_location();
  tool_options.outfilename      = c.get_output(pbes_file_for_output).get_location();

  bool result = process(tool_options);
 
  send_clear_display();

  return (result);
}
#endif

//Main Program
//------------
/// \brief Main program for pbes2bes
int main(int argc, char** argv)
{
  //Initialise ATerm library and lowlevel-functions
  ATerm bottom;
  ATinit(argc, argv, &bottom);
  gsEnableConstructorFunctions();

#ifdef ENABLE_SQUADT_CONNECTIVITY
  if (!mcrl2::utilities::squadt::interactor< squadt_interactor >::free_activation(argc, argv)) {
#endif
    //parse command line
    if (!process(parse_command_line(argc, argv))) {
      return 1;
    }
#ifdef ENABLE_SQUADT_CONNECTIVITY
  }
#endif

  return 0;
}

//function create_bes
//-------------------
/// \brief Instantiate free variables and create the (P)BES with the chosen strategy.
pbes create_bes(pbes pbes_spec, t_tool_options tool_options)
{
	if (!pbes_spec.is_well_formed())
	{
		gsErrorMsg("The PBES is not well formed. Pbes2bes cannot handle this kind of PBES's\nComputation aborted.\n");
		exit(1);
	}
	if (!pbes_spec.is_closed())
	{
		gsErrorMsg("The PBES is not closed. Pbes2bes cannot handle this kind of PBES's\nComputation aborted.\n");
		exit(1);
	}

	// Instantiate free variables in the system
	atermpp::set< data_variable > freevars = pbes_spec.free_variables();
	if (freevars.size() > 0)
	{
		gsVerboseMsg("Instantiating free variables\n");
	}
	pbes_expression_list replace_freevars;
	for (atermpp::set< data_variable >::iterator i = freevars.begin(); i != freevars.end(); i++)
	{
		pbes_expression freevar_inst = pbes_expression(FindDummy(i->sort(),pbes_spec, ATempty));
		replace_freevars = push_front(replace_freevars, freevar_inst);
	}
	replace_freevars = reverse(replace_freevars);
	
	equation_system es = pbes_spec.equations();
	equation_system instantiated_es;
	for (equation_system::iterator i = es.begin(); i != es.end(); i++)
	{
		pbes_expression expr = i->formula().substitute(make_list_substitution(freevars, replace_freevars));
		instantiated_es.push_back(pbes_equation(i->symbol(), i->variable(), expr));
	}

	pbes_expression instantiated_is_pbe = pbes_expression(pbes_spec.initial_state());
	propositional_variable_instantiation instantiated_is = propositional_variable_instantiation(instantiated_is_pbe.substitute(make_list_substitution(freevars, replace_freevars)));

	pbes_spec = pbes(pbes_spec.data(), instantiated_es, instantiated_is);
	
	// Depending on the chosen strategy, create the resulting (P)BES
	if (tool_options.opt_strategy == "finite")
		pbes_spec = do_finite_algorithm(pbes_spec, tool_options);
	else if (tool_options.opt_strategy == "lazy")
		pbes_spec = do_lazy_algorithm(pbes_spec, tool_options);

	//return new pbes
	return pbes_spec;
}

//function FindDummy
//------------------
/// \brief Find a random instantiation of a sort.
ATermAppl FindDummy(ATermAppl sort, pbes current_spec, ATermList no_dummy)
{
	ATermList l;

	no_dummy = ATinsert(no_dummy,(ATerm) sort);

	if ( gsIsSortArrow(sort) )
	{
                // Take dataspec from current_spec, then take the consspec from the dataspec
                // and take the list of opids (l) from this consspec
		l = ATLgetArgument(ATAgetArgument(ATAgetArgument(current_spec,0),1),0);
                
		for (; !ATisEmpty(l); l=ATgetNext(l))
		{
			ATermAppl conssort = ATAgetArgument(ATAgetFirst(l),1);
			if ( ATisEqual(conssort,sort) )
			{
				return ATAgetFirst(l);
			}
		}

                // Take dataspec from current_spec, then take the mapspec from the dataspec
                // and take the list of opids (l) from this mapspec
		l = ATLgetArgument(ATAgetArgument(ATAgetArgument(current_spec,0),2),0);
		for (; !ATisEmpty(l); l=ATgetNext(l))
		{
			ATermAppl mapsort = ATAgetArgument(ATAgetFirst(l),1);
			if ( ATisEqual(mapsort,sort) )
			{
				return ATAgetFirst(l);
			}
		}
	} else {
		l = ATLgetArgument(ATAgetArgument(ATAgetArgument(current_spec,0),1),0);
		for (; !ATisEmpty(l); l=ATgetNext(l))
		{
			ATermAppl conssort = ATAgetArgument(ATAgetFirst(l),1);
			if ( ATisEqual(gsGetSortExprResult(conssort),sort) )
			{
				ATermList domains = gsGetSortExprDomains(conssort);
				ATermAppl t = ATAgetFirst(l);
	
				bool found = true;
				for (; !ATisEmpty(domains); domains=ATgetNext(domains))
				{
                                        ATermList domain = ATLgetFirst(domains);
                                        ATermList dummies = ATmakeList0();
                                        for (; !ATisEmpty(domain); domain=ATgetNext(domain))
                                        {
					        if ( ATindexOf(no_dummy,ATgetFirst(domain),0) >= 0 )
					        {
					  	        found = false;
						        break;
					        }
                                                dummies = ATinsert(dummies, (ATerm) FindDummy(ATAgetFirst(domain), current_spec, no_dummy));
                                        }
                                        dummies = ATreverse(dummies);
					t = gsMakeDataAppl(t,dummies);
				}
	
				if ( found )
				{
					return t;
				}
			}
		}
	
		l = ATLgetArgument(ATAgetArgument(ATAgetArgument(current_spec,0),2),0);
		for (; !ATisEmpty(l); l=ATgetNext(l))
		{
			ATermAppl mapsort = ATAgetArgument(ATAgetFirst(l),1);
			if ( ATisEqual(gsGetSortExprResult(mapsort),sort) )
			{
				ATermList domain = gsGetSortExprDomain(mapsort);
				ATermAppl t = ATAgetFirst(l);
	
				bool found = true;
				for (; !ATisEmpty(domain); domain=ATgetNext(domain))
				{
					if ( ATindexOf(no_dummy,ATgetFirst(domain),0) >= 0 )
					{
						found = false;
						break;
					}
					t = gsMakeDataAppl1(t,FindDummy(ATAgetFirst(domain),current_spec, no_dummy));
				}
	
				if ( found )
				{
					return t;
				}
			}
		}
	}

	gsErrorMsg("could not find dummy of type %T\n",sort);
	exit(1);
}

//function do_lazy_algorithm
//--------------------------
/// \brief Create a BES, using the lazy approach
pbes do_lazy_algorithm(pbes pbes_spec, t_tool_options tool_options)
{
	gsVerboseMsg("Using lazy approach...\n");
	
	propositional_variable_instantiation initial_state = pbes_spec.initial_state();
	equation_system eqsys = pbes_spec.equations();
	data_specification data = pbes_spec.data();

	propositional_variable_instantiation new_initial_state;
	equation_system new_equation_system;
	
	atermpp::set< propositional_variable_instantiation > states_todo;
	atermpp::set< propositional_variable_instantiation >::iterator current_state_it;

	int nr_of_equations = 0;
	data_variable_list empty_data_variable_list;
	data_expression_list empty_data_expression_list;

	Rewriter *rewriter = createRewriter(data);

	atermpp::table pbes_equations(2*eqsys.size(), 50); 	// (propvarname, pbes_equation)
	atermpp::indexed_set states_done(10000, 50); 		// (propvarinst)

	vector< identifier_string > names_order;

	gsVerboseMsg("Retrieving PBES equations from equation system...\n");
	for (equation_system::iterator eqi = eqsys.begin(); eqi != eqsys.end(); eqi++)
	{
		pbes_equations.put(eqi->variable().name(), *eqi);
		names_order.push_back(eqi->variable().name());
	}

	states_todo.insert(initial_state);

	gsVerboseMsg("Computing BES...\n");
	while (states_todo.size() != 0)
	{
		// Get the first element of the set
		current_state_it = states_todo.begin();
		propositional_variable_instantiation current_state = *current_state_it;
		states_todo.erase(current_state);
		
		// Get equation which belongs to the current propvarinst and their needed parts
		pbes_equation current_pbeq = pbes_equation(pbes_equations.get(current_state.name()));
		propositional_variable current_variable = current_pbeq.variable();
		pbes_expression current_pbes_expression = current_pbeq.formula();

		// Create new propositional variable and propositional variable instantiation
		identifier_string new_propvar_name = create_propvar_name(current_variable.name(), current_state.parameters());
		propositional_variable new_variable = propositional_variable(new_propvar_name, empty_data_variable_list);
		propositional_variable_instantiation new_propvarinst = propositional_variable_instantiation(new_propvar_name, empty_data_expression_list);

		// Add the new instantiation to the table
		states_done.put(new_propvarinst);

		// Replace all occurrences in the right hand side and rewrite the expression
		pbes_expression new_pbes_expression;
		new_pbes_expression = current_pbes_expression.substitute(make_list_substitution(current_variable.parameters(), current_state.parameters()));
		new_pbes_expression = pbes_expression_rewrite(new_pbes_expression, data, rewriter);

		propositional_variable_instantiation_list oldpropvarinst_list;
		propositional_variable_instantiation_list newpropvarinst_list;
		
		// Get all propvarinst of the rhs
		set< propositional_variable_instantiation > propvarinst_set = find_propositional_variable_instantiations(new_pbes_expression);

		for (set< propositional_variable_instantiation >::iterator pvi = propvarinst_set.begin(); pvi != propvarinst_set.end(); pvi++)
		{
			propositional_variable_instantiation temp_pvi = propositional_variable_instantiation(create_propvar_name(pvi->name(), pvi->parameters()), empty_data_expression_list);
			oldpropvarinst_list = push_front(oldpropvarinst_list, *pvi);
			if (states_done.index(temp_pvi) < 0)
			{
				states_todo.insert(*pvi);
			}
			newpropvarinst_list = push_front(newpropvarinst_list, temp_pvi);
		}
		
		// Replace the propvarinsts with the new ones
		new_pbes_expression = new_pbes_expression.substitute(make_list_substitution(oldpropvarinst_list, newpropvarinst_list));

		// Create resulting pbes_equation and add it to equation system 
		new_equation_system.push_back(pbes_equation(current_pbeq.symbol(), new_variable, new_pbes_expression));
		
		if (++nr_of_equations % 1000 == 0)
			gsVerboseMsg("At equation %d\n", nr_of_equations);
	}

	gsVerboseMsg("Sorting result...\n");
	new_equation_system = sort_names(names_order, new_equation_system);

	// Rewrite initial state
	new_initial_state = propositional_variable_instantiation(create_propvar_name(initial_state.name(), initial_state.parameters()), empty_data_expression_list);
	
	pbes result = pbes(data, new_equation_system, new_initial_state);

	return result;
}

//function sort_names 
//-------------------
/// \brief Sort the equation system with respect to the order of predicate variables in the original equation system
equation_system sort_names(vector< identifier_string > names_order, equation_system to_sort)
{
	equation_system result;
	if (names_order.size() == 1)
	{
		result = to_sort;
	}
	else
	{
		for (vector< identifier_string >::iterator on = names_order.begin(); on != names_order.end(); on++)
		{
			equation_system todo;
			for (equation_system::iterator eqi = to_sort.begin(); eqi != to_sort.end(); eqi++)
			{
				string name = eqi->variable().name();
				name = name.substr(0, name.find("@"));
				string ons = *on;
				if (name == ons)
				{
					result.push_back(*eqi);
				}
				else
				{
					todo.push_back(*eqi);
				}
			}
			to_sort = todo;
		}
	}

	return result;
}

//function do_finite_algorithm
//---------------------------
/// \brief Create a PBES without finite data sorts, using the finite approach
pbes do_finite_algorithm(pbes pbes_spec, t_tool_options tool_options)
{
	gsVerboseMsg("Using finite approach...\n");
	
	propositional_variable_instantiation initial_state = pbes_spec.initial_state();
	equation_system eqsys = pbes_spec.equations();
	data_specification data = pbes_spec.data();

	equation_system result_eqsys;				// resulting equation system
	int nr_of_equations = 0;					// Nr of equations computed
	Rewriter *rewriter = createRewriter(data); 	// Data rewriter

	// Empty data_variable_list and data_expression_list
	data_variable_list empty_data_variable_list;
	data_expression_list empty_data_expression_list;

	atermpp::table sort_enumerations(10,50);

	//Populate sort_enumerations with all enumerations for the finite sorts of the system
	gsVerboseMsg("Enumerating finite data sorts...\n");
	for (equation_system::iterator eq_i = eqsys.begin(); eq_i != eqsys.end(); eq_i++)
	{
		data_variable_list parameters = eq_i->variable().parameters();
		for (data_variable_list::iterator p = parameters.begin(); p != parameters.end(); p++)
		{
			lps::sort current_sort = p->sort();
			if (sort_enumerations.get(current_sort) == NULL)
			{ 
				if (check_finite(data.constructors(), current_sort))
				{ 
					data_expression_list enumerations_from_sort = enumerate_constructors(data.constructors(), current_sort);
					sort_enumerations.put(current_sort, enumerations_from_sort);
				}
			}
		}
	}

	gsVerboseMsg("Computing PBES without finite data sorts...\n");
	for (equation_system::iterator eq_i = eqsys.begin(); eq_i != eqsys.end(); eq_i++)
	{
		pbes_equation equation = *eq_i;
		
		propositional_variable propvar = equation.variable();
		pbes_expression formula = equation.formula();

		identifier_string propvar_name = propvar.name();
		data_variable_list propvar_parameters = propvar.parameters();


		atermpp::vector< t_instantiations > instantiation_list;
		t_instantiations current_values;		// Current results

		// Add empty instantiation to the list
		instantiation_list.push_back(current_values);

		string propvar_name_string = propvar_name;
		gsVerboseMsg("Creating all possible instantiations for propositional variable %s...\n", propvar_name_string.c_str());
		
		for (data_variable_list::iterator p = propvar_parameters.begin(); p != propvar_parameters.end(); p++)
		{
			atermpp::vector< t_instantiations > intermediate_instantiation_list;
			if (sort_enumerations.get(p->sort()) == NULL)
			{ // The sort is infinite
				for (atermpp::vector< t_instantiations >::iterator inst_i = instantiation_list.begin(); inst_i != instantiation_list.end(); inst_i++)
				{
					current_values = *inst_i;
					current_values.infinite_var = push_back(current_values.infinite_var, *p);
					
					intermediate_instantiation_list.push_back(current_values);
				}
			}
			else
			{ // The sort is finite
				current_values.finite_var = push_back(current_values.finite_var, *p);
				data_expression_list enumerations = sort_enumerations.get(p->sort());

				for (atermpp::vector< t_instantiations >::iterator inst_i = instantiation_list.begin(); inst_i != instantiation_list.end(); inst_i++)
				{
					for (data_expression_list::iterator e = enumerations.begin(); e != enumerations.end(); e++)
					{
						current_values.finite_exp = push_back(inst_i->finite_exp, *e);
						intermediate_instantiation_list.push_back(current_values);
					}
				}
			}
			instantiation_list = intermediate_instantiation_list;
		}
		
		gsVerboseMsg("Computing Boolean equations for each instantiation of propositional variable %s...\n", propvar_name_string.c_str());
		
		for (atermpp::vector< t_instantiations >::iterator inst_i = instantiation_list.begin(); inst_i != instantiation_list.end(); inst_i++)
		{
			propositional_variable propvar_current = propositional_variable(create_propvar_name(propvar_name, inst_i->finite_exp), inst_i->infinite_var);

			pbes_expression current_expression;	// Current expression

			// Substitute all instantiated variables and rewrite the rhs as far as possible.
			current_expression = formula.substitute(make_list_substitution(inst_i->finite_var, inst_i->finite_exp));
			current_expression = pbes_expression_rewrite(current_expression, data, rewriter);
			
			propositional_variable_instantiation_list oldpropvarinst_list;
			propositional_variable_instantiation_list newpropvarinst_list;
			
			// Get all propvarinst of the rhs
			set< propositional_variable_instantiation > propvarinst_set = find_propositional_variable_instantiations(current_expression);

			for (set< propositional_variable_instantiation >::iterator pvi = propvarinst_set.begin(); pvi != propvarinst_set.end(); pvi++)
			{
				oldpropvarinst_list = push_front(oldpropvarinst_list, *pvi);
				propositional_variable_instantiation newpropvarinst = create_naive_propositional_variable_instantiation(*pvi, &sort_enumerations);
				newpropvarinst_list = push_front(newpropvarinst_list, newpropvarinst);
			}

			current_expression = current_expression.substitute(make_list_substitution(oldpropvarinst_list, newpropvarinst_list));

			result_eqsys.push_back(pbes_equation(eq_i->symbol(), propvar_current, current_expression));

			if (++nr_of_equations % 1000 == 0)
				gsVerboseMsg("At Boolean equation %d\n", nr_of_equations);

		}
	}

	gsVerboseMsg("Instantiation process finished.\nNumber of Boolean equations computed: %d\n", nr_of_equations);
	
	// rewrite initial state
	propositional_variable_instantiation new_initial_state = create_naive_propositional_variable_instantiation(initial_state, &sort_enumerations);

	pbes result = pbes(data, result_eqsys, new_initial_state);

	delete rewriter;

	return result;
}


//function create_naive_propositional_variable_instantiation
//----------------------------------------------------------
/// \brief Create a new propositional variable instantiation with instantiated values and infinite variables
propositional_variable_instantiation create_naive_propositional_variable_instantiation(propositional_variable_instantiation propvarinst, atermpp::table *enumerated_sorts)
{
	data_expression_list finite_expression;
	data_expression_list infinite_expression;
	
	for (data_expression_list::iterator p = propvarinst.parameters().begin(); p != propvarinst.parameters().end(); p++)
	{
		if (enumerated_sorts->get(p->sort()) != NULL)
		{ //sort is finite
			if (is_function(*p))
			{ // If p is a correct data operation
				finite_expression = push_back(finite_expression, *p);
			}
			else if (is_data_variable(*p))
			{ // If p is a freevar
				gsErrorMsg("The propositional varaible contains a variable of finite sort.\n");
				gsErrorMsg("Can not handle variables of finite sort when creating a propositional variable name.\n");
				gsErrorMsg("Computation aborted.\n");
				cout << "Problematic Term: " << pp(*p) << endl;
				exit(1);
			}
		}
		else
		{ //sort is infinite
			infinite_expression = push_back(infinite_expression, *p);
		}
	}

	return propositional_variable_instantiation(create_propvar_name(propvarinst.name(), finite_expression), infinite_expression);
}

//function create_propvar_name
//----------------------------
/// \brief Create a new propositional variable name
identifier_string create_propvar_name(identifier_string propvar_name, data_expression_list del)
{
	string propvar_name_current = propvar_name;
	if (!del.empty())
	{
		for (data_expression_list::iterator del_i = del.begin(); del_i != del.end(); del_i++)
		{
			if (is_function(*del_i))
			{ //If p is a OpId
				propvar_name_current += "@";
				propvar_name_current += pp(*del_i);
			}
			else if (is_data_variable(*del_i))
			{ // If p is a freevar
				gsErrorMsg("The propositional varaible contains a variable of finite sort.\n");
				gsErrorMsg("Can not handle variables of finite sort when creating a propositional variable name.\n");
				gsErrorMsg("Computation aborted.\n");
				cout << "Problematic Term: " << pp(*del_i) << endl;
				exit(1);
			}
			else if (is_data_application(*del_i))
			{ // If p is a data application
				propvar_name_current += "@";
				propvar_name_current += pp(*del_i);
			}
			else
			{
				gsErrorMsg("Can not rewrite the name of the propositional_variable\n");
				cout << "Problematic Term: " << pp(*del_i) << endl;
				exit(1);
			}
			
		}
	}

	return propvar_name_current;
}

//function load_pbes
//------------------
/// \brief Load a PBES.
pbes load_pbes(t_tool_options tool_options)
{
	string infilename = tool_options.infilename;

	pbes pbes_spec;
	if (infilename == "-")
	{
	  try
	  {
		  pbes_spec.load("-");
		}
    catch (std::runtime_error e)
		{
			gsErrorMsg("Cannot open PBES from stdin\n");
			exit(1);
		}
	}
	else
	{
    try
    {
		  pbes_spec.load(infilename);
		}
    catch (std::runtime_error e)
		{
			gsErrorMsg("Cannot open PBES from '%s'\n", infilename.c_str());
			exit(1);
		}
	}
	return pbes_spec;
}

//function save_pbes
//------------------
/// \brief Save a PBES in the format specified.
void save_pbes(pbes pbes_spec, t_tool_options tool_options)
{
	string outfilename = tool_options.outfilename;

	// Check if the result is a BES or a PBES
	bool is_bes = true;
	if ( (!pbes_spec.equations().is_bes()) && (!pbes_spec.initial_state().parameters().empty() ) )
	{
		is_bes = false;
		gsVerboseMsg("The result is a PBES.\n");
	}
	else
	{
		gsVerboseMsg("The result is a BES.\n");
	}
	
	if (tool_options.opt_outputformat == "internal")
	{ // In internal format
		gsVerboseMsg("Saving result in internal format...\n");
		if (!pbes_spec.save(outfilename, false))
		{
			gsErrorMsg("Could not save PBES to %s\n", outfilename.c_str());
			exit(1);
		}
	}
	else if (tool_options.opt_outputformat == "binary")
	{ // in binary format
		gsVerboseMsg("Saving result in binary format...\n");
		if (!pbes_spec.save(outfilename, true))
		{
			gsErrorMsg("Could not save PBES to %s\n", outfilename.c_str());
			exit(1);
		}
	}
	else if (tool_options.opt_outputformat == "cwi")
	{ // in CWI format only if the result is a BES, otherwise Binary
	gsVerboseMsg("Saving result in CWI format...\n");
		if (is_bes)
		{
			save_pbes_in_cwi_format(pbes_spec, outfilename);
		}
		else
		{
			gsWarningMsg("Saving in CWI format not possible. Saving result in binary format.\n");
			if (!pbes_spec.save(outfilename, true))
			{
				gsErrorMsg("Could not save PBES to %s\n", outfilename.c_str());
				exit(1);
			}

		}
	}
}

//function save_pbes_in_cwi_format
//--------------------------------
/// \brief Convert the PBES to the format used at the CWI for their BES solvers
void save_pbes_in_cwi_format(pbes pbes_spec, string outfilename)
{
	// Use an indexed set to keep track of the variables and their cwi-representations
	equation_system eqsys = pbes_spec.equations();
	atermpp::indexed_set *variables = new atermpp::indexed_set(2*eqsys.size(), 50);
	
	// Fill the indexed set
	for (equation_system::iterator eq = eqsys.begin(); eq != eqsys.end(); eq++)
	{
		variables->put(eq->variable());
	} // because pbes is closed, all variables are done at this point

	vector< string > result;
	for (equation_system::iterator eq = eqsys.begin(); eq != eqsys.end(); eq++)
	{
		// fixpoint:
		// 	mu => min
		// 	nu => max
		string fp;
		(eq->symbol().is_mu())?fp = "min":fp = "max";

		// variable:
		// 	Integer representation of the propositional variable of the left hand side
	    string variable;
		stringstream variable_stream;
		variable_stream << variables->index(eq->variable());
		variable = variable_stream.str();

		// Convert the right hand side of the equation to the CWI format
		string rhs = convert_rhs_to_cwi(eq->formula(), variables);

		string equation = fp + " " + variable + " = " + rhs + "\n";

		result.push_back(equation);
	}

	if (outfilename != "-")
	{
		ofstream outputfile;
   		outputfile.open(outfilename.c_str(), ios::trunc);
	
		for (vector< string >::iterator res = result.begin(); res != result.end(); res++)
		{
			if (outputfile.is_open())
				outputfile << *res;
			else
			{
				gsErrorMsg("Could not save PBES to %s\n", outfilename.c_str());
				exit(1);
			}
		}
		outputfile.close();
	}
	else
	{
		for (vector< string >::iterator res = result.begin(); res != result.end(); res++)
		{
			cout << *res ;
		}
	}
}

//function convert_rhs_to_cwi
//---------------------------
/// \brief Convert a PBES expression to the format of the right hand side used by the CWI
string convert_rhs_to_cwi(pbes_expression p, atermpp::indexed_set *variables)
{
	string result;
	if (pbes_expr::is_true(p))
		// PBESTrue => T
		result = "T";
	else if (pbes_expr::is_false(p))
		// PBESFalse => F
		result = "F";
	else if (pbes_expr::is_and(p))
	{
		//PBESAnd(a,b) => (a & b)
		string left = convert_rhs_to_cwi(pbes_expr::lhs(p), variables);
		string right = convert_rhs_to_cwi(pbes_expr::rhs(p), variables);
		result = "(" + left + "&" + right + ")";
	}
	else if (pbes_expr::is_or(p))
	{
		//PBESOr(a,b) => (a | b)
		string left = convert_rhs_to_cwi(pbes_expr::lhs(p), variables);
		string right = convert_rhs_to_cwi(pbes_expr::rhs(p), variables);
		result = "(" + left + "|" + right + ")";
	}
	else if (pbes_expr::is_propositional_variable_instantiation(p))
	{
		// PropVar => <Int>
		propositional_variable_instantiation propvarinst = propositional_variable_instantiation(p);
		data_variable_list empty;
		propositional_variable propvar = propositional_variable(propvarinst.name(), empty);
		long variable = variables->index(propvar);
		if (variable < 0)
		{
			gsErrorMsg("Error: The BES is not closed. Write to cwi-format failed.\n");
			exit(1);
		}
		else
		{
			stringstream variable_stream;
			variable_stream << variable;
			result = variable_stream.str();
		}
	}
	else
	{
		gsErrorMsg("The used equation system is not a BES. Could not save this in CWI-format.\n");
		exit(1);
	}
	return result;
}

//function parse_command_line
//---------------------------
/// \brief Parse the command line options.
t_tool_options parse_command_line(int argc, char** argv)
{
	t_tool_options tool_options;
	string opt_outputformat;
	string opt_strategy;
	vector< string > file_names;

	po::options_description desc;

	desc.add_options()
			("strategy,s",	po::value<string>(&opt_strategy)->default_value("lazy"), "use strategy arg (default 'lazy');\n"
							"The following strategies are available:\n"
							"finite  Compute all possible boolean equations\n"
							"lazy    Compute only boolean equations which can be reached from the initial state\n")
			("output,o",	po::value<string>(&opt_outputformat)->default_value("binary"), "use outputformat arg (default 'binary');\n"
			 				"available outputformats are binary, internal and cwi")
			("verbose,v",	"turn on the display of short intermediate messages")
			("debug,d",		"turn on the display of detailed intermediate messages")
			("version",		"display version information")
			("help,h",		"display this help")
			;

	po::options_description hidden("Hidden options");
	hidden.add_options()
			("file_names",	po::value< vector< string > >(), "input/output files")
			;

	po::options_description cmdline_options;
	cmdline_options.add(desc).add(hidden);

	po::options_description visible("Allowed options");
	visible.add(desc);

	po::positional_options_description p;
	p.add("file_names", -1);

	po::variables_map vm;
	po::store(po::command_line_parser(argc, argv).options(cmdline_options).positional(p).run(), vm);
	po::notify(vm);

	if (vm.count("help"))
	{
		cerr << "Usage: " << argv[0] << " [OPTION]... [INFILE [OUTFILE]]" << endl;
		cerr << "Rewrites PBES from stdin or INFILE to an equivalent BES." << endl;
		cerr << "By default the result is written to stdout, otherwise to OUTFILE." << endl;
		cerr << endl;
		cerr << desc;

		exit(0);
	}

	if (vm.count("version"))
	{
		cerr << NAME << " " << VERSION <<  " (revision " << REVISION << ")" << endl;

		exit(0);
	}

	if (vm.count("debug"))
	{
		gsSetDebugMsg();
	}

	if (vm.count("verbose"))
	{
		gsSetVerboseMsg();
	}

	if (vm.count("output")) // Output format
	{
		opt_outputformat = vm["output"].as< string >();
		if (!((opt_outputformat == "internal") || (opt_outputformat == "binary") || (opt_outputformat == "cwi")))
		{
			gsErrorMsg("Unknown outputformat specified. Available outputformats are binary, internal and cwi\n");
			exit(1);
		}
	}

	if (vm.count("strategy")) // Output format
	{
		opt_strategy = vm["strategy"].as< string >();
		if (!((opt_strategy == "finite") || (opt_strategy == "lazy")))
		{
			gsErrorMsg("Unknown strategy specified. Available strategies are finite and lazy\n");
			exit(1);
		}
	}
	
	if (vm.count("file_names"))
	{
		file_names = vm["file_names"].as< vector< string > >();
	}

	string infilename;
	string outfilename;
	if (file_names.size() == 0)
	{
		// Read from and write to stdin
		infilename = "-";
		outfilename = "-";
	}
	else if ( 2 < file_names.size())
	{
		cerr << NAME << ": Too many arguments" << endl;
		exit(1);
	}
	else
	{
		infilename = file_names[0];
		if (file_names.size() == 2)
		{
			outfilename = file_names[1];
		}
		else
		{
			outfilename = "-";
		}
	}
	
	tool_options.infilename = infilename;
	tool_options.outfilename = outfilename;
	
	tool_options.opt_outputformat = opt_outputformat;
	tool_options.opt_strategy = opt_strategy;
	return tool_options;
}
=======
bool squadt_pbes2bes_tool::perform_task(tipi::configuration& c) {
  static std::string strategies[] = { "lazy", "finite" };
  static std::string formats[]    = { "pbes", "internal", "cwi" };

  input_filename() = c.get_input(pbes_file_for_input).location();
  output_filename() = c.get_output(pbes_file_for_output).location();
  set_output_format(formats[c.get_option_argument< size_t >(option_selected_output_format)]);
  set_transformation_strategy(strategies[c.get_option_argument< size_t >(option_transformation_strategy)]);
  bool result = run();

  send_clear_display();

  return result;
}
//->
#endif // ENABLE_SQUADT_CONNECTIVITY

//<-
/// \brief Main program for pbes2bes
//->
int main(int argc, char* argv[])
{
  MCRL2_ATERMPP_INIT(argc, argv)

  try {
#ifdef ENABLE_SQUADT_CONNECTIVITY
    squadt_pbes2bes_tool tool;
#else
    pbes2bes_tool tool;
#endif
    return tool.execute(argc, argv);
  }
  catch (std::exception& e) {
    std::cerr << e.what() << std::endl;
  }

  return EXIT_FAILURE;
}
//]
>>>>>>> 5efd6a35
<|MERGE_RESOLUTION|>--- conflicted
+++ resolved
@@ -1,10 +1,6 @@
-<<<<<<< HEAD
-// Author(s): Alexander van Dam
-=======
 // Author(s): Alexander van Dam, Wieger Wesselink
 // Copyright: see the accompanying file COPYING or copy at
 // https://svn.win.tue.nl/trac/MCRL2/browser/trunk/COPYING
->>>>>>> 5efd6a35
 //
 // Distributed under the Boost Software License, Version 1.0.
 // (See accompanying file LICENSE_1_0.txt or copy at
@@ -13,12 +9,6 @@
 /// \file pbes2bes.cpp
 /// \brief Add your file description here.
 
-<<<<<<< HEAD
-#define NAME "pbes2bes"
-#define VERSION "0.1.4"
-#define AUTHOR "Alexander van Dam"
-
-=======
 #include "boost.hpp" // precompiled headers
 
 //#define MCRL2_ENUMERATE_QUANTIFIERS_BUILDER_DEBUG
@@ -26,7 +16,6 @@
 
 #define NAME "pbes2bes"
 #define AUTHOR "Alexander van Dam, Wieger Wesselink"
->>>>>>> 5efd6a35
 
 //C++
 #include <cstdio>
@@ -37,191 +26,6 @@
 #include <utility>
 #include <sstream>
 
-<<<<<<< HEAD
-//Boost
-#include <boost/program_options.hpp>
-
-//MCRL-specific
-#include "print/messaging.h"
-#include "mcrl2/utilities/aterm_ext.h"
-
-//LPS-Framework
-#include "mcrl2/pbes/pbes.h"
-#include "mcrl2/pbes/utility.h"
-#include "mcrl2/data/data_operators.h"
-#include "mcrl2/data/sort.h"
-
-//ATERM-specific
-#include "atermpp/substitute.h"
-#include "atermpp/utility.h"
-#include "atermpp/indexed_set.h"
-#include "atermpp/table.h"
-
-//Tool-specific
-#include "pbes_rewrite.h"
-#include "sort_functions.h"
-
-using namespace std;
-using namespace lps;
-using namespace mcrl2::utilities;
-
-using atermpp::make_substitution;
-
-namespace po = boost::program_options;
-
-//Type definitions
-//----------------
-struct t_tool_options {
-	string opt_outputformat;
-	string opt_strategy;
-	string infilename;
-	string outfilename;
-};
-
-struct t_instantiations {
-	data_variable_list finite_var;		// List of all finite variables
-	data_variable_list infinite_var;	// List of all infinite variables
-	data_expression_list finite_exp;	// List of all finite expressions
-	data_expression_list infinite_exp;	// List of all infinite expressions
-
-	void protect()
-	{
-		finite_var.protect();
-		infinite_var.protect();
-		finite_exp.protect();
-		infinite_exp.protect();
-	}
-	
-	void unprotect()
-	{
-		finite_var.unprotect();
-		infinite_var.unprotect();
-		finite_exp.unprotect();
-		infinite_exp.unprotect();
-	}
-	void mark()
-	{
-		finite_var.mark();
-		infinite_var.mark();
-		finite_exp.mark();
-		infinite_exp.mark();
-	}
-};
-
-
-// Specify how the ATerms in t_instantiations need to be protected using a traits class
-namespace atermpp
-{
-	template<>
-	struct aterm_traits<t_instantiations>
-	{
-		static void protect(t_instantiations t) { t.protect(); }
-		static void unprotect(t_instantiations t) { t.unprotect(); }
-		static void mark(t_instantiations t) { t.mark(); }
-	};
-} // namespace atermpp
-
-//Functions used by the main program
-//----------------------------------
-static t_tool_options parse_command_line(int argc, char** argv);
-static pbes create_bes(pbes pbes_spec, t_tool_options tool_options);
-pbes load_pbes(t_tool_options tool_options);
-void save_pbes(pbes pbes_spec, t_tool_options tool_options);
-void save_pbes_in_cwi_format(pbes pbes_spec, string outfilename);
-string convert_rhs_to_cwi(pbes_expression p, atermpp::indexed_set *variables);
-pbes do_lazy_algorithm(pbes pbes_spec, t_tool_options tool_options);
-pbes do_finite_algorithm(pbes pbes_spec, t_tool_options tool_options);
-propositional_variable_instantiation create_naive_propositional_variable_instantiation(propositional_variable_instantiation propvarinst, atermpp::table *enumerated_sorts);
-identifier_string create_propvar_name(identifier_string propvar_name, data_expression_list finite_exp);
-equation_system sort_names(vector< identifier_string > names_order, equation_system to_sort);
-ATermAppl FindDummy(ATermAppl sort, lps::pbes current_spec, ATermList no_dummy);
-//----------------------------------
-
-
-bool process(t_tool_options const& tool_options) {
-  //Load PBES
-  pbes pbes_spec = load_pbes(tool_options);
-
-  //Process the pbes
-  pbes_spec = create_bes(pbes_spec, tool_options);
-
-  //Save PBES
-  save_pbes(pbes_spec, tool_options);
-
-  return true;
-}
-
-// SQuADT protocol interface
-#ifdef ENABLE_SQUADT_CONNECTIVITY
-#include <mcrl2/utilities/squadt_interface.h>
-
-class squadt_interactor : public mcrl2::utilities::squadt::tool_interface {
-
-  private:
-
-    static const char*  pbes_file_for_input;  ///< file containing an LPS
-    static const char*  pbes_file_for_output; ///< file used to write the output to
-
-    enum pbes_output_format {
-      binary,
-      internal,
-      cwi
-    };
-
-    enum transformation_strategy {
-      lazy,
-      finite
-    };
-
-    static const char* option_transformation_strategy;
-    static const char* option_selected_output_format;
-
-  private:
-
-    boost::shared_ptr < tipi::datatype::enumeration > transformation_method_enumeration;
-    boost::shared_ptr < tipi::datatype::enumeration > output_format_enumeration;
-
-  public:
-
-    /** \brief constructor */
-    squadt_interactor();
-
-    /** \brief configures tool capabilities */
-    void set_capabilities(tipi::tool::capabilities&) const;
-
-    /** \brief queries the user via SQuADT if needed to obtain configuration information */
-    void user_interactive_configuration(tipi::configuration&);
-
-    /** \brief check an existing configuration object to see if it is usable */
-    bool check_configuration(tipi::configuration const&) const;
-
-    /** \brief performs the task specified by a configuration */
-    bool perform_task(tipi::configuration&);
-};
-
-const char* squadt_interactor::pbes_file_for_input  = "pbes_in";
-const char* squadt_interactor::pbes_file_for_output = "pbes_out";
-
-const char* squadt_interactor::option_transformation_strategy = "transformation_strategy";
-const char* squadt_interactor::option_selected_output_format  = "selected_output_format";
-
-squadt_interactor::squadt_interactor() {
-  transformation_method_enumeration.reset(new tipi::datatype::enumeration("lazy"));
-
-  transformation_method_enumeration->add_value("finite");
-
-  output_format_enumeration.reset(new tipi::datatype::enumeration("binary"));
-
-  output_format_enumeration->add_value("internal");
-  output_format_enumeration->add_value("cwi");
-}
-
-void squadt_interactor::set_capabilities(tipi::tool::capabilities& c) const {
-  c.add_input_combination(pbes_file_for_input, tipi::mime_type("pbes", tipi::mime_type::application), tipi::tool::category::transformation);
-}
-
-void squadt_interactor::user_interactive_configuration(tipi::configuration& c) {
-=======
 //MCRL2-specific
 #include "mcrl2/core/messaging.h"
 #include "mcrl2/data/rewriter.h"
@@ -558,65 +362,10 @@
 }
 
 void squadt_pbes2bes_tool::user_interactive_configuration(tipi::configuration& c) {
->>>>>>> 5efd6a35
   using namespace tipi;
   using namespace tipi::layout;
   using namespace tipi::layout::elements;
 
-<<<<<<< HEAD
-  layout::tool_display::sptr display(new layout::tool_display);
-
-  /* Create and add the top layout manager */
-  layout::vertical_box::aptr top(new layout::vertical_box);
-
-  /* First column */
-  layout::manager* h = new layout::horizontal_box();
-
-  h->add(new label("Output format : "));
-  
-  mcrl2::utilities::squadt::radio_button_helper < pbes_output_format >
-        format_selector(h, binary, "binary");
-
-  format_selector.associate(h, internal, "internal");
-  format_selector.associate(h, cwi, "cwi");
-
-  if (c.option_exists(option_selected_output_format)) {
-    format_selector.set_selection(static_cast < pbes_output_format > (
-        c.get_option_argument< size_t >(option_selected_output_format, 0)));
-  }
-  
-  /* Attach row */
-  top->add(h, margins(0,5,0,5));
-
-  top->add(new label("Transformation strategy :"));
-
-  mcrl2::utilities::squadt::radio_button_helper < transformation_strategy >
-        transformation_selector(top, lazy, "lazy: only boolean equations reachable from the initial state");
-
-  transformation_selector.associate(top, finite, "all possible boolean equations");
-
-  if (c.option_exists(option_transformation_strategy)) {
-    transformation_selector.set_selection(static_cast < transformation_strategy > (
-        c.get_option_argument< size_t >(option_transformation_strategy, 0)));
-  }
-  
-  button* okay_button = new button("OK");
-
-  top->add(okay_button, layout::top);
-
-  display->set_manager(top);
-
-  m_communicator.send_display_layout(display);
-
-  /* Wait until the ok button was pressed */
-  okay_button->await_change();
-
-  /* Add output file to the configuration */
-  if (c.output_exists(pbes_file_for_output)) {
-    tipi::object& output_file = c.get_output(pbes_file_for_output);
- 
-    output_file.set_location(c.get_output_name(".pbes"));
-=======
   /* Create display */
   tipi::tool_display d;
 
@@ -663,30 +412,18 @@
     tipi::configuration::object& output_file = c.get_output(pbes_file_for_output);
 
     output_file.location(c.get_output_name(".pbes"));
->>>>>>> 5efd6a35
   }
   else {
     c.add_output(pbes_file_for_output, tipi::mime_type("pbes", tipi::mime_type::application), c.get_output_name(".pbes"));
   }
 
-<<<<<<< HEAD
-  c.add_option(option_transformation_strategy).append_argument(transformation_method_enumeration,
-                                static_cast < transformation_strategy > (transformation_selector.get_selection()));
-  c.add_option(option_selected_output_format).append_argument(output_format_enumeration,
-                                static_cast < pbes_output_format > (format_selector.get_selection()));
-=======
   c.add_option(option_transformation_strategy).set_argument_value< 0 >(strategy_selector.get_selection());
   c.add_option(option_selected_output_format).set_argument_value< 0 >(format_selector.get_selection());
->>>>>>> 5efd6a35
 
   send_clear_display();
 }
 
-<<<<<<< HEAD
-bool squadt_interactor::check_configuration(tipi::configuration const& c) const {
-=======
 bool squadt_pbes2bes_tool::check_configuration(tipi::configuration const& c) const {
->>>>>>> 5efd6a35
   bool result = true;
 
   result &= c.input_exists(pbes_file_for_input);
@@ -697,896 +434,6 @@
   return (result);
 }
 
-<<<<<<< HEAD
-bool squadt_interactor::perform_task(tipi::configuration& c) {
-  static std::string strategies[] = { "lazy", "finite" };
-  static std::string formats[]    = { "binary", "internal", "cwi" };
-
-  t_tool_options tool_options;
-
-  tool_options.opt_outputformat = formats[c.get_option_argument< size_t >(option_selected_output_format)];
-  tool_options.opt_strategy     = strategies[c.get_option_argument< size_t >(option_transformation_strategy)];
-  tool_options.infilename       = c.get_input(pbes_file_for_input).get_location();
-  tool_options.outfilename      = c.get_output(pbes_file_for_output).get_location();
-
-  bool result = process(tool_options);
- 
-  send_clear_display();
-
-  return (result);
-}
-#endif
-
-//Main Program
-//------------
-/// \brief Main program for pbes2bes
-int main(int argc, char** argv)
-{
-  //Initialise ATerm library and lowlevel-functions
-  ATerm bottom;
-  ATinit(argc, argv, &bottom);
-  gsEnableConstructorFunctions();
-
-#ifdef ENABLE_SQUADT_CONNECTIVITY
-  if (!mcrl2::utilities::squadt::interactor< squadt_interactor >::free_activation(argc, argv)) {
-#endif
-    //parse command line
-    if (!process(parse_command_line(argc, argv))) {
-      return 1;
-    }
-#ifdef ENABLE_SQUADT_CONNECTIVITY
-  }
-#endif
-
-  return 0;
-}
-
-//function create_bes
-//-------------------
-/// \brief Instantiate free variables and create the (P)BES with the chosen strategy.
-pbes create_bes(pbes pbes_spec, t_tool_options tool_options)
-{
-	if (!pbes_spec.is_well_formed())
-	{
-		gsErrorMsg("The PBES is not well formed. Pbes2bes cannot handle this kind of PBES's\nComputation aborted.\n");
-		exit(1);
-	}
-	if (!pbes_spec.is_closed())
-	{
-		gsErrorMsg("The PBES is not closed. Pbes2bes cannot handle this kind of PBES's\nComputation aborted.\n");
-		exit(1);
-	}
-
-	// Instantiate free variables in the system
-	atermpp::set< data_variable > freevars = pbes_spec.free_variables();
-	if (freevars.size() > 0)
-	{
-		gsVerboseMsg("Instantiating free variables\n");
-	}
-	pbes_expression_list replace_freevars;
-	for (atermpp::set< data_variable >::iterator i = freevars.begin(); i != freevars.end(); i++)
-	{
-		pbes_expression freevar_inst = pbes_expression(FindDummy(i->sort(),pbes_spec, ATempty));
-		replace_freevars = push_front(replace_freevars, freevar_inst);
-	}
-	replace_freevars = reverse(replace_freevars);
-	
-	equation_system es = pbes_spec.equations();
-	equation_system instantiated_es;
-	for (equation_system::iterator i = es.begin(); i != es.end(); i++)
-	{
-		pbes_expression expr = i->formula().substitute(make_list_substitution(freevars, replace_freevars));
-		instantiated_es.push_back(pbes_equation(i->symbol(), i->variable(), expr));
-	}
-
-	pbes_expression instantiated_is_pbe = pbes_expression(pbes_spec.initial_state());
-	propositional_variable_instantiation instantiated_is = propositional_variable_instantiation(instantiated_is_pbe.substitute(make_list_substitution(freevars, replace_freevars)));
-
-	pbes_spec = pbes(pbes_spec.data(), instantiated_es, instantiated_is);
-	
-	// Depending on the chosen strategy, create the resulting (P)BES
-	if (tool_options.opt_strategy == "finite")
-		pbes_spec = do_finite_algorithm(pbes_spec, tool_options);
-	else if (tool_options.opt_strategy == "lazy")
-		pbes_spec = do_lazy_algorithm(pbes_spec, tool_options);
-
-	//return new pbes
-	return pbes_spec;
-}
-
-//function FindDummy
-//------------------
-/// \brief Find a random instantiation of a sort.
-ATermAppl FindDummy(ATermAppl sort, pbes current_spec, ATermList no_dummy)
-{
-	ATermList l;
-
-	no_dummy = ATinsert(no_dummy,(ATerm) sort);
-
-	if ( gsIsSortArrow(sort) )
-	{
-                // Take dataspec from current_spec, then take the consspec from the dataspec
-                // and take the list of opids (l) from this consspec
-		l = ATLgetArgument(ATAgetArgument(ATAgetArgument(current_spec,0),1),0);
-                
-		for (; !ATisEmpty(l); l=ATgetNext(l))
-		{
-			ATermAppl conssort = ATAgetArgument(ATAgetFirst(l),1);
-			if ( ATisEqual(conssort,sort) )
-			{
-				return ATAgetFirst(l);
-			}
-		}
-
-                // Take dataspec from current_spec, then take the mapspec from the dataspec
-                // and take the list of opids (l) from this mapspec
-		l = ATLgetArgument(ATAgetArgument(ATAgetArgument(current_spec,0),2),0);
-		for (; !ATisEmpty(l); l=ATgetNext(l))
-		{
-			ATermAppl mapsort = ATAgetArgument(ATAgetFirst(l),1);
-			if ( ATisEqual(mapsort,sort) )
-			{
-				return ATAgetFirst(l);
-			}
-		}
-	} else {
-		l = ATLgetArgument(ATAgetArgument(ATAgetArgument(current_spec,0),1),0);
-		for (; !ATisEmpty(l); l=ATgetNext(l))
-		{
-			ATermAppl conssort = ATAgetArgument(ATAgetFirst(l),1);
-			if ( ATisEqual(gsGetSortExprResult(conssort),sort) )
-			{
-				ATermList domains = gsGetSortExprDomains(conssort);
-				ATermAppl t = ATAgetFirst(l);
-	
-				bool found = true;
-				for (; !ATisEmpty(domains); domains=ATgetNext(domains))
-				{
-                                        ATermList domain = ATLgetFirst(domains);
-                                        ATermList dummies = ATmakeList0();
-                                        for (; !ATisEmpty(domain); domain=ATgetNext(domain))
-                                        {
-					        if ( ATindexOf(no_dummy,ATgetFirst(domain),0) >= 0 )
-					        {
-					  	        found = false;
-						        break;
-					        }
-                                                dummies = ATinsert(dummies, (ATerm) FindDummy(ATAgetFirst(domain), current_spec, no_dummy));
-                                        }
-                                        dummies = ATreverse(dummies);
-					t = gsMakeDataAppl(t,dummies);
-				}
-	
-				if ( found )
-				{
-					return t;
-				}
-			}
-		}
-	
-		l = ATLgetArgument(ATAgetArgument(ATAgetArgument(current_spec,0),2),0);
-		for (; !ATisEmpty(l); l=ATgetNext(l))
-		{
-			ATermAppl mapsort = ATAgetArgument(ATAgetFirst(l),1);
-			if ( ATisEqual(gsGetSortExprResult(mapsort),sort) )
-			{
-				ATermList domain = gsGetSortExprDomain(mapsort);
-				ATermAppl t = ATAgetFirst(l);
-	
-				bool found = true;
-				for (; !ATisEmpty(domain); domain=ATgetNext(domain))
-				{
-					if ( ATindexOf(no_dummy,ATgetFirst(domain),0) >= 0 )
-					{
-						found = false;
-						break;
-					}
-					t = gsMakeDataAppl1(t,FindDummy(ATAgetFirst(domain),current_spec, no_dummy));
-				}
-	
-				if ( found )
-				{
-					return t;
-				}
-			}
-		}
-	}
-
-	gsErrorMsg("could not find dummy of type %T\n",sort);
-	exit(1);
-}
-
-//function do_lazy_algorithm
-//--------------------------
-/// \brief Create a BES, using the lazy approach
-pbes do_lazy_algorithm(pbes pbes_spec, t_tool_options tool_options)
-{
-	gsVerboseMsg("Using lazy approach...\n");
-	
-	propositional_variable_instantiation initial_state = pbes_spec.initial_state();
-	equation_system eqsys = pbes_spec.equations();
-	data_specification data = pbes_spec.data();
-
-	propositional_variable_instantiation new_initial_state;
-	equation_system new_equation_system;
-	
-	atermpp::set< propositional_variable_instantiation > states_todo;
-	atermpp::set< propositional_variable_instantiation >::iterator current_state_it;
-
-	int nr_of_equations = 0;
-	data_variable_list empty_data_variable_list;
-	data_expression_list empty_data_expression_list;
-
-	Rewriter *rewriter = createRewriter(data);
-
-	atermpp::table pbes_equations(2*eqsys.size(), 50); 	// (propvarname, pbes_equation)
-	atermpp::indexed_set states_done(10000, 50); 		// (propvarinst)
-
-	vector< identifier_string > names_order;
-
-	gsVerboseMsg("Retrieving PBES equations from equation system...\n");
-	for (equation_system::iterator eqi = eqsys.begin(); eqi != eqsys.end(); eqi++)
-	{
-		pbes_equations.put(eqi->variable().name(), *eqi);
-		names_order.push_back(eqi->variable().name());
-	}
-
-	states_todo.insert(initial_state);
-
-	gsVerboseMsg("Computing BES...\n");
-	while (states_todo.size() != 0)
-	{
-		// Get the first element of the set
-		current_state_it = states_todo.begin();
-		propositional_variable_instantiation current_state = *current_state_it;
-		states_todo.erase(current_state);
-		
-		// Get equation which belongs to the current propvarinst and their needed parts
-		pbes_equation current_pbeq = pbes_equation(pbes_equations.get(current_state.name()));
-		propositional_variable current_variable = current_pbeq.variable();
-		pbes_expression current_pbes_expression = current_pbeq.formula();
-
-		// Create new propositional variable and propositional variable instantiation
-		identifier_string new_propvar_name = create_propvar_name(current_variable.name(), current_state.parameters());
-		propositional_variable new_variable = propositional_variable(new_propvar_name, empty_data_variable_list);
-		propositional_variable_instantiation new_propvarinst = propositional_variable_instantiation(new_propvar_name, empty_data_expression_list);
-
-		// Add the new instantiation to the table
-		states_done.put(new_propvarinst);
-
-		// Replace all occurrences in the right hand side and rewrite the expression
-		pbes_expression new_pbes_expression;
-		new_pbes_expression = current_pbes_expression.substitute(make_list_substitution(current_variable.parameters(), current_state.parameters()));
-		new_pbes_expression = pbes_expression_rewrite(new_pbes_expression, data, rewriter);
-
-		propositional_variable_instantiation_list oldpropvarinst_list;
-		propositional_variable_instantiation_list newpropvarinst_list;
-		
-		// Get all propvarinst of the rhs
-		set< propositional_variable_instantiation > propvarinst_set = find_propositional_variable_instantiations(new_pbes_expression);
-
-		for (set< propositional_variable_instantiation >::iterator pvi = propvarinst_set.begin(); pvi != propvarinst_set.end(); pvi++)
-		{
-			propositional_variable_instantiation temp_pvi = propositional_variable_instantiation(create_propvar_name(pvi->name(), pvi->parameters()), empty_data_expression_list);
-			oldpropvarinst_list = push_front(oldpropvarinst_list, *pvi);
-			if (states_done.index(temp_pvi) < 0)
-			{
-				states_todo.insert(*pvi);
-			}
-			newpropvarinst_list = push_front(newpropvarinst_list, temp_pvi);
-		}
-		
-		// Replace the propvarinsts with the new ones
-		new_pbes_expression = new_pbes_expression.substitute(make_list_substitution(oldpropvarinst_list, newpropvarinst_list));
-
-		// Create resulting pbes_equation and add it to equation system 
-		new_equation_system.push_back(pbes_equation(current_pbeq.symbol(), new_variable, new_pbes_expression));
-		
-		if (++nr_of_equations % 1000 == 0)
-			gsVerboseMsg("At equation %d\n", nr_of_equations);
-	}
-
-	gsVerboseMsg("Sorting result...\n");
-	new_equation_system = sort_names(names_order, new_equation_system);
-
-	// Rewrite initial state
-	new_initial_state = propositional_variable_instantiation(create_propvar_name(initial_state.name(), initial_state.parameters()), empty_data_expression_list);
-	
-	pbes result = pbes(data, new_equation_system, new_initial_state);
-
-	return result;
-}
-
-//function sort_names 
-//-------------------
-/// \brief Sort the equation system with respect to the order of predicate variables in the original equation system
-equation_system sort_names(vector< identifier_string > names_order, equation_system to_sort)
-{
-	equation_system result;
-	if (names_order.size() == 1)
-	{
-		result = to_sort;
-	}
-	else
-	{
-		for (vector< identifier_string >::iterator on = names_order.begin(); on != names_order.end(); on++)
-		{
-			equation_system todo;
-			for (equation_system::iterator eqi = to_sort.begin(); eqi != to_sort.end(); eqi++)
-			{
-				string name = eqi->variable().name();
-				name = name.substr(0, name.find("@"));
-				string ons = *on;
-				if (name == ons)
-				{
-					result.push_back(*eqi);
-				}
-				else
-				{
-					todo.push_back(*eqi);
-				}
-			}
-			to_sort = todo;
-		}
-	}
-
-	return result;
-}
-
-//function do_finite_algorithm
-//---------------------------
-/// \brief Create a PBES without finite data sorts, using the finite approach
-pbes do_finite_algorithm(pbes pbes_spec, t_tool_options tool_options)
-{
-	gsVerboseMsg("Using finite approach...\n");
-	
-	propositional_variable_instantiation initial_state = pbes_spec.initial_state();
-	equation_system eqsys = pbes_spec.equations();
-	data_specification data = pbes_spec.data();
-
-	equation_system result_eqsys;				// resulting equation system
-	int nr_of_equations = 0;					// Nr of equations computed
-	Rewriter *rewriter = createRewriter(data); 	// Data rewriter
-
-	// Empty data_variable_list and data_expression_list
-	data_variable_list empty_data_variable_list;
-	data_expression_list empty_data_expression_list;
-
-	atermpp::table sort_enumerations(10,50);
-
-	//Populate sort_enumerations with all enumerations for the finite sorts of the system
-	gsVerboseMsg("Enumerating finite data sorts...\n");
-	for (equation_system::iterator eq_i = eqsys.begin(); eq_i != eqsys.end(); eq_i++)
-	{
-		data_variable_list parameters = eq_i->variable().parameters();
-		for (data_variable_list::iterator p = parameters.begin(); p != parameters.end(); p++)
-		{
-			lps::sort current_sort = p->sort();
-			if (sort_enumerations.get(current_sort) == NULL)
-			{ 
-				if (check_finite(data.constructors(), current_sort))
-				{ 
-					data_expression_list enumerations_from_sort = enumerate_constructors(data.constructors(), current_sort);
-					sort_enumerations.put(current_sort, enumerations_from_sort);
-				}
-			}
-		}
-	}
-
-	gsVerboseMsg("Computing PBES without finite data sorts...\n");
-	for (equation_system::iterator eq_i = eqsys.begin(); eq_i != eqsys.end(); eq_i++)
-	{
-		pbes_equation equation = *eq_i;
-		
-		propositional_variable propvar = equation.variable();
-		pbes_expression formula = equation.formula();
-
-		identifier_string propvar_name = propvar.name();
-		data_variable_list propvar_parameters = propvar.parameters();
-
-
-		atermpp::vector< t_instantiations > instantiation_list;
-		t_instantiations current_values;		// Current results
-
-		// Add empty instantiation to the list
-		instantiation_list.push_back(current_values);
-
-		string propvar_name_string = propvar_name;
-		gsVerboseMsg("Creating all possible instantiations for propositional variable %s...\n", propvar_name_string.c_str());
-		
-		for (data_variable_list::iterator p = propvar_parameters.begin(); p != propvar_parameters.end(); p++)
-		{
-			atermpp::vector< t_instantiations > intermediate_instantiation_list;
-			if (sort_enumerations.get(p->sort()) == NULL)
-			{ // The sort is infinite
-				for (atermpp::vector< t_instantiations >::iterator inst_i = instantiation_list.begin(); inst_i != instantiation_list.end(); inst_i++)
-				{
-					current_values = *inst_i;
-					current_values.infinite_var = push_back(current_values.infinite_var, *p);
-					
-					intermediate_instantiation_list.push_back(current_values);
-				}
-			}
-			else
-			{ // The sort is finite
-				current_values.finite_var = push_back(current_values.finite_var, *p);
-				data_expression_list enumerations = sort_enumerations.get(p->sort());
-
-				for (atermpp::vector< t_instantiations >::iterator inst_i = instantiation_list.begin(); inst_i != instantiation_list.end(); inst_i++)
-				{
-					for (data_expression_list::iterator e = enumerations.begin(); e != enumerations.end(); e++)
-					{
-						current_values.finite_exp = push_back(inst_i->finite_exp, *e);
-						intermediate_instantiation_list.push_back(current_values);
-					}
-				}
-			}
-			instantiation_list = intermediate_instantiation_list;
-		}
-		
-		gsVerboseMsg("Computing Boolean equations for each instantiation of propositional variable %s...\n", propvar_name_string.c_str());
-		
-		for (atermpp::vector< t_instantiations >::iterator inst_i = instantiation_list.begin(); inst_i != instantiation_list.end(); inst_i++)
-		{
-			propositional_variable propvar_current = propositional_variable(create_propvar_name(propvar_name, inst_i->finite_exp), inst_i->infinite_var);
-
-			pbes_expression current_expression;	// Current expression
-
-			// Substitute all instantiated variables and rewrite the rhs as far as possible.
-			current_expression = formula.substitute(make_list_substitution(inst_i->finite_var, inst_i->finite_exp));
-			current_expression = pbes_expression_rewrite(current_expression, data, rewriter);
-			
-			propositional_variable_instantiation_list oldpropvarinst_list;
-			propositional_variable_instantiation_list newpropvarinst_list;
-			
-			// Get all propvarinst of the rhs
-			set< propositional_variable_instantiation > propvarinst_set = find_propositional_variable_instantiations(current_expression);
-
-			for (set< propositional_variable_instantiation >::iterator pvi = propvarinst_set.begin(); pvi != propvarinst_set.end(); pvi++)
-			{
-				oldpropvarinst_list = push_front(oldpropvarinst_list, *pvi);
-				propositional_variable_instantiation newpropvarinst = create_naive_propositional_variable_instantiation(*pvi, &sort_enumerations);
-				newpropvarinst_list = push_front(newpropvarinst_list, newpropvarinst);
-			}
-
-			current_expression = current_expression.substitute(make_list_substitution(oldpropvarinst_list, newpropvarinst_list));
-
-			result_eqsys.push_back(pbes_equation(eq_i->symbol(), propvar_current, current_expression));
-
-			if (++nr_of_equations % 1000 == 0)
-				gsVerboseMsg("At Boolean equation %d\n", nr_of_equations);
-
-		}
-	}
-
-	gsVerboseMsg("Instantiation process finished.\nNumber of Boolean equations computed: %d\n", nr_of_equations);
-	
-	// rewrite initial state
-	propositional_variable_instantiation new_initial_state = create_naive_propositional_variable_instantiation(initial_state, &sort_enumerations);
-
-	pbes result = pbes(data, result_eqsys, new_initial_state);
-
-	delete rewriter;
-
-	return result;
-}
-
-
-//function create_naive_propositional_variable_instantiation
-//----------------------------------------------------------
-/// \brief Create a new propositional variable instantiation with instantiated values and infinite variables
-propositional_variable_instantiation create_naive_propositional_variable_instantiation(propositional_variable_instantiation propvarinst, atermpp::table *enumerated_sorts)
-{
-	data_expression_list finite_expression;
-	data_expression_list infinite_expression;
-	
-	for (data_expression_list::iterator p = propvarinst.parameters().begin(); p != propvarinst.parameters().end(); p++)
-	{
-		if (enumerated_sorts->get(p->sort()) != NULL)
-		{ //sort is finite
-			if (is_function(*p))
-			{ // If p is a correct data operation
-				finite_expression = push_back(finite_expression, *p);
-			}
-			else if (is_data_variable(*p))
-			{ // If p is a freevar
-				gsErrorMsg("The propositional varaible contains a variable of finite sort.\n");
-				gsErrorMsg("Can not handle variables of finite sort when creating a propositional variable name.\n");
-				gsErrorMsg("Computation aborted.\n");
-				cout << "Problematic Term: " << pp(*p) << endl;
-				exit(1);
-			}
-		}
-		else
-		{ //sort is infinite
-			infinite_expression = push_back(infinite_expression, *p);
-		}
-	}
-
-	return propositional_variable_instantiation(create_propvar_name(propvarinst.name(), finite_expression), infinite_expression);
-}
-
-//function create_propvar_name
-//----------------------------
-/// \brief Create a new propositional variable name
-identifier_string create_propvar_name(identifier_string propvar_name, data_expression_list del)
-{
-	string propvar_name_current = propvar_name;
-	if (!del.empty())
-	{
-		for (data_expression_list::iterator del_i = del.begin(); del_i != del.end(); del_i++)
-		{
-			if (is_function(*del_i))
-			{ //If p is a OpId
-				propvar_name_current += "@";
-				propvar_name_current += pp(*del_i);
-			}
-			else if (is_data_variable(*del_i))
-			{ // If p is a freevar
-				gsErrorMsg("The propositional varaible contains a variable of finite sort.\n");
-				gsErrorMsg("Can not handle variables of finite sort when creating a propositional variable name.\n");
-				gsErrorMsg("Computation aborted.\n");
-				cout << "Problematic Term: " << pp(*del_i) << endl;
-				exit(1);
-			}
-			else if (is_data_application(*del_i))
-			{ // If p is a data application
-				propvar_name_current += "@";
-				propvar_name_current += pp(*del_i);
-			}
-			else
-			{
-				gsErrorMsg("Can not rewrite the name of the propositional_variable\n");
-				cout << "Problematic Term: " << pp(*del_i) << endl;
-				exit(1);
-			}
-			
-		}
-	}
-
-	return propvar_name_current;
-}
-
-//function load_pbes
-//------------------
-/// \brief Load a PBES.
-pbes load_pbes(t_tool_options tool_options)
-{
-	string infilename = tool_options.infilename;
-
-	pbes pbes_spec;
-	if (infilename == "-")
-	{
-	  try
-	  {
-		  pbes_spec.load("-");
-		}
-    catch (std::runtime_error e)
-		{
-			gsErrorMsg("Cannot open PBES from stdin\n");
-			exit(1);
-		}
-	}
-	else
-	{
-    try
-    {
-		  pbes_spec.load(infilename);
-		}
-    catch (std::runtime_error e)
-		{
-			gsErrorMsg("Cannot open PBES from '%s'\n", infilename.c_str());
-			exit(1);
-		}
-	}
-	return pbes_spec;
-}
-
-//function save_pbes
-//------------------
-/// \brief Save a PBES in the format specified.
-void save_pbes(pbes pbes_spec, t_tool_options tool_options)
-{
-	string outfilename = tool_options.outfilename;
-
-	// Check if the result is a BES or a PBES
-	bool is_bes = true;
-	if ( (!pbes_spec.equations().is_bes()) && (!pbes_spec.initial_state().parameters().empty() ) )
-	{
-		is_bes = false;
-		gsVerboseMsg("The result is a PBES.\n");
-	}
-	else
-	{
-		gsVerboseMsg("The result is a BES.\n");
-	}
-	
-	if (tool_options.opt_outputformat == "internal")
-	{ // In internal format
-		gsVerboseMsg("Saving result in internal format...\n");
-		if (!pbes_spec.save(outfilename, false))
-		{
-			gsErrorMsg("Could not save PBES to %s\n", outfilename.c_str());
-			exit(1);
-		}
-	}
-	else if (tool_options.opt_outputformat == "binary")
-	{ // in binary format
-		gsVerboseMsg("Saving result in binary format...\n");
-		if (!pbes_spec.save(outfilename, true))
-		{
-			gsErrorMsg("Could not save PBES to %s\n", outfilename.c_str());
-			exit(1);
-		}
-	}
-	else if (tool_options.opt_outputformat == "cwi")
-	{ // in CWI format only if the result is a BES, otherwise Binary
-	gsVerboseMsg("Saving result in CWI format...\n");
-		if (is_bes)
-		{
-			save_pbes_in_cwi_format(pbes_spec, outfilename);
-		}
-		else
-		{
-			gsWarningMsg("Saving in CWI format not possible. Saving result in binary format.\n");
-			if (!pbes_spec.save(outfilename, true))
-			{
-				gsErrorMsg("Could not save PBES to %s\n", outfilename.c_str());
-				exit(1);
-			}
-
-		}
-	}
-}
-
-//function save_pbes_in_cwi_format
-//--------------------------------
-/// \brief Convert the PBES to the format used at the CWI for their BES solvers
-void save_pbes_in_cwi_format(pbes pbes_spec, string outfilename)
-{
-	// Use an indexed set to keep track of the variables and their cwi-representations
-	equation_system eqsys = pbes_spec.equations();
-	atermpp::indexed_set *variables = new atermpp::indexed_set(2*eqsys.size(), 50);
-	
-	// Fill the indexed set
-	for (equation_system::iterator eq = eqsys.begin(); eq != eqsys.end(); eq++)
-	{
-		variables->put(eq->variable());
-	} // because pbes is closed, all variables are done at this point
-
-	vector< string > result;
-	for (equation_system::iterator eq = eqsys.begin(); eq != eqsys.end(); eq++)
-	{
-		// fixpoint:
-		// 	mu => min
-		// 	nu => max
-		string fp;
-		(eq->symbol().is_mu())?fp = "min":fp = "max";
-
-		// variable:
-		// 	Integer representation of the propositional variable of the left hand side
-	    string variable;
-		stringstream variable_stream;
-		variable_stream << variables->index(eq->variable());
-		variable = variable_stream.str();
-
-		// Convert the right hand side of the equation to the CWI format
-		string rhs = convert_rhs_to_cwi(eq->formula(), variables);
-
-		string equation = fp + " " + variable + " = " + rhs + "\n";
-
-		result.push_back(equation);
-	}
-
-	if (outfilename != "-")
-	{
-		ofstream outputfile;
-   		outputfile.open(outfilename.c_str(), ios::trunc);
-	
-		for (vector< string >::iterator res = result.begin(); res != result.end(); res++)
-		{
-			if (outputfile.is_open())
-				outputfile << *res;
-			else
-			{
-				gsErrorMsg("Could not save PBES to %s\n", outfilename.c_str());
-				exit(1);
-			}
-		}
-		outputfile.close();
-	}
-	else
-	{
-		for (vector< string >::iterator res = result.begin(); res != result.end(); res++)
-		{
-			cout << *res ;
-		}
-	}
-}
-
-//function convert_rhs_to_cwi
-//---------------------------
-/// \brief Convert a PBES expression to the format of the right hand side used by the CWI
-string convert_rhs_to_cwi(pbes_expression p, atermpp::indexed_set *variables)
-{
-	string result;
-	if (pbes_expr::is_true(p))
-		// PBESTrue => T
-		result = "T";
-	else if (pbes_expr::is_false(p))
-		// PBESFalse => F
-		result = "F";
-	else if (pbes_expr::is_and(p))
-	{
-		//PBESAnd(a,b) => (a & b)
-		string left = convert_rhs_to_cwi(pbes_expr::lhs(p), variables);
-		string right = convert_rhs_to_cwi(pbes_expr::rhs(p), variables);
-		result = "(" + left + "&" + right + ")";
-	}
-	else if (pbes_expr::is_or(p))
-	{
-		//PBESOr(a,b) => (a | b)
-		string left = convert_rhs_to_cwi(pbes_expr::lhs(p), variables);
-		string right = convert_rhs_to_cwi(pbes_expr::rhs(p), variables);
-		result = "(" + left + "|" + right + ")";
-	}
-	else if (pbes_expr::is_propositional_variable_instantiation(p))
-	{
-		// PropVar => <Int>
-		propositional_variable_instantiation propvarinst = propositional_variable_instantiation(p);
-		data_variable_list empty;
-		propositional_variable propvar = propositional_variable(propvarinst.name(), empty);
-		long variable = variables->index(propvar);
-		if (variable < 0)
-		{
-			gsErrorMsg("Error: The BES is not closed. Write to cwi-format failed.\n");
-			exit(1);
-		}
-		else
-		{
-			stringstream variable_stream;
-			variable_stream << variable;
-			result = variable_stream.str();
-		}
-	}
-	else
-	{
-		gsErrorMsg("The used equation system is not a BES. Could not save this in CWI-format.\n");
-		exit(1);
-	}
-	return result;
-}
-
-//function parse_command_line
-//---------------------------
-/// \brief Parse the command line options.
-t_tool_options parse_command_line(int argc, char** argv)
-{
-	t_tool_options tool_options;
-	string opt_outputformat;
-	string opt_strategy;
-	vector< string > file_names;
-
-	po::options_description desc;
-
-	desc.add_options()
-			("strategy,s",	po::value<string>(&opt_strategy)->default_value("lazy"), "use strategy arg (default 'lazy');\n"
-							"The following strategies are available:\n"
-							"finite  Compute all possible boolean equations\n"
-							"lazy    Compute only boolean equations which can be reached from the initial state\n")
-			("output,o",	po::value<string>(&opt_outputformat)->default_value("binary"), "use outputformat arg (default 'binary');\n"
-			 				"available outputformats are binary, internal and cwi")
-			("verbose,v",	"turn on the display of short intermediate messages")
-			("debug,d",		"turn on the display of detailed intermediate messages")
-			("version",		"display version information")
-			("help,h",		"display this help")
-			;
-
-	po::options_description hidden("Hidden options");
-	hidden.add_options()
-			("file_names",	po::value< vector< string > >(), "input/output files")
-			;
-
-	po::options_description cmdline_options;
-	cmdline_options.add(desc).add(hidden);
-
-	po::options_description visible("Allowed options");
-	visible.add(desc);
-
-	po::positional_options_description p;
-	p.add("file_names", -1);
-
-	po::variables_map vm;
-	po::store(po::command_line_parser(argc, argv).options(cmdline_options).positional(p).run(), vm);
-	po::notify(vm);
-
-	if (vm.count("help"))
-	{
-		cerr << "Usage: " << argv[0] << " [OPTION]... [INFILE [OUTFILE]]" << endl;
-		cerr << "Rewrites PBES from stdin or INFILE to an equivalent BES." << endl;
-		cerr << "By default the result is written to stdout, otherwise to OUTFILE." << endl;
-		cerr << endl;
-		cerr << desc;
-
-		exit(0);
-	}
-
-	if (vm.count("version"))
-	{
-		cerr << NAME << " " << VERSION <<  " (revision " << REVISION << ")" << endl;
-
-		exit(0);
-	}
-
-	if (vm.count("debug"))
-	{
-		gsSetDebugMsg();
-	}
-
-	if (vm.count("verbose"))
-	{
-		gsSetVerboseMsg();
-	}
-
-	if (vm.count("output")) // Output format
-	{
-		opt_outputformat = vm["output"].as< string >();
-		if (!((opt_outputformat == "internal") || (opt_outputformat == "binary") || (opt_outputformat == "cwi")))
-		{
-			gsErrorMsg("Unknown outputformat specified. Available outputformats are binary, internal and cwi\n");
-			exit(1);
-		}
-	}
-
-	if (vm.count("strategy")) // Output format
-	{
-		opt_strategy = vm["strategy"].as< string >();
-		if (!((opt_strategy == "finite") || (opt_strategy == "lazy")))
-		{
-			gsErrorMsg("Unknown strategy specified. Available strategies are finite and lazy\n");
-			exit(1);
-		}
-	}
-	
-	if (vm.count("file_names"))
-	{
-		file_names = vm["file_names"].as< vector< string > >();
-	}
-
-	string infilename;
-	string outfilename;
-	if (file_names.size() == 0)
-	{
-		// Read from and write to stdin
-		infilename = "-";
-		outfilename = "-";
-	}
-	else if ( 2 < file_names.size())
-	{
-		cerr << NAME << ": Too many arguments" << endl;
-		exit(1);
-	}
-	else
-	{
-		infilename = file_names[0];
-		if (file_names.size() == 2)
-		{
-			outfilename = file_names[1];
-		}
-		else
-		{
-			outfilename = "-";
-		}
-	}
-	
-	tool_options.infilename = infilename;
-	tool_options.outfilename = outfilename;
-	
-	tool_options.opt_outputformat = opt_outputformat;
-	tool_options.opt_strategy = opt_strategy;
-	return tool_options;
-}
-=======
 bool squadt_pbes2bes_tool::perform_task(tipi::configuration& c) {
   static std::string strategies[] = { "lazy", "finite" };
   static std::string formats[]    = { "pbes", "internal", "cwi" };
@@ -1625,5 +472,4 @@
 
   return EXIT_FAILURE;
 }
-//]
->>>>>>> 5efd6a35
+//]